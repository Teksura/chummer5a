/*  This file is part of Chummer5a.
 *
 *  Chummer5a is free software: you can redistribute it and/or modify
 *  it under the terms of the GNU General Public License as published by
 *  the Free Software Foundation, either version 3 of the License, or
 *  (at your option) any later version.
 *
 *  Chummer5a is distributed in the hope that it will be useful,
 *  but WITHOUT ANY WARRANTY; without even the implied warranty of
 *  MERCHANTABILITY or FITNESS FOR A PARTICULAR PURPOSE.  See the
 *  GNU General Public License for more details.
 *
 *  You should have received a copy of the GNU General Public License
 *  along with Chummer5a.  If not, see <http://www.gnu.org/licenses/>.
 *
 *  You can obtain the full source code for Chummer5a at
 *  https://github.com/chummer5a/chummer5a
 */
using System;
using System.Diagnostics;
using System.IO;
using System.Xml.Schema;
using Microsoft.VisualStudio.TestTools.UnitTesting;
using Org.XmlUnit;
using Org.XmlUnit.Builder;
using Org.XmlUnit.Diff;

namespace Chummer.Tests
{
    [TestClass]
    public static class AssemblyInitializer
    {
        [AssemblyInitialize]
        public static void Initialize(TestContext context)
        {
            Utils.IsUnitTest = true;
        }
    }

    [TestClass]
    public class ChummerTest
    {
        public static frmChummerMain _mainForm;
        public static frmChummerMain MainForm
        {
            get
            {
                if (_mainForm == null)
                {
                    try
                    {
                        _mainForm = new frmChummerMain(true);
                    }
                    catch(Exception e)
                    {
                        Debug.WriteLine(e);
                        Console.WriteLine(e);
                    }
                }
                Assert.IsNotNull(_mainForm);

                return _mainForm;
            }
        }

        [TestMethod]
        public void LoadThenSave()
        {
            Debug.WriteLine("Unit test initialized for: LoadCharacter()");

            string strPath = Path.Combine(AppDomain.CurrentDomain.SetupInformation.ApplicationBase, "TestFiles");
            string strTestPath = Path.Combine(strPath, DateTime.Now.ToString("yyyy-MM-dd-HH-mm", GlobalOptions.InvariantCultureInfo));
            DirectoryInfo objTestPath = Directory.CreateDirectory(strTestPath);
            DirectoryInfo objPathInfo = new DirectoryInfo(strPath);//Assuming Test is your Folder
            FileInfo[] aobjFiles = objPathInfo.GetFiles("*.chum5"); //Getting Text files
            foreach (FileInfo objFileInfo in aobjFiles)
            {
                string destination = Path.Combine(objTestPath.FullName, objFileInfo.Name);
                using (Character c = LoadCharacter(objFileInfo))
                    SaveCharacter(c, destination);
                using (Character c = new Character
                {
                    FileName = destination
                })
                    Assert.IsTrue(c.Load().Result);
            }
            //objTestPath.Delete(true);
        }

        [TestMethod]
        public void LoadSaveCompare()
        {
            Debug.WriteLine("Unit test initialized for: LoadCharacter()");

            string strPath = Path.Combine(AppDomain.CurrentDomain.SetupInformation.ApplicationBase, "TestFiles");
            string strTestPath = Path.Combine(strPath, DateTime.Now.ToString("yyyy-MM-dd-HH-mm", GlobalOptions.InvariantCultureInfo));
            DirectoryInfo objTestPath = Directory.CreateDirectory(strTestPath);
            DirectoryInfo objPathInfo = new DirectoryInfo(strPath);//Assuming Test is your Folder
            FileInfo[] aobjFiles = objPathInfo.GetFiles("*.chum5"); //Getting Text files
            foreach (FileInfo objFileInfo in aobjFiles)
            {
                Character c = LoadCharacter(objFileInfo);
                FileStream controlFileStream = File.Open(objFileInfo.FullName,
                    FileMode.Open, FileAccess.Read);
                string destination = Path.Combine(objTestPath.FullName, objFileInfo.Name);

                SaveCharacter(c, destination);

                FileStream testFileStream = File.Open(destination,
                    FileMode.Open, FileAccess.Read);

                try
                {
                    var myDiff = DiffBuilder
                        .Compare(controlFileStream)
                        .WithTest(testFileStream)
                        .WithNodeFilter(x => !x.Name.Equals("appversion"))
                        .CheckForSimilar()
                        .WithNodeMatcher(new DefaultNodeMatcher(ElementSelectors.Or(ElementSelectors.ByNameAndText,
                            ElementSelectors.ByName)))
                        .IgnoreWhitespace()
                        .Build();
                    foreach (Difference diff in myDiff.Differences)
                    {
                        Console.WriteLine(diff.Comparison);
                        Console.WriteLine();
                    }
                    Assert.IsFalse(myDiff.HasDifferences(), myDiff.ToString());

                }
                catch (XmlSchemaException e)
                {
                    Assert.Fail("Unexpected validation failure: " + e.Message);
                }
                finally
                {
                    controlFileStream.Close();
                    testFileStream.Close();
                }
            }
            objTestPath.Delete(true);
        }

        /// <summary>
        /// Validate that a given list of Characters can be successfully loaded.
        /// </summary>
        public Character LoadCharacter(FileInfo objFileInfo)
        {
            Character objCharacter = null;
            try
            {
                Debug.WriteLine("Loading: " + objFileInfo.Name);
                objCharacter = new Character
                {
                    FileName = objFileInfo.FullName
                };
<<<<<<< HEAD
                Assert.IsTrue(objCharacter.Load());
                Debug.WriteLine("Character loaded: " + c.Name);
                c = objCharacter;
=======
                Assert.IsTrue(objCharacter.Load().Result);
                Debug.WriteLine("Character loaded: " + objCharacter.Name);
                /*
                if (objCharacter.Created)
                {
                    frmCareer _ = new frmCareer(objCharacter);
                    //SINnersUsercontrol sINnersUsercontrol = new SINnersUsercontrol(career);
                    //sINnersUsercontrol.UploadSINnerAsync();
                }
                else
                {
                    frmCreate _ = new frmCreate(objCharacter);
                }
                Debug.WriteLine("Test Form Created: " + objCharacter.Name);
                */
>>>>>>> 9213df7e
            }
            catch (AssertFailedException e)
            {
                objCharacter?.Dispose();
                objCharacter = null;
                string strErrorMessage = "Could not load " + objFileInfo.FullName + "!";
                strErrorMessage += Environment.NewLine + e;
                Debug.WriteLine(strErrorMessage);
                Console.WriteLine(strErrorMessage);
            }
            catch (Exception e)
            {
                objCharacter?.Dispose();
                string strErrorMessage = "Exception while loading " + objFileInfo.FullName + ":";
                strErrorMessage += Environment.NewLine + e;
                Debug.WriteLine(strErrorMessage);
                Console.WriteLine(strErrorMessage);
                throw;
            }

            return objCharacter;
        }

        /// <summary>
        /// Tests saving a given character.
        /// </summary>
        public void SaveCharacter(Character c, string path)
        {
            Debug.WriteLine("Unit test initialized for: SaveCharacter()");
            Assert.IsNotNull(c);
            try
            {
                c.Save(path);
            }
            catch (AssertFailedException e)
            {
                string strErrorMessage = "Could not load " + c.FileName + "!";
                strErrorMessage += Environment.NewLine + e;
                Debug.WriteLine(strErrorMessage);
                Console.WriteLine(strErrorMessage);
            }
            catch (InvalidOperationException e)
            {
                string strErrorMessage = "Could not save to " + path + "!";
                strErrorMessage += Environment.NewLine + e;
                Debug.WriteLine(strErrorMessage);
                Console.WriteLine(strErrorMessage);
            }
            catch (Exception e)
            {
                string strErrorMessage = "Exception while loading " + c.FileName + ":";
                strErrorMessage += Environment.NewLine + e;
                Debug.WriteLine(strErrorMessage);
                Console.WriteLine(strErrorMessage);
                throw;
            }
        }
    }
}<|MERGE_RESOLUTION|>--- conflicted
+++ resolved
@@ -154,11 +154,6 @@
                 {
                     FileName = objFileInfo.FullName
                 };
-<<<<<<< HEAD
-                Assert.IsTrue(objCharacter.Load());
-                Debug.WriteLine("Character loaded: " + c.Name);
-                c = objCharacter;
-=======
                 Assert.IsTrue(objCharacter.Load().Result);
                 Debug.WriteLine("Character loaded: " + objCharacter.Name);
                 /*
@@ -174,7 +169,6 @@
                 }
                 Debug.WriteLine("Test Form Created: " + objCharacter.Name);
                 */
->>>>>>> 9213df7e
             }
             catch (AssertFailedException e)
             {
