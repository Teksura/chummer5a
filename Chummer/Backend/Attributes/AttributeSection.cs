--- conflicted
+++ resolved
@@ -31,11 +31,7 @@
 namespace Chummer.Backend.Attributes
 {
 
-<<<<<<< HEAD
-    public class AttributeSection : INotifyMultiplePropertyChanged
-=======
     public sealed class AttributeSection : INotifyMultiplePropertyChanged, IDisposable
->>>>>>> 4d997dd7
     {
         public event PropertyChangedEventHandler PropertyChanged;
 
@@ -54,12 +50,7 @@
                     lstNamesOfChangedProperties = AttributeSectionDependencyGraph.GetWithAllDependents(strPropertyName);
                 else
                 {
-<<<<<<< HEAD
-                    foreach (string strLoopChangedProperty in AttributeSectionDependencyGraph.GetWithAllDependants(
-                        strPropertyName))
-=======
                     foreach (string strLoopChangedProperty in AttributeSectionDependencyGraph.GetWithAllDependents(strPropertyName))
->>>>>>> 4d997dd7
                         lstNamesOfChangedProperties.Add(strLoopChangedProperty);
                 }
             }
@@ -78,13 +69,7 @@
             );
 
         private ObservableCollection<CharacterAttrib> _colAttributes;
-<<<<<<< HEAD
-
-        public ObservableCollection<CharacterAttrib> Attributes
-        {
-=======
         public ObservableCollection<CharacterAttrib> Attributes {
->>>>>>> 4d997dd7
             get
             {
                 if (_colAttributes != null)
@@ -110,12 +95,10 @@
                     if (_objCharacter.Options.MysAdeptSecondMAGAttribute && _objCharacter.IsMysticAdept)
                         _colAttributes.Add(_objCharacter.MAGAdept);
                 }
-
                 if (_objCharacter.RESEnabled)
                 {
                     _colAttributes.Add(_objCharacter.RES);
                 }
-
                 if (_objCharacter.DEPEnabled)
                 {
                     _colAttributes.Add(_objCharacter.DEP);
@@ -126,17 +109,6 @@
             internal set => _colAttributes = value;
         }
 
-<<<<<<< HEAD
-        private static readonly string[] s_LstAttributeStrings =
-            {"BOD", "AGI", "REA", "STR", "CHA", "INT", "LOG", "WIL", "EDG", "MAG", "MAGAdept", "RES", "ESS", "DEP"};
-
-        public static ReadOnlyCollection<string> AttributeStrings => Array.AsReadOnly(s_LstAttributeStrings);
-
-        private static readonly string[] s_LstPhysicalAttributes = {"BOD", "AGI", "REA", "STR"};
-        public static ReadOnlyCollection<string> PhysicalAttributes => Array.AsReadOnly(s_LstPhysicalAttributes);
-
-        private static readonly string[] s_LstMentalAttributes = {"CHA", "INT", "LOG", "WIL"};
-=======
         private static readonly string[] s_LstAttributeStrings = { "BOD", "AGI", "REA", "STR", "CHA", "INT", "LOG", "WIL", "EDG", "MAG", "MAGAdept", "RES", "ESS", "DEP" };
         public static ReadOnlyCollection<string> AttributeStrings => Array.AsReadOnly(s_LstAttributeStrings);
 
@@ -144,7 +116,6 @@
         public static ReadOnlyCollection<string> PhysicalAttributes => Array.AsReadOnly(s_LstPhysicalAttributes);
 
         private static readonly string[] s_LstMentalAttributes = { "CHA", "INT", "LOG", "WIL" };
->>>>>>> 4d997dd7
         public static ReadOnlyCollection<string> MentalAttributes => Array.AsReadOnly(s_LstMentalAttributes);
 
         public static string GetAttributeEnglishName(string strAbbrev)
@@ -184,22 +155,11 @@
             }
         }
 
-<<<<<<< HEAD
-        private readonly Dictionary<string, BindingSource> _dicBindings =
-            new Dictionary<string, BindingSource>(AttributeStrings.Count);
-
-        private readonly Character _objCharacter;
-        private CharacterAttrib.AttributeCategory _eAttributeCategory = CharacterAttrib.AttributeCategory.Standard;
-
-        #region Constructor, Save, Load, Print Methods
-
-=======
         private readonly Dictionary<string, BindingSource> _dicBindings = new Dictionary<string, BindingSource>(AttributeStrings.Count);
         private readonly Character _objCharacter;
         private CharacterAttrib.AttributeCategory _eAttributeCategory = CharacterAttrib.AttributeCategory.Standard;
 
         #region Constructor, Save, Load, Print Methods
->>>>>>> 4d997dd7
         public AttributeSection(Character character)
         {
             _objCharacter = character;
@@ -207,41 +167,31 @@
 
         private void BuildBindingList()
         {
-<<<<<<< HEAD
-=======
             foreach (BindingSource objSource in _dicBindings.Values)
                 objSource.Dispose();
->>>>>>> 4d997dd7
             _dicBindings.Clear();
             foreach (string strAttributeString in AttributeStrings)
             {
-                _dicBindings.Add(strAttributeString,
-                    new BindingSource {DataSource = GetAttributeByName(strAttributeString)});
+                _dicBindings.Add(strAttributeString, new BindingSource { DataSource = GetAttributeByName(strAttributeString) });
             }
         }
 
         public void UnbindAttributeSection()
         {
-<<<<<<< HEAD
-=======
             foreach (BindingSource objSource in _dicBindings.Values)
                 objSource.Dispose();
->>>>>>> 4d997dd7
             _dicBindings.Clear();
             foreach (CharacterAttrib objAttribute in AttributeList.Concat(SpecialAttributeList))
                 objAttribute.UnbindAttribute();
             AttributeList.Clear();
             SpecialAttributeList.Clear();
         }
-<<<<<<< HEAD
-=======
 
         public void Dispose()
         {
             foreach (BindingSource objSource in _dicBindings.Values)
                 objSource.Dispose();
         }
->>>>>>> 4d997dd7
 
         internal void Save(XmlTextWriter objWriter)
         {
@@ -249,34 +199,21 @@
             {
                 objAttribute.Save(objWriter);
             }
-<<<<<<< HEAD
-
-=======
->>>>>>> 4d997dd7
             foreach (CharacterAttrib objAttribute in SpecialAttributeList)
             {
                 objAttribute.Save(objWriter);
             }
         }
 
-<<<<<<< HEAD
-        public async void Create(XmlNode charNode, int intValue, int intMinModifier = 0, int intMaxModifier = 0)
-        {
-            if (charNode == null)
-                return;
-            using (var op_create_char_attrib = Timekeeper.StartSyncron("create_char_attrib", null,
-                CustomActivity.OperationType.RequestOperation, charNode?.InnerText))
-=======
         public void Create(XmlNode charNode, int intValue, int intMinModifier = 0, int intMaxModifier = 0)
         {
             if (charNode == null)
                 return;
             using (_ = Timekeeper.StartSyncron("create_char_attrib", null, CustomActivity.OperationType.RequestOperation, charNode.InnerText))
->>>>>>> 4d997dd7
             {
                 int intOldBODBase = _objCharacter.BOD.Base;
                 int intOldBODKarma = _objCharacter.BOD.Karma;
-                int intOldAGIBase = _objCharacter.AGI.Base;
+                int intOldAGIBase= _objCharacter.AGI.Base;
                 int intOldAGIKarma = _objCharacter.AGI.Karma;
                 int intOldREABase = _objCharacter.REA.Base;
                 int intOldREAKarma = _objCharacter.REA.Karma;
@@ -428,7 +365,6 @@
                     Attributes.Add(_objCharacter.WIL);
                     Attributes.Add(_objCharacter.EDG);
                 }
-
                 if (_objCharacter.MAGEnabled)
                 {
                     _objCharacter.MAG.Base = Math.Min(intOldMAGBase, _objCharacter.MAG.PriorityMaximum);
@@ -436,10 +372,8 @@
                     Attributes.Add(_objCharacter.MAG);
                     if (_objCharacter.Options.MysAdeptSecondMAGAttribute && _objCharacter.IsMysticAdept)
                     {
-                        _objCharacter.MAGAdept.Base =
-                            Math.Min(intOldMAGAdeptBase, _objCharacter.MAGAdept.PriorityMaximum);
-                        _objCharacter.MAGAdept.Karma =
-                            Math.Min(intOldMAGAdeptKarma, _objCharacter.MAGAdept.KarmaMaximum);
+                        _objCharacter.MAGAdept.Base = Math.Min(intOldMAGAdeptBase, _objCharacter.MAGAdept.PriorityMaximum);
+                        _objCharacter.MAGAdept.Karma = Math.Min(intOldMAGAdeptKarma, _objCharacter.MAGAdept.KarmaMaximum);
                         Attributes.Add(_objCharacter.MAGAdept);
                     }
                 }
@@ -466,11 +400,8 @@
 
         public void Load(XmlNode xmlSavedCharacterNode)
         {
-<<<<<<< HEAD
-=======
             if (xmlSavedCharacterNode == null)
                 return;
->>>>>>> 4d997dd7
             //Timekeeper.Start("load_char_attrib");
             foreach (CharacterAttrib objAttribute in AttributeList.Concat(SpecialAttributeList))
                 objAttribute.UnbindAttribute();
@@ -478,44 +409,30 @@
             SpecialAttributeList.Clear();
             XPathNavigator xmlCharNode = _objCharacter.GetNode();
             // We only want to remake attributes for shifters in career mode, because they only get their second set of attributes when exporting from create mode into career mode
-            XPathNavigator xmlCharNodeAnimalForm =
-                _objCharacter.MetatypeCategory == "Shapeshifter" && _objCharacter.Created
-                    ? _objCharacter.GetNode(true)
-                    : null;
+            XPathNavigator xmlCharNodeAnimalForm = _objCharacter.MetatypeCategory == "Shapeshifter" && _objCharacter.Created ? _objCharacter.GetNode(true) : null;
             foreach (string strAttribute in AttributeStrings)
             {
-<<<<<<< HEAD
-                XmlNodeList lstAttributeNodes =
-                    xmlSavedCharacterNode.SelectNodes("attributes/attribute[name = \"" + strAttribute + "\"]");
-                // Couldn't find the appopriate attribute in the loaded file, so regenerate it from scratch.
-                if (lstAttributeNodes == null || lstAttributeNodes.Count == 0 || xmlCharNodeAnimalForm != null &&
-                    _objCharacter.LastSavedVersion < new Version("5.200.25"))
-=======
                 XmlNodeList lstAttributeNodes = xmlSavedCharacterNode.SelectNodes("attributes/attribute[name = \"" + strAttribute + "\"]");
                 // Couldn't find the appropriate attribute in the loaded file, so regenerate it from scratch.
                 if (lstAttributeNodes == null || lstAttributeNodes.Count == 0 || xmlCharNodeAnimalForm != null && _objCharacter.LastSavedVersion < new Version("5.200.25"))
->>>>>>> 4d997dd7
                 {
                     CharacterAttrib objAttribute;
                     switch (CharacterAttrib.ConvertToAttributeCategory(strAttribute))
                     {
                         case CharacterAttrib.AttributeCategory.Special:
-                            objAttribute = new CharacterAttrib(_objCharacter, strAttribute,
-                                CharacterAttrib.AttributeCategory.Special);
+                            objAttribute = new CharacterAttrib(_objCharacter, strAttribute, CharacterAttrib.AttributeCategory.Special);
                             objAttribute = RemakeAttribute(objAttribute, xmlCharNode);
                             SpecialAttributeList.Add(objAttribute);
                             break;
                         case CharacterAttrib.AttributeCategory.Standard:
-                            objAttribute = new CharacterAttrib(_objCharacter, strAttribute,
-                                CharacterAttrib.AttributeCategory.Standard);
+                            objAttribute = new CharacterAttrib(_objCharacter, strAttribute, CharacterAttrib.AttributeCategory.Standard);
                             objAttribute = RemakeAttribute(objAttribute, xmlCharNode);
                             AttributeList.Add(objAttribute);
                             break;
                     }
 
                     if (xmlCharNodeAnimalForm == null) continue;
-                    objAttribute = new CharacterAttrib(_objCharacter, strAttribute,
-                        CharacterAttrib.AttributeCategory.Shapeshifter);
+                    objAttribute = new CharacterAttrib(_objCharacter, strAttribute, CharacterAttrib.AttributeCategory.Shapeshifter);
                     objAttribute = RemakeAttribute(objAttribute, xmlCharNodeAnimalForm);
                     switch (CharacterAttrib.ConvertToAttributeCategory(objAttribute.Abbrev))
                     {
@@ -535,14 +452,12 @@
                         switch (CharacterAttrib.ConvertToAttributeCategory(strAttribute))
                         {
                             case CharacterAttrib.AttributeCategory.Special:
-                                objAttribute = new CharacterAttrib(_objCharacter, strAttribute,
-                                    CharacterAttrib.AttributeCategory.Special);
+                                objAttribute = new CharacterAttrib(_objCharacter, strAttribute, CharacterAttrib.AttributeCategory.Special);
                                 objAttribute.Load(xmlAttributeNode);
                                 SpecialAttributeList.Add(objAttribute);
                                 break;
                             case CharacterAttrib.AttributeCategory.Standard:
-                                objAttribute = new CharacterAttrib(_objCharacter, strAttribute,
-                                    CharacterAttrib.AttributeCategory.Standard);
+                                objAttribute = new CharacterAttrib(_objCharacter, strAttribute, CharacterAttrib.AttributeCategory.Standard);
                                 objAttribute.Load(xmlAttributeNode);
                                 AttributeList.Add(objAttribute);
                                 break;
@@ -550,40 +465,25 @@
                     }
                 }
             }
-
             ResetBindings();
             _objCharacter.RefreshAttributeBindings();
             //Timekeeper.Finish("load_char_attrib");
         }
 
-<<<<<<< HEAD
-        public async void LoadFromHeroLab(XmlNode xmlStatBlockBaseNode, CustomActivity parentActivity)
-        {
-            using (var op_load_char_attrib = Timekeeper.StartSyncron("load_char_attrib", parentActivity))
-=======
         public void LoadFromHeroLab(XmlNode xmlStatBlockBaseNode, CustomActivity parentActivity)
         {
             if (xmlStatBlockBaseNode == null)
                 return;
             using (_ = Timekeeper.StartSyncron("load_char_attrib", parentActivity))
->>>>>>> 4d997dd7
             {
                 foreach (CharacterAttrib objAttribute in AttributeList.Concat(SpecialAttributeList))
                     objAttribute.UnbindAttribute();
                 AttributeList.Clear();
                 SpecialAttributeList.Clear();
-<<<<<<< HEAD
-                XmlDocument objXmlDocument =
-                    XmlManager.Load(_objCharacter.IsCritter ? "critters.xml" : "metatypes.xml",
-                        _objCharacter.Options.CustomDataDictionary);
-=======
->>>>>>> 4d997dd7
                 XPathNavigator xmlCharNode = _objCharacter.GetNode();
                 // We only want to remake attributes for shifters in career mode, because they only get their second set of attributes when exporting from create mode into career mode
                 XPathNavigator xmlCharNodeAnimalForm =
-                    _objCharacter.MetatypeCategory == "Shapeshifter" && _objCharacter.Created
-                        ? _objCharacter.GetNode(true)
-                        : null;
+                    _objCharacter.MetatypeCategory == "Shapeshifter" && _objCharacter.Created ? _objCharacter.GetNode(true) : null;
                 foreach (string strAttribute in AttributeStrings)
                 {
                     // First, remake the attribute
@@ -788,69 +688,34 @@
             // This statement is wrapped in a try/catch since trying 1 div 2 results in an error with XSLT.
             try
             {
-                object objProcess = CommonFunctions.EvaluateInvariantXPath(
-                    objCharacterNode.SelectSingleNode(strAttributeLower + "min")?.Value.Replace("/", " div ")
-                        .Replace('F', '0').Replace("1D6", "0").Replace("2D6", "0") ?? "1",
+                object objProcess = CommonFunctions.EvaluateInvariantXPath(objCharacterNode.SelectSingleNode(strAttributeLower + "min")?.Value.Replace("/", " div ").Replace('F', '0').Replace("1D6", "0").Replace("2D6", "0") ?? "1",
                     out bool blnIsSuccess);
                 if (blnIsSuccess)
-                    intMinValue = Convert.ToInt32(Math.Ceiling((double) objProcess));
-            }
-            catch (XPathException)
-            {
-                intMinValue = 1;
-            }
-            catch (OverflowException)
-            {
-                intMinValue = 1;
-            }
-            catch (InvalidCastException)
-            {
-                intMinValue = 1;
-            }
-
+                    intMinValue = Convert.ToInt32(Math.Ceiling((double)objProcess));
+            }
+            catch (XPathException) { intMinValue = 1; }
+            catch (OverflowException) { intMinValue = 1; }
+            catch (InvalidCastException) { intMinValue = 1; }
             try
             {
-                object objProcess = CommonFunctions.EvaluateInvariantXPath(
-                    objCharacterNode.SelectSingleNode(strAttributeLower + "max")?.Value.Replace("/", " div ")
-                        .Replace('F', '0').Replace("1D6", "0").Replace("2D6", "0") ?? "1",
+                object objProcess = CommonFunctions.EvaluateInvariantXPath(objCharacterNode.SelectSingleNode(strAttributeLower + "max")?.Value.Replace("/", " div ").Replace('F', '0').Replace("1D6", "0").Replace("2D6", "0") ?? "1",
                     out bool blnIsSuccess);
                 if (blnIsSuccess)
-                    intMaxValue = Convert.ToInt32(Math.Ceiling((double) objProcess));
-            }
-            catch (XPathException)
-            {
-                intMaxValue = 1;
-            }
-            catch (OverflowException)
-            {
-                intMaxValue = 1;
-            }
-            catch (InvalidCastException)
-            {
-                intMaxValue = 1;
-            }
-
+                    intMaxValue = Convert.ToInt32(Math.Ceiling((double)objProcess));
+            }
+            catch (XPathException) { intMaxValue = 1; }
+            catch (OverflowException) { intMaxValue = 1; }
+            catch (InvalidCastException) { intMaxValue = 1; }
             try
             {
-                object objProcess = CommonFunctions.EvaluateInvariantXPath(
-                    objCharacterNode.SelectSingleNode(strAttributeLower + "aug")?.Value.Replace("/", " div ")
-                        .Replace('F', '0').Replace("1D6", "0").Replace("2D6", "0") ?? "1",
+                object objProcess = CommonFunctions.EvaluateInvariantXPath(objCharacterNode.SelectSingleNode(strAttributeLower + "aug")?.Value.Replace("/", " div ").Replace('F', '0').Replace("1D6", "0").Replace("2D6", "0") ?? "1",
                     out bool blnIsSuccess);
                 if (blnIsSuccess)
-                    intAugValue = Convert.ToInt32(Math.Ceiling((double) objProcess));
-            }
-            catch (XPathException)
-            {
-                intAugValue = 1;
-            }
-            catch (OverflowException)
-            {
-                intAugValue = 1;
-            }
-            catch (InvalidCastException)
-            {
-                intAugValue = 1;
-            }
+                    intAugValue = Convert.ToInt32(Math.Ceiling((double)objProcess));
+            }
+            catch (XPathException) { intAugValue = 1; }
+            catch (OverflowException) { intAugValue = 1; }
+            catch (InvalidCastException) { intAugValue = 1; }
 
             objNewAttribute.Base = Convert.ToInt32(objCharacterNode.SelectSingleNode("base")?.Value, GlobalOptions.InvariantCultureInfo);
             objNewAttribute.Karma = Convert.ToInt32(objCharacterNode.SelectSingleNode("base")?.Value, GlobalOptions.InvariantCultureInfo);
@@ -866,19 +731,6 @@
 
                 if (AttributeCategory == CharacterAttrib.AttributeCategory.Standard)
                 {
-<<<<<<< HEAD
-                    objWriter.WriteElementString("attributecategory",
-                        xmlNode?.SelectSingleNode("name/@translate")?.Value ?? _objCharacter.Metatype);
-                }
-                else
-                {
-                    xmlNode = xmlNode?.SelectSingleNode(
-                        $"metavariants/metavariant[id = \"{_objCharacter.MetavariantGuid}\"]");
-                    objWriter.WriteElementString("attributecategory", xmlNode?.Value ?? _objCharacter.Metavariant);
-                }
-            }
-
-=======
                     objWriter.WriteElementString("attributecategory", xmlNode?.SelectSingleNode("name/@translate")?.Value ?? _objCharacter.Metatype);
                 }
                 else
@@ -887,37 +739,16 @@
                     objWriter.WriteElementString("attributecategory", xmlNode?.Value ?? _objCharacter.Metavariant);
                 }
             }
->>>>>>> 4d997dd7
             objWriter.WriteElementString("attributecategory_english", AttributeCategory.ToString());
             foreach (CharacterAttrib att in AttributeList)
             {
                 att.Print(objWriter, objCulture, strLanguageToPrint);
             }
-<<<<<<< HEAD
-
-=======
->>>>>>> 4d997dd7
             foreach (CharacterAttrib att in SpecialAttributeList)
             {
                 att.Print(objWriter, objCulture, strLanguageToPrint);
             }
         }
-<<<<<<< HEAD
-
-        #endregion
-
-        #region Methods
-
-        public CharacterAttrib GetAttributeByName(string abbrev)
-        {
-            bool blnGetShifterAttribute = _objCharacter.MetatypeCategory == "Shapeshifter" && _objCharacter.Created &&
-                                          _objCharacter.AttributeSection.AttributeCategory ==
-                                          CharacterAttrib.AttributeCategory.Shapeshifter;
-            CharacterAttrib objReturn =
-                AttributeList.FirstOrDefault(att =>
-                    att.Abbrev == abbrev && (att.MetatypeCategory == CharacterAttrib.AttributeCategory.Shapeshifter) ==
-                    blnGetShifterAttribute) ?? SpecialAttributeList.FirstOrDefault(att => att.Abbrev == abbrev);
-=======
         #endregion
 
         #region Methods
@@ -925,7 +756,6 @@
         {
             bool blnGetShifterAttribute = _objCharacter.MetatypeCategory == "Shapeshifter" && _objCharacter.Created && _objCharacter.AttributeSection.AttributeCategory == CharacterAttrib.AttributeCategory.Shapeshifter;
             CharacterAttrib objReturn = AttributeList.FirstOrDefault(att => att.Abbrev == abbrev && (att.MetatypeCategory == CharacterAttrib.AttributeCategory.Shapeshifter) == blnGetShifterAttribute) ?? SpecialAttributeList.FirstOrDefault(att => att.Abbrev == abbrev);
->>>>>>> 4d997dd7
             return objReturn;
         }
 
@@ -944,22 +774,6 @@
             }
         }
 
-<<<<<<< HEAD
-        public static void CopyAttribute(CharacterAttrib objSource, CharacterAttrib objTarget,
-            string strMetavariantXPath, XmlDocument xmlDoc)
-        {
-            string strSourceAbbrev = objSource.Abbrev.ToLower();
-            if (strSourceAbbrev == "magadept")
-                strSourceAbbrev = "mag";
-            XmlNode node = !string.IsNullOrEmpty(strMetavariantXPath)
-                ? xmlDoc.SelectSingleNode(strMetavariantXPath)
-                : null;
-            if (node != null)
-            {
-                objTarget.MetatypeMinimum = Convert.ToInt32(node[$"{strSourceAbbrev}min"]?.InnerText);
-                objTarget.MetatypeMaximum = Convert.ToInt32(node[$"{strSourceAbbrev}max"]?.InnerText);
-                objTarget.MetatypeAugmentedMaximum = Convert.ToInt32(node[$"{strSourceAbbrev}aug"]?.InnerText);
-=======
         public static void CopyAttribute(CharacterAttrib objSource, CharacterAttrib objTarget, string strMetavariantXPath, XmlDocument xmlDoc)
         {
             if (objSource == null || objTarget == null)
@@ -973,7 +787,6 @@
                 objTarget.MetatypeMinimum = Convert.ToInt32(node[$"{strSourceAbbrev}min"]?.InnerText, GlobalOptions.InvariantCultureInfo);
                 objTarget.MetatypeMaximum = Convert.ToInt32(node[$"{strSourceAbbrev}max"]?.InnerText, GlobalOptions.InvariantCultureInfo);
                 objTarget.MetatypeAugmentedMaximum = Convert.ToInt32(node[$"{strSourceAbbrev}aug"]?.InnerText, GlobalOptions.InvariantCultureInfo);
->>>>>>> 4d997dd7
             }
 
             objTarget.Base = objSource.Base;
@@ -992,29 +805,15 @@
                 switch (CharacterAttrib.ConvertToAttributeCategory(strAttribute))
                 {
                     case CharacterAttrib.AttributeCategory.Special:
-<<<<<<< HEAD
-                        objAttribute = new CharacterAttrib(_objCharacter, strAttribute,
-                            CharacterAttrib.AttributeCategory.Special);
-                        SpecialAttributeList.Add(objAttribute);
-                        break;
-                    case CharacterAttrib.AttributeCategory.Standard:
-                        objAttribute = new CharacterAttrib(_objCharacter, strAttribute,
-                            CharacterAttrib.AttributeCategory.Standard);
-=======
                         objAttribute = new CharacterAttrib(_objCharacter, strAttribute, CharacterAttrib.AttributeCategory.Special);
                         SpecialAttributeList.Add(objAttribute);
                         break;
                     case CharacterAttrib.AttributeCategory.Standard:
                         objAttribute = new CharacterAttrib(_objCharacter, strAttribute, CharacterAttrib.AttributeCategory.Standard);
->>>>>>> 4d997dd7
                         AttributeList.Add(objAttribute);
                         break;
                 }
             }
-<<<<<<< HEAD
-
-=======
->>>>>>> 4d997dd7
             BuildBindingList();
         }
 
@@ -1030,10 +829,6 @@
                 case "Standard":
                     return CharacterAttrib.AttributeCategory.Standard;
             }
-<<<<<<< HEAD
-
-=======
->>>>>>> 4d997dd7
             return CharacterAttrib.AttributeCategory.Standard;
         }
 
@@ -1048,14 +843,9 @@
                 objBindingEntry.Value.DataSource = GetAttributeByName(objBindingEntry.Key);
             }
         }
-<<<<<<< HEAD
-
-=======
->>>>>>> 4d997dd7
         #endregion
 
         #region Properties
-
         /// <summary>
         /// Character's Attributes.
         /// </summary>
@@ -1077,10 +867,6 @@
                 OnPropertyChanged();
             }
         }
-<<<<<<< HEAD
-
-=======
->>>>>>> 4d997dd7
         #endregion
     }
 }