/*  This file is part of Chummer5a.
 *
 *  Chummer5a is free software: you can redistribute it and/or modify
 *  it under the terms of the GNU General Public License as published by
 *  the Free Software Foundation, either version 3 of the License, or
 *  (at your option) any later version.
 *
 *  Chummer5a is distributed in the hope that it will be useful,
 *  but WITHOUT ANY WARRANTY; without even the implied warranty of
 *  MERCHANTABILITY or FITNESS FOR A PARTICULAR PURPOSE.  See the
 *  GNU General Public License for more details.
 *
 *  You should have received a copy of the GNU General Public License
 *  along with Chummer5a.  If not, see <http://www.gnu.org/licenses/>.
 *
 *  You can obtain the full source code for Chummer5a at
 *  https://github.com/chummer5a/chummer5a
 */
using System;
using System.Collections.Concurrent;
using System.Globalization;
using System.Text;
using System.Windows.Forms;

namespace Chummer
{
    public class SourceString : IComparable, IEquatable<SourceString>
    {
        private static readonly ConcurrentDictionary<string, Tuple<string, string>> _dicCachedStrings = new ConcurrentDictionary<string, Tuple<string, string>>();
        private readonly int _intPage;
        private readonly int _intHashCode;

        public SourceString(string strSourceString, string strLanguage = "", CultureInfo objCultureInfo = null, Character objCharacter = null)
        {
            Language = !string.IsNullOrEmpty(strLanguage) ? strLanguage : GlobalOptions.Language;
            CultureInfo = objCultureInfo ?? GlobalOptions.CultureInfo;
            string strCode = strSourceString ?? string.Empty;
            int intWhitespaceIndex = strCode.IndexOf(' ');
            if (intWhitespaceIndex != -1)
            {
                strCode = strCode.Substring(0, intWhitespaceIndex);
                if (intWhitespaceIndex + 1 < strCode.Length)
                    int.TryParse(strCode.Substring(intWhitespaceIndex + 1), NumberStyles.Integer, GlobalOptions.InvariantCultureInfo, out _intPage);
            }

            Code = CommonFunctions.LanguageBookShort(strCode, Language, objCharacter);
            _intHashCode = new { Language, CultureInfo, Code, Page }.GetHashCode();
<<<<<<< HEAD
            _strCachedSpace = LanguageManager.GetString("String_Space", strLanguage);
            LanguageBookTooltip = new StringBuilder(CommonFunctions.LanguageBookLong(strCode, Language, objCharacter))
                .Append(_strCachedSpace).Append(LanguageManager.GetString("String_Page", strLanguage))
                .Append(_strCachedSpace).Append(_intPage.ToString(CultureInfo)).ToString();
=======
            if (!_dicCachedStrings.ContainsKey(Language))
                _dicCachedStrings.TryAdd(Language, new Tuple<string, string>(
                        LanguageManager.GetString("String_Space", Language),
                        LanguageManager.GetString("String_Page", Language)));
            string strSpace = _dicCachedStrings[Language].Item1;
            LanguageBookTooltip = new StringBuilder(CommonFunctions.LanguageBookLong(strCode, Language))
                .Append(strSpace).Append(_dicCachedStrings[Language].Item2)
                .Append(strSpace).Append(_intPage.ToString(CultureInfo)).ToString();
>>>>>>> ca623300
        }

        public SourceString(string strSource, string strPage, string strLanguage, CultureInfo objCultureInfo = null, Character objCharacter = null)
        {
            Language = !string.IsNullOrEmpty(strLanguage) ? strLanguage : GlobalOptions.Language;
            CultureInfo = objCultureInfo ?? GlobalOptions.CultureInfo;
            int.TryParse(strPage, NumberStyles.Integer, GlobalOptions.InvariantCultureInfo, out _intPage);

            Code = CommonFunctions.LanguageBookShort(strSource, Language, objCharacter);
            _intHashCode = new { Language, CultureInfo, Code, Page }.GetHashCode();
<<<<<<< HEAD
            _strCachedSpace = LanguageManager.GetString("String_Space", strLanguage);
            LanguageBookTooltip = new StringBuilder(CommonFunctions.LanguageBookLong(strSource, Language, objCharacter))
                .Append(_strCachedSpace).Append(LanguageManager.GetString("String_Page", strLanguage))
                .Append(_strCachedSpace).Append(_intPage.ToString(CultureInfo)).ToString();
=======
            if (!_dicCachedStrings.ContainsKey(Language))
                _dicCachedStrings.TryAdd(Language, new Tuple<string, string>(
                    LanguageManager.GetString("String_Space", Language),
                    LanguageManager.GetString("String_Page", Language)));
            string strSpace = _dicCachedStrings[Language].Item1;
            LanguageBookTooltip = new StringBuilder(CommonFunctions.LanguageBookLong(strSource, Language))
                .Append(strSpace).Append(_dicCachedStrings[Language].Item2)
                .Append(strSpace).Append(_intPage.ToString(CultureInfo)).ToString();
>>>>>>> ca623300
        }

        public SourceString(string strSource, int intPage, string strLanguage = "", CultureInfo objCultureInfo = null, Character objCharacter = null)
        {
            Language = !string.IsNullOrEmpty(strLanguage) ? strLanguage : GlobalOptions.Language;
            CultureInfo = objCultureInfo ?? GlobalOptions.CultureInfo;
            _intPage = intPage;

            Code = CommonFunctions.LanguageBookShort(strSource, Language, objCharacter);
            _intHashCode = new { Language, CultureInfo, Code, Page }.GetHashCode();
<<<<<<< HEAD
            _strCachedSpace = LanguageManager.GetString("String_Space", strLanguage);
            LanguageBookTooltip = new StringBuilder(CommonFunctions.LanguageBookLong(strSource, Language, objCharacter))
                .Append(_strCachedSpace).Append(LanguageManager.GetString("String_Page", strLanguage))
                .Append(_strCachedSpace).Append(_intPage.ToString(CultureInfo)).ToString();
=======
            if (!_dicCachedStrings.ContainsKey(Language))
                _dicCachedStrings.TryAdd(Language, new Tuple<string, string>(
                    LanguageManager.GetString("String_Space", Language),
                    LanguageManager.GetString("String_Page", Language)));
            string strSpace = _dicCachedStrings[Language].Item1;
            LanguageBookTooltip = new StringBuilder(CommonFunctions.LanguageBookLong(strSource, Language))
                .Append(strSpace).Append(_dicCachedStrings[Language].Item2)
                .Append(strSpace).Append(_intPage.ToString(CultureInfo)).ToString();
>>>>>>> ca623300
        }

        public override string ToString()
        {
            return Code + _dicCachedStrings[Language].Item1 + Page.ToString(CultureInfo);
        }

        /// <summary>
        /// Language code originally used to construct the source info (alters book code, possibly alters page numbers)
        /// </summary>
        public string Language { get; }

        /// <summary>
        /// Culture info originally used to construct the source info (alters book code, possibly alters page numbers)
        /// </summary>
        public CultureInfo CultureInfo { get; }

        /// <summary>
        /// Book code of the source info, possibly modified from English by the language of the source info
        /// </summary>
        public string Code { get; }

        /// <summary>
        /// Page of the source info, possibly modified from English by the language of the source info
        /// </summary>
        public int Page => _intPage;

        /// <summary>
        /// Provides the long-form name of the object's sourcebook and page reference.
        /// </summary>
        public string LanguageBookTooltip { get; }

        public int CompareTo(object obj)
        {
            return CompareTo((SourceString)obj);
        }

        public int CompareTo(SourceString strOther)
        {
            if (strOther == null)
                return 1;
            int intCompareResult = string.Compare(Language, strOther.Language, false, GlobalOptions.CultureInfo);
            if (intCompareResult == 0)
            {
                intCompareResult = string.Compare(Code, strOther.Code, false, GlobalOptions.CultureInfo);
                if (intCompareResult == 0)
                {
                    intCompareResult = _intPage.CompareTo(strOther.Page);
                }
            }
            return intCompareResult;
        }

        /// <summary>
        /// Set the Text and ToolTips for the selected control.
        /// </summary>
        /// <param name="source"></param>
        public void SetControl(Control source)
        {
            if (source == null)
                return;
            source.Text = ToString();
            source.SetToolTip(LanguageBookTooltip);
        }

        public override bool Equals(object obj)
        {
            if (ReferenceEquals(this, obj))
                return true;
            if (obj is SourceString objOther)
                return Equals(objOther);
            return false;
        }

        public override int GetHashCode()
        {
            return _intHashCode;
        }

        public bool Equals(SourceString other)
        {
            return other != null && Language == other.Language && Code == other.Code && Page == other.Page;
        }

        public static bool operator ==(SourceString left, SourceString right)
        {
            if (left is null)
            {
                return right is null;
            }

            return left.Equals(right);
        }

        public static bool operator !=(SourceString left, SourceString right)
        {
            return !(left == right);
        }

        public static bool operator <(SourceString left, SourceString right)
        {
            return left is null ? !(right is null) : left.CompareTo(right) < 0;
        }

        public static bool operator <=(SourceString left, SourceString right)
        {
            return left is null || left.CompareTo(right) <= 0;
        }

        public static bool operator >(SourceString left, SourceString right)
        {
            return !(left is null) && left.CompareTo(right) > 0;
        }

        public static bool operator >=(SourceString left, SourceString right)
        {
            return left is null ? right is null : left.CompareTo(right) >= 0;
        }
    }
}<|MERGE_RESOLUTION|>--- conflicted
+++ resolved
@@ -45,21 +45,14 @@
 
             Code = CommonFunctions.LanguageBookShort(strCode, Language, objCharacter);
             _intHashCode = new { Language, CultureInfo, Code, Page }.GetHashCode();
-<<<<<<< HEAD
-            _strCachedSpace = LanguageManager.GetString("String_Space", strLanguage);
-            LanguageBookTooltip = new StringBuilder(CommonFunctions.LanguageBookLong(strCode, Language, objCharacter))
-                .Append(_strCachedSpace).Append(LanguageManager.GetString("String_Page", strLanguage))
-                .Append(_strCachedSpace).Append(_intPage.ToString(CultureInfo)).ToString();
-=======
             if (!_dicCachedStrings.ContainsKey(Language))
                 _dicCachedStrings.TryAdd(Language, new Tuple<string, string>(
                         LanguageManager.GetString("String_Space", Language),
                         LanguageManager.GetString("String_Page", Language)));
             string strSpace = _dicCachedStrings[Language].Item1;
-            LanguageBookTooltip = new StringBuilder(CommonFunctions.LanguageBookLong(strCode, Language))
+            LanguageBookTooltip = new StringBuilder(CommonFunctions.LanguageBookLong(strCode, Language, objCharacter))
                 .Append(strSpace).Append(_dicCachedStrings[Language].Item2)
                 .Append(strSpace).Append(_intPage.ToString(CultureInfo)).ToString();
->>>>>>> ca623300
         }
 
         public SourceString(string strSource, string strPage, string strLanguage, CultureInfo objCultureInfo = null, Character objCharacter = null)
@@ -70,21 +63,14 @@
 
             Code = CommonFunctions.LanguageBookShort(strSource, Language, objCharacter);
             _intHashCode = new { Language, CultureInfo, Code, Page }.GetHashCode();
-<<<<<<< HEAD
-            _strCachedSpace = LanguageManager.GetString("String_Space", strLanguage);
-            LanguageBookTooltip = new StringBuilder(CommonFunctions.LanguageBookLong(strSource, Language, objCharacter))
-                .Append(_strCachedSpace).Append(LanguageManager.GetString("String_Page", strLanguage))
-                .Append(_strCachedSpace).Append(_intPage.ToString(CultureInfo)).ToString();
-=======
             if (!_dicCachedStrings.ContainsKey(Language))
                 _dicCachedStrings.TryAdd(Language, new Tuple<string, string>(
                     LanguageManager.GetString("String_Space", Language),
                     LanguageManager.GetString("String_Page", Language)));
             string strSpace = _dicCachedStrings[Language].Item1;
-            LanguageBookTooltip = new StringBuilder(CommonFunctions.LanguageBookLong(strSource, Language))
+            LanguageBookTooltip = new StringBuilder(CommonFunctions.LanguageBookLong(strSource, Language, objCharacter))
                 .Append(strSpace).Append(_dicCachedStrings[Language].Item2)
                 .Append(strSpace).Append(_intPage.ToString(CultureInfo)).ToString();
->>>>>>> ca623300
         }
 
         public SourceString(string strSource, int intPage, string strLanguage = "", CultureInfo objCultureInfo = null, Character objCharacter = null)
@@ -95,21 +81,14 @@
 
             Code = CommonFunctions.LanguageBookShort(strSource, Language, objCharacter);
             _intHashCode = new { Language, CultureInfo, Code, Page }.GetHashCode();
-<<<<<<< HEAD
-            _strCachedSpace = LanguageManager.GetString("String_Space", strLanguage);
-            LanguageBookTooltip = new StringBuilder(CommonFunctions.LanguageBookLong(strSource, Language, objCharacter))
-                .Append(_strCachedSpace).Append(LanguageManager.GetString("String_Page", strLanguage))
-                .Append(_strCachedSpace).Append(_intPage.ToString(CultureInfo)).ToString();
-=======
             if (!_dicCachedStrings.ContainsKey(Language))
                 _dicCachedStrings.TryAdd(Language, new Tuple<string, string>(
                     LanguageManager.GetString("String_Space", Language),
                     LanguageManager.GetString("String_Page", Language)));
             string strSpace = _dicCachedStrings[Language].Item1;
-            LanguageBookTooltip = new StringBuilder(CommonFunctions.LanguageBookLong(strSource, Language))
+            LanguageBookTooltip = new StringBuilder(CommonFunctions.LanguageBookLong(strSource, Language, objCharacter))
                 .Append(strSpace).Append(_dicCachedStrings[Language].Item2)
                 .Append(strSpace).Append(_intPage.ToString(CultureInfo)).ToString();
->>>>>>> ca623300
         }
 
         public override string ToString()
