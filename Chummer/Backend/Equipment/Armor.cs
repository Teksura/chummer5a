--- conflicted
+++ resolved
@@ -1577,19 +1577,12 @@
         public XmlNode GetNode(string strLanguage)
         {
             if (_objCachedMyXmlNode != null && strLanguage == _strCachedXmlNodeLanguage && !GlobalOptions.LiveCustomData) return _objCachedMyXmlNode;
-<<<<<<< HEAD
             _objCachedMyXmlNode = _objCharacter.LoadData("armor.xml", strLanguage)
-                .SelectSingleNode(SourceID == Guid.Empty
-                    ? $"/chummer/armors/armor[name = \"{Name}\"]"
-                    : $"/chummer/armors/armor[id = \"{SourceIDString}\" or id = \"{SourceIDString.ToUpperInvariant()}\"]");
-=======
-            _objCachedMyXmlNode = XmlManager.Load("armor.xml", strLanguage)
                     .SelectSingleNode(SourceID == Guid.Empty
                         ? "/chummer/armors/armor[name = " + Name.CleanXPath() + ']'
                         : string.Format(GlobalOptions.InvariantCultureInfo,
                             "/chummer/armors/armor[id = \"{0}\" or id = \"{1}\"]",
                             SourceIDString, SourceIDString.ToUpperInvariant()));
->>>>>>> a3a7ffc6
 
             _strCachedXmlNodeLanguage = strLanguage;
             return _objCachedMyXmlNode;
