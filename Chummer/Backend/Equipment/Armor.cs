/*  This file is part of Chummer5a.
 *
 *  Chummer5a is free software: you can redistribute it and/or modify
 *  it under the terms of the GNU General Public License as published by
 *  the Free Software Foundation, either version 3 of the License, or
 *  (at your option) any later version.
 *
 *  Chummer5a is distributed in the hope that it will be useful,
 *  but WITHOUT ANY WARRANTY; without even the implied warranty of
 *  MERCHANTABILITY or FITNESS FOR A PARTICULAR PURPOSE.  See the
 *  GNU General Public License for more details.
 *
 *  You should have received a copy of the GNU General Public License
 *  along with Chummer5a.  If not, see <http://www.gnu.org/licenses/>.
 *
 *  You can obtain the full source code for Chummer5a at
 *  https://github.com/chummer5a/chummer5a
 */
using System;
using System.Collections.Generic;
using System.Collections.Specialized;
using System.Diagnostics;
using System.Drawing;
using System.Globalization;
using System.Linq;
using System.Text;
using System.Threading.Tasks;
using System.Windows.Forms;
using System.Xml;
using Chummer.Backend.Attributes;
using NLog;

namespace Chummer.Backend.Equipment
{
    /// <summary>
    /// A specific piece of Armor.
    /// </summary>
    [HubClassTag("SourceID", true, "TotalArmor", "Extra")]
    [DebuggerDisplay("{DisplayName(GlobalOptions.InvariantCultureInfo, GlobalOptions.DefaultLanguage)}")]
    public class Armor : IHasInternalId, IHasName, IHasXmlNode, IHasNotes, ICanSell, IHasChildrenAndCost<Gear>, IHasCustomName, IHasLocation, ICanEquip, IHasSource, IHasRating, ICanSort, IHasWirelessBonus, IHasStolenProperty, ICanPaste
    {
        private static readonly Logger Log = LogManager.GetCurrentClassLogger();
        private Guid _guiSourceID = Guid.Empty;
        private Guid _guiID;
        private Guid _guiWeaponID = Guid.Empty;
        private string _strName = string.Empty;
        private string _strCategory = string.Empty;
        private string _strArmorValue = "0";
        private string _strArmorOverrideValue = string.Empty;
        private string _strArmorCapacity = "0";
        private string _strAvail = string.Empty;
        private string _strCost = string.Empty;
        private int _intRating;
        private int _intMaxRating;
        private string _strSource = string.Empty;
        private string _strPage = string.Empty;
        private string _strArmorName = string.Empty;
        private string _strExtra = string.Empty;
        private string _strRatingLabel = "String_Rating";
        private int _intDamage;
        private bool _blnEquipped = true;
        private readonly Character _objCharacter;
        private readonly TaggedObservableCollection<ArmorMod> _lstArmorMods = new TaggedObservableCollection<ArmorMod>();
        private readonly TaggedObservableCollection<Gear> _lstGear = new TaggedObservableCollection<Gear>();
        private string _strNotes = string.Empty;
        private Location _objLocation;
        private XmlNode _nodBonus;
        private XmlNode _nodWirelessBonus;
        private bool _blnWirelessOn;
        private bool _blnDiscountCost;
        private int _intSortOrder;
        private bool _blnStolen;
        private bool _blnEncumbrance = true;

        #region Constructor, Create, Save, Load, and Print Methods
        public Armor(Character objCharacter)
        {
            // Create the GUID for the new piece of Armor.
            _guiID = Guid.NewGuid();
            _objCharacter = objCharacter;

            _lstArmorMods.CollectionChanged += ArmorModsOnCollectionChanged;
            _lstGear.CollectionChanged += GearOnCollectionChanged;
        }

        private void ArmorModsOnCollectionChanged(object sender, NotifyCollectionChangedEventArgs e)
        {
            bool blnDoEncumbranceRefresh = false;
            switch (e.Action)
            {
                case NotifyCollectionChangedAction.Add:
                    foreach (ArmorMod objNewItem in e.NewItems)
                    {
                        objNewItem.Parent = this;
                        if (!blnDoEncumbranceRefresh && objNewItem.Equipped)
                            blnDoEncumbranceRefresh = true;
                    }
                    break;
                case NotifyCollectionChangedAction.Remove:
                    foreach (ArmorMod objOldItem in e.OldItems)
                    {
                        objOldItem.Parent = null;
                        if (!blnDoEncumbranceRefresh && objOldItem.Equipped)
                            blnDoEncumbranceRefresh = true;
                    }
                    break;
                case NotifyCollectionChangedAction.Replace:
                    foreach (ArmorMod objOldItem in e.OldItems)
                    {
                        objOldItem.Parent = null;
                        if (!blnDoEncumbranceRefresh && objOldItem.Equipped)
                            blnDoEncumbranceRefresh = true;
                    }
                    foreach (ArmorMod objNewItem in e.NewItems)
                    {
                        objNewItem.Parent = this;
                        if (!blnDoEncumbranceRefresh && objNewItem.Equipped)
                            blnDoEncumbranceRefresh = true;
                    }
                    break;
                case NotifyCollectionChangedAction.Reset:
                    blnDoEncumbranceRefresh = true;
                    break;
            }

            if (blnDoEncumbranceRefresh && Equipped)
            {
                _objCharacter?.OnPropertyChanged(nameof(Character.ArmorRating));
                _objCharacter?.RefreshEncumbrance();
            }
        }

        private void GearOnCollectionChanged(object sender, NotifyCollectionChangedEventArgs e)
        {
            switch (e.Action)
            {
                case NotifyCollectionChangedAction.Add:
                case NotifyCollectionChangedAction.Replace:
                    foreach (Gear objNewItem in e.NewItems)
                    {
                        objNewItem.Parent = this;
                        objNewItem.ChangeEquippedStatus(Equipped);
                    }
                    break;
            }
        }

        /// Create an Armor from an XmlNode.
        /// <param name="objXmlArmorNode">XmlNode to create the object from.</param>
        /// <param name="blnSkipCost">Whether or not creating the Armor should skip the Variable price dialogue (should only be used by frmSelectArmor).</param>
        /// <param name="blnCreateChildren">Whether or not child items should be created.</param>
        /// <param name="intRating">Rating of the item.</param>
        /// <param name="lstWeapons">List of Weapons that added to the character's weapons.</param>
        /// <param name="blnSkipSelectForms">Whether or not to skip forms that are created for bonuses like Custom Fit (Stack).</param>
        public void Create(XmlNode objXmlArmorNode, int intRating, List<Weapon> lstWeapons, bool blnSkipCost = false, bool blnCreateChildren = true, bool blnSkipSelectForms = false)
        {
            if (!objXmlArmorNode.TryGetField("id", Guid.TryParse, out _guiSourceID))
            {
                Log.Warn(new object[] { "Missing id field for armor xmlnode", objXmlArmorNode });
                Utils.BreakIfDebug();
            }
            else
                _objCachedMyXmlNode = null;
            objXmlArmorNode.TryGetStringFieldQuickly("name", ref _strName);
            objXmlArmorNode.TryGetStringFieldQuickly("category", ref _strCategory);
            objXmlArmorNode.TryGetStringFieldQuickly("armor", ref _strArmorValue);
            if (objXmlArmorNode.TryGetStringFieldQuickly("armoroverride", ref _strArmorOverrideValue) && _strArmorOverrideValue == "0")
                _strArmorOverrideValue = string.Empty;
            _intRating = intRating;
            objXmlArmorNode.TryGetInt32FieldQuickly("rating", ref _intMaxRating);
            objXmlArmorNode.TryGetStringFieldQuickly("ratinglabel", ref _strRatingLabel);
            objXmlArmorNode.TryGetStringFieldQuickly("armorcapacity", ref _strArmorCapacity);
            objXmlArmorNode.TryGetStringFieldQuickly("avail", ref _strAvail);
            objXmlArmorNode.TryGetStringFieldQuickly("source", ref _strSource);
            objXmlArmorNode.TryGetStringFieldQuickly("page", ref _strPage);
            if (!objXmlArmorNode.TryGetStringFieldQuickly("altnotes", ref _strNotes))
                objXmlArmorNode.TryGetStringFieldQuickly("notes", ref _strNotes);

            if (string.IsNullOrEmpty(Notes))
            {
                string strEnglishNameOnPage = Name;
                string strNameOnPage = string.Empty;
                // make sure we have something and not just an empty tag
                if (objXmlArmorNode.TryGetStringFieldQuickly("nameonpage", ref strNameOnPage) &&
                    !string.IsNullOrEmpty(strNameOnPage))
                    strEnglishNameOnPage = strNameOnPage;

                string strGearNotes = CommonFunctions.GetTextFromPDF($"{Source} {Page}", strEnglishNameOnPage);

                if (string.IsNullOrEmpty(strGearNotes) && GlobalOptions.Language != GlobalOptions.DefaultLanguage)
                {
                    string strTranslatedNameOnPage = CurrentDisplayName;

                    // don't check again it is not translated
                    if (strTranslatedNameOnPage != _strName)
                    {
                        // if we found <altnameonpage>, and is not empty and not the same as english we must use that instead
                        if (objXmlArmorNode.TryGetStringFieldQuickly("altnameonpage", ref strNameOnPage)
                            && !string.IsNullOrEmpty(strNameOnPage) && strNameOnPage != strEnglishNameOnPage)
                            strTranslatedNameOnPage = strNameOnPage;

                        Notes = CommonFunctions.GetTextFromPDF($"{Source} {DisplayPage(GlobalOptions.Language)}",
                            strTranslatedNameOnPage);
                    }
                }
                else
                    Notes = strGearNotes;
            }

            objXmlArmorNode.TryGetBoolFieldQuickly("encumbrance", ref _blnEncumbrance);
            _nodBonus = objXmlArmorNode["bonus"];
            _nodWirelessBonus = objXmlArmorNode["wirelessbonus"];
            _blnWirelessOn = false;

            objXmlArmorNode.TryGetStringFieldQuickly("cost", ref _strCost);

            // Check for a Variable Cost.
            if (!blnSkipCost && _strCost.StartsWith("Variable(", StringComparison.Ordinal))
            {
                string strFirstHalf = _strCost.TrimStartOnce("Variable(", true).TrimEndOnce(')');
                string strSecondHalf = string.Empty;
                int intHyphenIndex = strFirstHalf.IndexOf('-');
                if (intHyphenIndex != -1)
                {
                    if (intHyphenIndex + 1 < strFirstHalf.Length)
                        strSecondHalf = strFirstHalf.Substring(intHyphenIndex + 1);
                    strFirstHalf = strFirstHalf.Substring(0, intHyphenIndex);
                }

                if (!blnSkipSelectForms)
                {
                    decimal decMin;
                    decimal decMax = decimal.MaxValue;
                    if (intHyphenIndex != -1)
                    {
                        decMin = Convert.ToDecimal(strFirstHalf, GlobalOptions.InvariantCultureInfo);
                        decMax = Convert.ToDecimal(strSecondHalf, GlobalOptions.InvariantCultureInfo);
                    }
                    else
                        decMin = Convert.ToDecimal(strFirstHalf.FastEscape('+'), GlobalOptions.InvariantCultureInfo);

                    if (decMin != decimal.MinValue || decMax != decimal.MaxValue)
                    {
                        if (decMax > 1000000)
                            decMax = 1000000;
                        using (frmSelectNumber frmPickNumber = new frmSelectNumber(_objCharacter.Options.NuyenDecimals)
                        {
                            Minimum = decMin,
                            Maximum = decMax,
                            Description = string.Format(
                                GlobalOptions.CultureInfo,
                                LanguageManager.GetString("String_SelectVariableCost"),
                                DisplayNameShort(GlobalOptions.Language)),
                            AllowCancel = false
                        })
                        {
                            frmPickNumber.ShowDialog();
                            _strCost = frmPickNumber.SelectedValue.ToString(GlobalOptions.InvariantCultureInfo);
                        }
                    }
                    else
                        _strCost = strFirstHalf;
                }
                else
                    _strCost = strFirstHalf;
            }

            if (!blnSkipSelectForms)
            {
                if (Bonus != null)
                {
                    if (!ImprovementManager.CreateImprovements(_objCharacter, Improvement.ImprovementSource.Armor, _guiID.ToString("D", GlobalOptions.InvariantCultureInfo), Bonus, 1, DisplayNameShort(GlobalOptions.Language)))
                    {
                        _guiID = Guid.Empty;
                        return;
                    }

                    if (!string.IsNullOrEmpty(ImprovementManager.SelectedValue))
                    {
                        _strExtra = ImprovementManager.SelectedValue;
                    }
                }
                ToggleWirelessBonuses(WirelessOn);
            }

            if (!blnSkipSelectForms)
            {
                XmlNode xmlSelectModesFromCategory = objXmlArmorNode["selectmodsfromcategory"];
                if (xmlSelectModesFromCategory != null)
                {
                    XmlDocument objXmlDocument = XmlManager.Load("armor.xml", _objCharacter.Options.CustomDataDictionary);

                    // More than one Weapon can be added, so loop through all occurrences.
                    foreach (XmlNode objXmlCategoryNode in xmlSelectModesFromCategory)
                    {
                        using (frmSelectArmorMod frmPickArmorMod = new frmSelectArmorMod(_objCharacter, this)
                        {
                            AllowedCategories = objXmlCategoryNode.InnerText,
                            ExcludeGeneralCategory = true
                        })
                        {
                            frmPickArmorMod.ShowDialog();

                            if (frmPickArmorMod.DialogResult == DialogResult.Cancel)
                                return;

                            // Locate the selected piece.
                            XmlNode objXmlMod = objXmlDocument.SelectSingleNode("/chummer/mods/mod[id = \"" + frmPickArmorMod.SelectedArmorMod + "\"]");

                            if (objXmlMod != null)
                            {
                                ArmorMod objMod = new ArmorMod(_objCharacter);

                                objMod.Create(objXmlMod, intRating, lstWeapons, blnSkipCost);
                                objMod.IncludedInArmor = true;
                                objMod.ArmorCapacity = "[0]";
                                objMod.Cost = "0";
                                objMod.MaximumRating = objMod.Rating;
                                _lstArmorMods.Add(objMod);
                            }
                            else
                            {
                                ArmorMod objMod = new ArmorMod(_objCharacter)
                                {
                                    Name = _strName,
                                    Category = "Features",
                                    Avail = "0",
                                    Source = _strSource,
                                    Page = _strPage,
                                    IncludedInArmor = true,
                                    ArmorCapacity = "[0]",
                                    Cost = "0",
                                    Rating = 0,
                                    MaximumRating = 0
                                };
                                _lstArmorMods.Add(objMod);
                            }
                        }
                    }
                }
            }

            // Add any Armor Mods that come with the Armor.
            if (objXmlArmorNode["mods"] != null && blnCreateChildren)
            {
                XmlDocument objXmlArmorDocument = XmlManager.Load("armor.xml");

                XmlNodeList xmlArmorList = objXmlArmorNode.SelectNodes("mods/name");
                if (xmlArmorList != null)
                {
                    foreach (XmlNode objXmlArmorMod in xmlArmorList)
                    {
                        XmlAttributeCollection objXmlAttributes = objXmlArmorMod.Attributes;
                        intRating = Convert.ToInt32(objXmlAttributes?["rating"]?.InnerText, GlobalOptions.InvariantCultureInfo);
                        string strForceValue = objXmlAttributes?["select"]?.InnerText ?? string.Empty;

                        XmlNode objXmlMod = objXmlArmorDocument.SelectSingleNode("/chummer/mods/mod[name = \"" + objXmlArmorMod.InnerText + "\"]");
                        if (objXmlMod != null)
                        {
                            ArmorMod objMod = new ArmorMod(_objCharacter);

                            objMod.Create(objXmlMod, intRating, lstWeapons, blnSkipCost, blnSkipSelectForms);
                            if (string.IsNullOrWhiteSpace(objMod.Extra))
                            {
                                objMod.Extra = strForceValue;
                            }

                            objMod.IncludedInArmor = true;
                            objMod.ArmorCapacity = "[0]";
                            objMod.Cost = "0";
                            objMod.MaximumRating = objMod.Rating;
                            _lstArmorMods.Add(objMod);
                        }
                        else
                        {
                            ArmorMod objMod = new ArmorMod(_objCharacter)
                            {
                                Name = _strName,
                                Category = "Features",
                                Avail = "0",
                                Source = _strSource,
                                Page = _strPage,
                                IncludedInArmor = true,
                                ArmorCapacity = "[0]",
                                Cost = "0",
                                Rating = 0,
                                MaximumRating = 0,
                                Extra = strForceValue
                            };
                            _lstArmorMods.Add(objMod);
                        }
                    }
                }
            }

<<<<<<< HEAD
            // Add any Armor Mods that come with the Armor.
            if (objXmlArmorNode["mods"] != null && blnCreateChildren)
            {
                XmlDocument objXmlArmorDocument = XmlManager.Load("armor.xml", _objCharacter.Options.CustomDataDictionary);

                foreach (XmlNode objXmlArmorMod in objXmlArmorNode.SelectNodes("mods/name"))
                {
                    XmlAttributeCollection objXmlAttributes = objXmlArmorMod.Attributes;
                    intRating = Convert.ToInt32(objXmlAttributes?["rating"]?.InnerText);
                    string strForceValue = objXmlAttributes?["select"]?.InnerText ?? string.Empty;

                    XmlNode objXmlMod = objXmlArmorDocument.SelectSingleNode("/chummer/mods/mod[name = \"" + objXmlArmorMod.InnerText + "\"]");
                    if (objXmlMod != null)
                    {
                        ArmorMod objMod = new ArmorMod(_objCharacter);

                        objMod.Create(objXmlMod, intRating, lstWeapons, blnSkipCost, blnSkipSelectForms);
                        if (string.IsNullOrWhiteSpace(objMod.Extra))
                        {
                            objMod.Extra = strForceValue;
                        }
                        objMod.IncludedInArmor = true;
                        objMod.ArmorCapacity = "[0]";
                        objMod.Cost = "0";
                        objMod.MaximumRating = objMod.Rating;
                        _lstArmorMods.Add(objMod);
                    }
                    else
                    {
                        ArmorMod objMod = new ArmorMod(_objCharacter)
                        {
                            Name = _strName,
                            Category = "Features",
                            Avail = "0",
                            Source = _strSource,
                            Page = _strPage,
                            IncludedInArmor = true,
                            ArmorCapacity = "[0]",
                            Cost = "0",
                            Rating = 0,
                            MaximumRating = 0,
                            Extra = strForceValue
                        };
                        _lstArmorMods.Add(objMod);
                    }
                }
            }

=======
>>>>>>> 4d997dd7
            // Add any Gear that comes with the Armor.
            if (objXmlArmorNode["gears"] != null && blnCreateChildren)
            {
                XmlDocument objXmlGearDocument = XmlManager.Load("gear.xml", _objCharacter.Options.CustomDataDictionary);

                XmlNodeList objXmlGearList = objXmlArmorNode["gears"].SelectNodes("usegear");
                IList<Weapon> lstChildWeapons = new List<Weapon>();
                foreach (XmlNode objXmlArmorGear in objXmlGearList)
                {
                    Gear objGear = new Gear(_objCharacter);
                    if (!objGear.CreateFromNode(objXmlGearDocument, objXmlArmorGear, lstChildWeapons, blnSkipSelectForms))
                        continue;
                    foreach (Weapon objWeapon in lstChildWeapons)
                    {
                        objWeapon.ParentID = InternalId;
                    }
                    objGear.Parent = this;
                    objGear.ParentID = InternalId;
                    Gear.Add(objGear);
                }
                lstWeapons?.AddRange(lstChildWeapons);
            }

            XmlDocument objXmlWeaponDocument = XmlManager.Load("weapons.xml", _objCharacter.Options.CustomDataDictionary);

            // More than one Weapon can be added, so loop through all occurrences.
            foreach (XmlNode objXmlAddWeapon in objXmlArmorNode.SelectNodes("addweapon"))
            {
                string strLoopID = objXmlAddWeapon.InnerText;
                XmlNode objXmlWeapon = strLoopID.IsGuid()
                    ? objXmlWeaponDocument.SelectSingleNode("/chummer/weapons/weapon[id = \"" + strLoopID + "\"]")
                    : objXmlWeaponDocument.SelectSingleNode("/chummer/weapons/weapon[name = \"" + strLoopID + "\"]");

                int intAddWeaponRating = 0;
                if (objXmlAddWeapon.Attributes["rating"]?.InnerText != null)
                {
                    intAddWeaponRating = Convert.ToInt32(objXmlAddWeapon.Attributes["rating"]?.InnerText
                        .CheapReplace("{Rating}", () => Rating.ToString(GlobalOptions.InvariantCultureInfo)), GlobalOptions.InvariantCultureInfo);
                }
                Weapon objGearWeapon = new Weapon(_objCharacter);
                objGearWeapon.Create(objXmlWeapon, lstWeapons, true, !blnSkipSelectForms, blnSkipCost, intAddWeaponRating);
                objGearWeapon.ParentID = InternalId;
                objGearWeapon.Cost = "0";
                if (Guid.TryParse(objGearWeapon.InternalId, out _guiWeaponID))
                    lstWeapons.Add(objGearWeapon);
                else
                    _guiWeaponID = Guid.Empty;
            }
        }

        /// <summary>
        /// Save the object's XML to the XmlWriter.
        /// </summary>
        /// <param name="objWriter">XmlTextWriter to write with.</param>
        public void Save(XmlTextWriter objWriter)
        {
            if (objWriter == null)
                return;
            objWriter.WriteStartElement("armor");
            objWriter.WriteElementString("sourceid", SourceIDString);
            objWriter.WriteElementString("guid",InternalId);
            objWriter.WriteElementString("name", _strName);
            objWriter.WriteElementString("category", _strCategory);
            objWriter.WriteElementString("armor", _strArmorValue);
            objWriter.WriteElementString("armoroverride", _strArmorOverrideValue);
            objWriter.WriteElementString("armorcapacity", _strArmorCapacity);
            objWriter.WriteElementString("avail", _strAvail);
            objWriter.WriteElementString("cost", _strCost);
            objWriter.WriteElementString("source", _strSource);
            objWriter.WriteElementString("page", _strPage);
            objWriter.WriteElementString("armorname", _strArmorName);
            objWriter.WriteElementString("equipped", _blnEquipped.ToString(GlobalOptions.InvariantCultureInfo));
            objWriter.WriteElementString("wirelesson", _blnWirelessOn.ToString(GlobalOptions.InvariantCultureInfo));
            objWriter.WriteElementString("extra", _strExtra);
            objWriter.WriteElementString("damage", _intDamage.ToString(GlobalOptions.InvariantCultureInfo));
            objWriter.WriteElementString("rating", _intRating.ToString(GlobalOptions.InvariantCultureInfo));
            objWriter.WriteElementString("maxrating", _intMaxRating.ToString(GlobalOptions.InvariantCultureInfo));
            objWriter.WriteElementString("ratinglabel", _strRatingLabel);
            objWriter.WriteElementString("stolen", _blnStolen.ToString(GlobalOptions.InvariantCultureInfo));
            objWriter.WriteElementString("emcumbrance", _blnEncumbrance.ToString(GlobalOptions.InvariantCultureInfo));
            objWriter.WriteStartElement("armormods");
            foreach (ArmorMod objMod in _lstArmorMods)
            {
                objMod.Save(objWriter);
            }
            objWriter.WriteEndElement();
            if (_lstGear.Count > 0)
            {
                objWriter.WriteStartElement("gears");
                foreach (Gear objGear in _lstGear)
                {
                    objGear.Save(objWriter);
                }
                objWriter.WriteEndElement();
            }
            if (_nodBonus != null)
                objWriter.WriteRaw(_nodBonus.OuterXml);
            else
                objWriter.WriteElementString("bonus", string.Empty);
            if (_nodWirelessBonus != null)
                objWriter.WriteRaw(_nodWirelessBonus.OuterXml);
            else
                objWriter.WriteElementString("wirelessbonus", string.Empty);
            objWriter.WriteElementString("location", Location?.InternalId ?? string.Empty);
            objWriter.WriteElementString("notes", _strNotes);
            objWriter.WriteElementString("discountedcost", _blnDiscountCost.ToString(GlobalOptions.InvariantCultureInfo));
            if (_guiWeaponID != Guid.Empty)
                objWriter.WriteElementString("weaponguid", _guiWeaponID.ToString("D", GlobalOptions.InvariantCultureInfo));
            objWriter.WriteElementString("sortorder", _intSortOrder.ToString(GlobalOptions.InvariantCultureInfo));
            objWriter.WriteEndElement();
            _objCharacter.SourceProcess(_strSource);
        }

        /// <summary>
        /// Load the CharacterAttribute from the XmlNode.
        /// </summary>
        /// <param name="objNode">XmlNode to load.</param>
        /// <param name="blnCopy">Check if we are copying an existing item.</param>
        public void Load(XmlNode objNode, bool blnCopy = false)
        {
            if (objNode == null)
                return;
            if (blnCopy)
            {
                _guiID = Guid.NewGuid();
                _objLocation = null;
            }
            else
            {
                if (!objNode.TryGetField("guid", Guid.TryParse, out _guiID))
                {
                    _guiID = Guid.NewGuid();
                }
                if (!objNode.TryGetGuidFieldQuickly("sourceid", ref _guiSourceID))
                {
                    XmlNode node = GetNode(GlobalOptions.Language);
                    node?.TryGetGuidFieldQuickly("id", ref _guiSourceID);
                }
                if (objNode["location"] != null)
                {
                    if (Guid.TryParse(objNode["location"].InnerText, out Guid temp))
                    {
                        // Location is an object. Look for it based on the InternalId. Requires that locations have been loaded already!
                        Location =
                            _objCharacter.ArmorLocations.FirstOrDefault(location =>
                                location.InternalId == temp.ToString());
                    }
                    else
                    {
                        //Legacy. Location is a string.
                        Location =
                            _objCharacter.ArmorLocations.FirstOrDefault(location =>
                                location.Name == objNode["location"].InnerText);
                    }
                    _objLocation?.Children.Add(this);
                }
            }

            if (!objNode.TryGetBoolFieldQuickly("encumbrance", ref _blnEncumbrance))
                _blnEncumbrance = true;

            if (objNode.TryGetStringFieldQuickly("name", ref _strName))
                _objCachedMyXmlNode = null;
            objNode.TryGetStringFieldQuickly("category", ref _strCategory);
            objNode.TryGetStringFieldQuickly("armor", ref _strArmorValue);
            objNode.TryGetStringFieldQuickly("avail", ref _strAvail);
            objNode.TryGetStringFieldQuickly("cost", ref _strCost);
            objNode.TryGetStringFieldQuickly("source", ref _strSource);
            if (objNode.TryGetStringFieldQuickly("armoroverride", ref _strArmorOverrideValue) && _strArmorOverrideValue == "0")
                _strArmorOverrideValue = string.Empty;
            objNode.TryGetStringFieldQuickly("armorcapacity", ref _strArmorCapacity);
            objNode.TryGetInt32FieldQuickly("rating", ref _intRating);
            objNode.TryGetInt32FieldQuickly("maxrating", ref _intMaxRating);
            objNode.TryGetStringFieldQuickly("ratinglabel", ref _strRatingLabel);
            objNode.TryGetStringFieldQuickly("page", ref _strPage);
            objNode.TryGetStringFieldQuickly("armorname", ref _strArmorName);
            objNode.TryGetBoolFieldQuickly("equipped", ref _blnEquipped);
            objNode.TryGetStringFieldQuickly("extra", ref _strExtra);
            objNode.TryGetInt32FieldQuickly("damage", ref _intDamage);
            objNode.TryGetStringFieldQuickly("notes", ref _strNotes);
            objNode.TryGetBoolFieldQuickly("discountedcost", ref _blnDiscountCost);
            objNode.TryGetBoolFieldQuickly("stolen", ref _blnStolen);
            objNode.TryGetInt32FieldQuickly("sortorder", ref _intSortOrder);
            _nodBonus = objNode["bonus"];
            _nodWirelessBonus = objNode["wirelessbonus"];
            if (!objNode.TryGetBoolFieldQuickly("wirelesson", ref _blnWirelessOn))
                _blnWirelessOn = false;
            XmlNode xmlChildrenNode = objNode["armormods"];
            if (xmlChildrenNode != null)
            {
                using (XmlNodeList nodMods = xmlChildrenNode.SelectNodes("armormod"))
                {
                    if (nodMods != null)
                    {
                        foreach (XmlNode nodMod in nodMods)
                        {
                            ArmorMod objMod = new ArmorMod(_objCharacter);
                            objMod.Load(nodMod, blnCopy);
                            _lstArmorMods.Add(objMod);
                        }
                    }
                }
            }
            xmlChildrenNode = objNode["gears"];
            if (xmlChildrenNode != null)
            {
                using (XmlNodeList nodGears = xmlChildrenNode.SelectNodes("gear"))
                {
                    if (nodGears != null)
                    {
                        foreach (XmlNode nodGear in nodGears)
                        {
                            Gear objGear = new Gear(_objCharacter);
                            objGear.Load(nodGear, blnCopy);
                            _lstGear.Add(objGear);
                        }
                    }
                }
            }

            if (blnCopy)
            {
                if (Bonus != null)
                {
                    if (!string.IsNullOrEmpty(Extra))
                        ImprovementManager.ForcedValue = Extra;
                    ImprovementManager.CreateImprovements(_objCharacter, Improvement.ImprovementSource.Armor, _guiID.ToString("D", GlobalOptions.InvariantCultureInfo), Bonus, 1, DisplayNameShort(GlobalOptions.Language));
                    if (!string.IsNullOrEmpty(ImprovementManager.SelectedValue))
                    {
                        Extra = ImprovementManager.SelectedValue;
                    }
                }

                if (WirelessOn && WirelessBonus != null)
                {
                    ImprovementManager.ForcedValue = Extra;

                    if (!ImprovementManager.CreateImprovements(_objCharacter, Improvement.ImprovementSource.Armor, _guiID.ToString("D", GlobalOptions.InvariantCultureInfo), WirelessBonus, 1, DisplayNameShort(GlobalOptions.Language)))
                    {
                        _guiID = Guid.Empty;
                        return;
                    }
                }

                if (!_blnEquipped)
                {
                    _blnEquipped = true;
                    Equipped = false;
                }
            }
        }

        /// <summary>
        /// Print the object's XML to the XmlWriter.
        /// </summary>
        /// <param name="objWriter">XmlTextWriter to write with.</param>
        /// <param name="objCulture">Culture in which to print.</param>
        /// <param name="strLanguageToPrint">Language in which to print</param>
        public void Print(XmlTextWriter objWriter, CultureInfo objCulture, string strLanguageToPrint)
        {
            if (objWriter == null)
                return;
            objWriter.WriteStartElement("armor");
            objWriter.WriteElementString("name", DisplayNameShort(strLanguageToPrint));
            objWriter.WriteElementString("fullname", DisplayName(objCulture, strLanguageToPrint));
            objWriter.WriteElementString("name_english", Name);
            objWriter.WriteElementString("category", DisplayCategory(strLanguageToPrint));
            objWriter.WriteElementString("category_english", Category);
            objWriter.WriteElementString("armor", DisplayArmorValue);
            objWriter.WriteElementString("avail", TotalAvail(objCulture, strLanguageToPrint));
            objWriter.WriteElementString("cost", TotalCost.ToString(_objCharacter.Options.NuyenFormat, objCulture));
            objWriter.WriteElementString("owncost", OwnCost.ToString(_objCharacter.Options.NuyenFormat, objCulture));
            objWriter.WriteElementString("source", CommonFunctions.LanguageBookShort(Source, strLanguageToPrint));
            objWriter.WriteElementString("page", DisplayPage(strLanguageToPrint));
            objWriter.WriteElementString("armorname", CustomName);
            objWriter.WriteElementString("equipped", Equipped.ToString(GlobalOptions.InvariantCultureInfo));
            objWriter.WriteElementString("ratinglabel", RatingLabel);
            objWriter.WriteElementString("wirelesson", WirelessOn.ToString(GlobalOptions.InvariantCultureInfo));
            objWriter.WriteStartElement("armormods");
            foreach (ArmorMod objMod in ArmorMods)
            {
                objMod.Print(objWriter, objCulture, strLanguageToPrint);
            }
            objWriter.WriteEndElement();
            objWriter.WriteStartElement("gears");
            foreach (Gear objGear in Gear)
            {
                objGear.Print(objWriter, objCulture, strLanguageToPrint);
            }
            objWriter.WriteEndElement();
            objWriter.WriteElementString("extra", LanguageManager.TranslateExtra(Extra, strLanguageToPrint));
            objWriter.WriteElementString("location", Location?.DisplayNameShort());
            if (_objCharacter.Options.PrintNotes)
                objWriter.WriteElementString("notes", Notes);
            objWriter.WriteEndElement();
        }
        #endregion

        #region Properties
        /// <summary>
        /// Internal identifier which will be used to identify this piece of Armor in the Improvement system.
        /// </summary>
        public string InternalId => _guiID.ToString("D", GlobalOptions.InvariantCultureInfo);

        /// <summary>
        /// Name of the Armor.
        /// </summary>
        public string Name
        {
            get => _strName;
            set
            {
                if (_strName != value)
                    _objCachedMyXmlNode = null;
                _strName = value;
            }
        }

        /// <summary>
        /// Bonus node from the XML file.
        /// </summary>
        public XmlNode Bonus
        {
            get => _nodBonus;
            set => _nodBonus = value;
        }

        /// <summary>
        /// Wireless Bonus node from the XML file.
        /// </summary>
        public XmlNode WirelessBonus
        {
            get => _nodWirelessBonus;
            set => _nodWirelessBonus = value;
        }

        /// <summary>
        /// Value that was selected during an ImprovementManager dialogue.
        /// </summary>
        public string Extra
        {
            get => _strExtra;
            set => _strExtra = LanguageManager.ReverseTranslateExtra(value);
        }

        /// <summary>
        /// Translated Category.
        /// </summary>
        public string DisplayCategory(string strLanguage)
        {
            if (strLanguage == GlobalOptions.DefaultLanguage)
                return Category;

            return XmlManager.Load("armor.xml", _objCharacter.Options.CustomDataDictionary, strLanguage).SelectSingleNode("/chummer/categories/category[. = \"" + Category + "\"]/@translate")?.InnerText ?? Category;
        }

        /// <summary>
        /// Armor's Category.
        /// </summary>
        public string Category
        {
            get => _strCategory;
            set => _strCategory = value;
        }

        /// <summary>
        /// Whether or not the Armor contributes to Encumbrance.
        /// </summary>
        public bool Encumbrance => _blnEncumbrance;

        /// <summary>
        /// Armor's Armor value.
        /// </summary>
        public string ArmorValue
        {
            get => _strArmorValue;
            set => _strArmorValue = value;
        }

        /// <summary>
        /// Armor's Armor Override value.
        /// </summary>
        public string ArmorOverrideValue
        {
            get => _strArmorOverrideValue;
            set => _strArmorOverrideValue = value == "0" ? string.Empty : value;
        }

        /// <summary>
        /// Damage done to the Armor's Armor Rating.
        /// </summary>
        public int ArmorDamage
        {
            get => _intDamage;
            set
            {
                int intOldValue = _intDamage;
                _intDamage = value;

                int intTotalArmor = Convert.ToInt32(ArmorValue, GlobalOptions.InvariantCultureInfo);

                // Go through all of the Mods for this piece of Armor and add the Armor value.
                foreach (ArmorMod objMod in ArmorMods)
                {
                    if (objMod.Equipped)
                        intTotalArmor += objMod.Armor;
                }

                if (_intDamage < 0)
                    _intDamage = 0;
                if (_intDamage > intTotalArmor)
                    _intDamage = intTotalArmor;

                if (_intDamage != intOldValue)
                {
                    if (Equipped)
                    {
                        _objCharacter?.OnPropertyChanged(nameof(Character.ArmorRating));
                        _objCharacter?.RefreshEncumbrance();
                    }
                }
            }
        }

        /// <summary>
        /// Rating.
        /// </summary>
        public int Rating
        {
            get => Math.Min(_intRating, MaxRating);
            set
            {
                int intNewValue = Math.Min(value, MaxRating);
                if (_intRating != intNewValue)
                {
                    _intRating = intNewValue;
                    if (Equipped)
                    {
                        if (ArmorValue.Contains("Rating") || ArmorOverrideValue.Contains("Rating"))
                        {
                            _objCharacter?.OnPropertyChanged(nameof(Character.ArmorRating));
                            _objCharacter?.RefreshEncumbrance();
                        }
                    }
                    if (Gear.Count > 0)
                    {
                        foreach (Gear objChild in Gear.Where(x => x.MaxRating.Contains("Parent") || x.MinRating.Contains("Parent")))
                        {
                            // This will update a child's rating if it would become out of bounds due to its parent's rating changing
                            objChild.Rating = objChild.Rating;
                        }
                    }
                }
            }
        }

        /// <summary>
        /// Rating.
        /// </summary>
        public int MaxRating
        {
            get => _intMaxRating;
            set => _intMaxRating = value;
        }

        /// <summary>
        /// How the rating should be referred to in UI.
        /// </summary>
        public string RatingLabel
        {
            get => _strRatingLabel;
            set => _strRatingLabel = value;
        }

        /// <summary>
        /// Armor's Capacity string.
        /// </summary>
        public string ArmorCapacity
        {
            get => _strArmorCapacity;
            set => _strArmorCapacity = value;
        }

        /// <summary>
        /// Armor's Capacity.
        /// </summary>
        public string TotalArmorCapacity
        {
            get
            {
                string strArmorCapacity = ArmorCapacity;
                if (strArmorCapacity.Contains("Rating"))
                {
                    // If the Capaicty is determined by the Rating, evaluate the expression.
                    // XPathExpression cannot evaluate while there are square brackets, so remove them if necessary.
                    bool blnSquareBrackets = strArmorCapacity.StartsWith('[');
                    string strCapacity = strArmorCapacity;
                    if (blnSquareBrackets)
                        strCapacity = strCapacity.Substring(1, strCapacity.Length - 2);

                    object objProcess = CommonFunctions.EvaluateInvariantXPath(strCapacity.Replace("Rating", Rating.ToString(GlobalOptions.InvariantCultureInfo)), out bool blnIsSuccess);
                    string strReturn = blnIsSuccess ? ((double)objProcess).ToString("#,0.##", GlobalOptions.CultureInfo) : objProcess.ToString();
                    if (blnSquareBrackets)
                        strReturn = '[' + strReturn + ']';

                    return strReturn;
                }

                if (decimal.TryParse(strArmorCapacity, NumberStyles.Any, GlobalOptions.InvariantCultureInfo, out decimal decReturn))
                    return decReturn.ToString("#,0.##", GlobalOptions.CultureInfo);

                return strArmorCapacity;
            }
        }

        /// <summary>
        /// Armor's Availability.
        /// </summary>
        public string Avail
        {
            get => _strAvail;
            set => _strAvail = value;
        }

        /// <summary>
        /// Armor's Cost.
        /// </summary>
        public string Cost
        {
            get => _strCost;
            set => _strCost = value;
        }

        public string DisplayCost(out decimal decItemCost, bool blnUseRating = true, decimal decMarkup = 0.0m)
        {
            decItemCost = 0;
            string strReturn = Cost;
            if (strReturn.StartsWith("Variable(", StringComparison.Ordinal))
            {
                strReturn = strReturn.TrimStartOnce("Variable(", true).TrimEndOnce(')');
                decimal decMin;
                decimal decMax = decimal.MaxValue;
                if (strReturn.Contains('-'))
                {
                    string[] strValues = strReturn.Split('-');
                    decMin = Convert.ToDecimal(strValues[0], GlobalOptions.InvariantCultureInfo);
                    decMax = Convert.ToDecimal(strValues[1], GlobalOptions.InvariantCultureInfo);
                }
                else
                    decMin = Convert.ToDecimal(strReturn.FastEscape('+'), GlobalOptions.InvariantCultureInfo);

                if (decMax == decimal.MaxValue)
                    strReturn = decMin.ToString(_objCharacter.Options.NuyenFormat, GlobalOptions.CultureInfo) + "¥+";
                else
                    strReturn = decMin.ToString(_objCharacter.Options.NuyenFormat, GlobalOptions.CultureInfo) + " - " + decMax.ToString(_objCharacter.Options.NuyenFormat, GlobalOptions.CultureInfo) + '¥';

                decItemCost = decMin;
                return strReturn;
            }

            if (blnUseRating)
            {
                decimal decTotalCost;
                // If the cost is determined by the Rating, evaluate the expression.
                if (strReturn.Contains("Rating"))
                {
                    string strCost = strReturn.Replace("Rating", Rating.ToString(GlobalOptions.InvariantCultureInfo));
                    object objProcess = CommonFunctions.EvaluateInvariantXPath(strCost, out bool blnIsSuccess);
                    decTotalCost = blnIsSuccess ? Convert.ToDecimal(objProcess.ToString(), GlobalOptions.InvariantCultureInfo) : 0;
                }
                else
                {
                    decTotalCost = Convert.ToDecimal(strReturn, GlobalOptions.InvariantCultureInfo);
                }

                decTotalCost *= 1.0m + decMarkup;

                if (DiscountCost)
                    decTotalCost *= 0.9m;

                decItemCost = decTotalCost;

                return decTotalCost.ToString(_objCharacter.Options.NuyenFormat, GlobalOptions.CultureInfo) + '¥';
            }

            return strReturn.CheapReplace("Rating", () => LanguageManager.GetString(RatingLabel)) + '¥';
        }


        private SourceString _objCachedSourceDetail;
        public SourceString SourceDetail => _objCachedSourceDetail = _objCachedSourceDetail ?? new SourceString(Source, DisplayPage(GlobalOptions.Language), GlobalOptions.Language);

        /// <summary>
        /// Armor's Sourcebook.
        /// </summary>
        public string Source
        {
            get => _strSource;
            set => _strSource = value;
        }

        /// <summary>
        /// Guid of a Weapon created from the Armour.
        /// </summary>
        public string WeaponID
        {
            get => _guiWeaponID.ToString("D", GlobalOptions.InvariantCultureInfo);
            set
            {
                if (Guid.TryParse(value, out Guid guiTemp))
                    _guiWeaponID = guiTemp;
            }
        }

        /// <summary>
        /// Sourcebook Page Number.
        /// </summary>
        public string Page
        {
            get => _strPage;
            set => _strPage = value;
        }

        /// <summary>
        /// Sourcebook Page Number using a given language file.
        /// Returns Page if not found or the string is empty.
        /// </summary>
        /// <param name="strLanguage">Language file keyword to use.</param>
        /// <returns></returns>
        public string DisplayPage(string strLanguage)
        {
            if (strLanguage == GlobalOptions.DefaultLanguage)
                return Page;
            string s = GetNode(strLanguage)?["altpage"]?.InnerText ?? Page;
            return !string.IsNullOrWhiteSpace(s) ? s : Page;
        }

        /// <summary>
        /// Whether or not the Armor is equipped and should be considered for highest Armor Rating or Armor Encumbrance.
        /// </summary>
        public bool Equipped
        {
            get => _blnEquipped;
            set
            {
                if (_blnEquipped != value)
                {
                    _blnEquipped = value;
                    if (value)
                    {
                        // Add the Armor's Improvements to the character.
                        ImprovementManager.EnableImprovements(_objCharacter, _objCharacter.Improvements.Where(x => x.ImproveSource == Improvement.ImprovementSource.Armor && x.SourceName == InternalId).ToList());
                        // Add the Improvements from any Armor Mods in the Armor.
                        foreach (ArmorMod objMod in ArmorMods)
                        {
                            if (objMod.Equipped)
                            {
                                ImprovementManager.EnableImprovements(_objCharacter, _objCharacter.Improvements.Where(x => x.ImproveSource == Improvement.ImprovementSource.ArmorMod && x.SourceName == InternalId).ToList());
                                // Add the Improvements from any Gear in the Armor.
                                foreach (Gear objGear in objMod.Gear)
                                {
                                    if (objGear.Equipped)
                                    {
                                        objGear.ChangeEquippedStatus(true);
                                    }
                                }
                            }
                        }
                        // Add the Improvements from any Gear in the Armor.
                        foreach (Gear objGear in Gear)
                        {
                            if (objGear.Equipped)
                            {
                                objGear.ChangeEquippedStatus(true);
                            }
                        }
                    }
                    else
                    {
                        // Add the Armor's Improvements to the character.
                        ImprovementManager.DisableImprovements(_objCharacter, _objCharacter.Improvements.Where(x => x.ImproveSource == Improvement.ImprovementSource.Armor && x.SourceName == InternalId).ToList());
                        // Add the Improvements from any Armor Mods in the Armor.
                        foreach (ArmorMod objMod in ArmorMods)
                        {
                            ImprovementManager.DisableImprovements(_objCharacter, _objCharacter.Improvements.Where(x => x.ImproveSource == Improvement.ImprovementSource.ArmorMod && x.SourceName == InternalId).ToList());
                            // Add the Improvements from any Gear in the Armor.
                            foreach (Gear objGear in objMod.Gear)
                            {
                                objGear.ChangeEquippedStatus(false);
                            }
                        }
                        // Add the Improvements from any Gear in the Armor.
                        foreach (Gear objGear in Gear)
                        {
                            objGear.ChangeEquippedStatus(false);
                        }
                    }

                    _objCharacter?.OnPropertyChanged(nameof(Character.ArmorRating));
                    _objCharacter?.RefreshEncumbrance();
                }
            }
        }

        /// <summary>
        /// Whether or not Wireless is turned on for this armor
        /// </summary>
        public bool WirelessOn
        {
            get => _blnWirelessOn;
            set
            {
                if (value == _blnWirelessOn)
                    return;
                ToggleWirelessBonuses(value);
                _blnWirelessOn = value;
            }
        }

        /// <summary>
        /// The Armor's total Armor value including Modifications.
        /// </summary>
        public int TotalArmor
        {
            get
            {
                int.TryParse(ArmorValue.Replace("Rating", Rating.ToString(GlobalOptions.InvariantCultureInfo)), NumberStyles.Any, GlobalOptions.InvariantCultureInfo, out int intTotalArmor);
                // Go through all of the Mods for this piece of Armor and add the Armor value.
                intTotalArmor += ArmorMods.Where(o => o.Equipped).Sum(o => o.Armor);
                intTotalArmor -= ArmorDamage;

                return Math.Max(intTotalArmor, 0);
            }
        }

        /// <summary>
        /// The Armor's total bonus Armor value including Modifications.
        /// </summary>
        public int TotalOverrideArmor
        {
            get
            {
                int.TryParse(ArmorOverrideValue.Replace("Rating", Rating.ToString(GlobalOptions.InvariantCultureInfo)), NumberStyles.Any, GlobalOptions.InvariantCultureInfo, out int intTotalArmor);
                // Go through all of the Mods for this piece of Armor and add the Armor value.
                intTotalArmor += ArmorMods.Where(o => o.Equipped).Sum(o => o.Armor);
                intTotalArmor -= ArmorDamage;

                return Math.Max(intTotalArmor, 0);
            }
        }

        public string DisplayArmorValue
        {
            get
            {
                string strArmorOverrideValue = ArmorOverrideValue;
                if (!string.IsNullOrWhiteSpace(strArmorOverrideValue))
                {
                    return $"{TotalArmor}/{strArmorOverrideValue}";
                }

                string strArmor = ArmorValue;
                char chrFirstArmorChar = strArmor.Length > 0 ? strArmor[0] : ' ';
                if (chrFirstArmorChar == '+' || chrFirstArmorChar == '-')
                {
                    return $"{TotalArmor:+0;-0;0}";
                }
                return TotalArmor.ToString(GlobalOptions.CultureInfo);
            }
        }

        /// <summary>
        /// The Armor's total Cost including Modifications.
        /// </summary>
        public decimal StolenTotalCost
        {
            get
            {
                decimal decTotalCost = 0;
                if (Stolen) decTotalCost += OwnCost;

                // Go through all of the Mods for this piece of Armor and add the Cost value.
                decTotalCost += ArmorMods.Where(mod => mod.Stolen).AsParallel().Sum(mod => mod.StolenTotalCost);

                // Go through all of the Gear for this piece of Armor and add the Cost value.
                decTotalCost += Gear.Where(g => g.Stolen).AsParallel().Sum(g => g.StolenTotalCost);

                return decTotalCost;
            }
        }

        /// <summary>
        /// The Armor's total Cost including Modifications.
        /// </summary>
        public decimal TotalCost
        {
            get
            {
                decimal decTotalCost = OwnCost;

                // Go through all of the Mods for this piece of Armor and add the Cost value.
                foreach (ArmorMod objMod in ArmorMods)
                    decTotalCost += objMod.TotalCost;

                // Go through all of the Gear for this piece of Armor and add the Cost value.
                foreach (Gear objGear in Gear)
                    decTotalCost += objGear.TotalCost;

                return decTotalCost;
            }
        }

        /// <summary>
        /// Cost multiplier for Gear Children attached to this Armor.
        /// </summary>
        public int ChildCostMultiplier => 1;

        /// <summary>
        /// Cost for just the Armor.
        /// </summary>
        public decimal OwnCost
        {
            get
            {
                // If the cost is determined by the Rating, evaluate the expression.
                string strCostExpression = Cost;

                StringBuilder objCost = new StringBuilder(strCostExpression.TrimStart('+'));
                objCost.Replace("Rating", Rating.ToString(GlobalOptions.InvariantCultureInfo));

                foreach (CharacterAttrib objLoopAttribute in _objCharacter.AttributeSection.AttributeList.Concat(_objCharacter.AttributeSection.SpecialAttributeList))
                {
                    objCost.CheapReplace(strCostExpression, objLoopAttribute.Abbrev, () => objLoopAttribute.TotalValue.ToString(GlobalOptions.InvariantCultureInfo));
                    objCost.CheapReplace(strCostExpression, objLoopAttribute.Abbrev + "Base", () => objLoopAttribute.TotalBase.ToString(GlobalOptions.InvariantCultureInfo));
                }

                object objProcess = CommonFunctions.EvaluateInvariantXPath(objCost.ToString(), out bool blnIsSuccess);
                decimal decTotalCost = blnIsSuccess ? Convert.ToDecimal(objProcess, GlobalOptions.InvariantCultureInfo) : 0;

                if (DiscountCost)
                    decTotalCost *= 0.9m;

                return decTotalCost;
            }
        }

        /// <summary>
        /// The Modifications currently applied to the Armor.
        /// </summary>
        public TaggedObservableCollection<ArmorMod> ArmorMods => _lstArmorMods;

        /// <summary>
        /// The Gear currently applied to the Armor.
        /// </summary>
        public TaggedObservableCollection<Gear> Gear => _lstGear;

        /// <summary>
        /// Location.
        /// </summary>
        public Location Location
        {
            get => _objLocation;
            set => _objLocation = value;
        }

        /// <summary>
        /// Notes.
        /// </summary>
        public string Notes
        {
            get => _strNotes;
            set => _strNotes = value;
        }

        /// <summary>
        /// Whether or not the Armor's cost should be discounted by 10% through the Black Market Pipeline Quality.
        /// </summary>
        public bool DiscountCost
        {
            get => _blnDiscountCost && _objCharacter.BlackMarketDiscount;
            set => _blnDiscountCost = value;
        }

        /// <summary>
        /// Used by our sorting algorithm to remember which order the user moves things to
        /// </summary>
        public int SortOrder
        {
            get => _intSortOrder;
            set => _intSortOrder = value;
        }

        /// <summary>
        /// Identifier of the object within data files.
        /// </summary>
        public Guid SourceID => _guiSourceID;

        /// <summary>
        /// String-formatted identifier of the <inheritdoc cref="SourceID"/> from the data files.
        /// </summary>
        public string SourceIDString => _guiSourceID.ToString("D", GlobalOptions.InvariantCultureInfo);

        public TaggedObservableCollection<Gear> Children => Gear;

        public bool Stolen
        {
            get => _blnStolen;
            set => _blnStolen = value;
        }
        #endregion

        #region Complex Properties
        /// <summary>
        /// Total Availability in the program's current language.
        /// </summary>
        public string DisplayTotalAvail => TotalAvail(GlobalOptions.CultureInfo, GlobalOptions.Language);

        /// <summary>
        /// Total Availability.
        /// </summary>
        public string TotalAvail(CultureInfo objCulture, string strLanguage)
        {
            return TotalAvailTuple().ToString(objCulture, strLanguage);
        }

        /// <summary>
        /// Total Availability as a triple.
        /// </summary>
        public AvailabilityValue TotalAvailTuple(bool blnCheckChildren = true)
        {
            bool blnModifyParentAvail = false;
            string strAvail = Avail;
            char chrLastAvailChar = ' ';
            int intAvail = 0;
            if (strAvail.Length > 0)
            {
                if (strAvail.StartsWith("FixedValues(", StringComparison.Ordinal))
                {
                    string[] strValues = strAvail.TrimStartOnce("FixedValues(", true).TrimEndOnce(')').Split(',');
                    strAvail = strValues[Math.Max(Math.Min(Rating, strValues.Length) - 1, 0)];
                }

                chrLastAvailChar = strAvail[strAvail.Length - 1];
                if (chrLastAvailChar == 'F' || chrLastAvailChar == 'R')
                {
                    strAvail = strAvail.Substring(0, strAvail.Length - 1);
                }

                blnModifyParentAvail = strAvail.StartsWith('+', '-');

                StringBuilder objAvail = new StringBuilder(strAvail.TrimStart('+'));
                objAvail.Replace("Rating", Rating.ToString(GlobalOptions.InvariantCultureInfo));

                foreach (CharacterAttrib objLoopAttribute in _objCharacter.AttributeSection.AttributeList.Concat(_objCharacter.AttributeSection.SpecialAttributeList))
                {
                    objAvail.CheapReplace(strAvail, objLoopAttribute.Abbrev, () => objLoopAttribute.TotalValue.ToString(GlobalOptions.InvariantCultureInfo));
                    objAvail.CheapReplace(strAvail, objLoopAttribute.Abbrev + "Base", () => objLoopAttribute.TotalBase.ToString(GlobalOptions.InvariantCultureInfo));
                }

                object objProcess = CommonFunctions.EvaluateInvariantXPath(objAvail.ToString(), out bool blnIsSuccess);
                if (blnIsSuccess)
                    intAvail = Convert.ToInt32(objProcess, GlobalOptions.InvariantCultureInfo);
            }

            if (blnCheckChildren)
            {
                // Run through armor mod children and increase the Avail by any Mod whose Avail starts with "+" or "-".
                foreach (ArmorMod objChild in ArmorMods)
                {
                    if (!objChild.IncludedInArmor)
                    {
                        AvailabilityValue objLoopAvailTuple = objChild.TotalAvailTuple();
                        if (objLoopAvailTuple.AddToParent)
                            intAvail += objLoopAvailTuple.Value;
                        if (objLoopAvailTuple.Suffix == 'F')
                            chrLastAvailChar = 'F';
                        else if (chrLastAvailChar != 'F' && objLoopAvailTuple.Suffix == 'R')
                            chrLastAvailChar = 'R';
                    }
                }

                // Run through gear children and increase the Avail by any Mod whose Avail starts with "+" or "-".
                foreach (Gear objChild in Gear)
                {
                    if (objChild.ParentID != InternalId)
                    {
                        AvailabilityValue objLoopAvailTuple = objChild.TotalAvailTuple();
                        if (objLoopAvailTuple.AddToParent)
                            intAvail += objLoopAvailTuple.Value;
                        if (objLoopAvailTuple.Suffix == 'F')
                            chrLastAvailChar = 'F';
                        else if (chrLastAvailChar != 'F' && objLoopAvailTuple.Suffix == 'R')
                            chrLastAvailChar = 'R';
                    }
                }
            }

            // Avail cannot go below 0. This typically happens when an item with Avail 0 is given the Second Hand category.
            if (intAvail < 0)
                intAvail = 0;

            return new AvailabilityValue(intAvail, chrLastAvailChar, blnModifyParentAvail);
        }

        /// <summary>
        /// Calculated Capacity of the Armor.
        /// </summary>
        public string CalculatedCapacity
        {
            get
            {
                string strReturn = TotalArmorCapacity;

                // If an Armor Capacity is specified for the Armor, use that value.
                if (string.IsNullOrEmpty(strReturn) || strReturn == "0")
                    strReturn = (0.0m).ToString("#,0.##", GlobalOptions.CultureInfo);
                else if (strReturn == "Rating")
                    strReturn = Rating.ToString(GlobalOptions.CultureInfo);
                else if (decimal.TryParse(strReturn, NumberStyles.Any, GlobalOptions.InvariantCultureInfo, out decimal decReturn))
                    strReturn = decReturn.ToString("#,0.##", GlobalOptions.CultureInfo);

                foreach (ArmorMod objArmorMod in ArmorMods)
                {
                    if (objArmorMod.ArmorCapacity.StartsWith('-') || objArmorMod.ArmorCapacity.StartsWith("[-", StringComparison.Ordinal))
                    {
                        // If the Capacity is determined by the Capacity of the parent, evaluate the expression. Generally used for providing a percentage of armour capacity as bonus, ie YNT Softweave.
                        // XPathExpression cannot evaluate while there are square brackets, so remove them if necessary.
                        string strCapacity = objArmorMod.ArmorCapacity
                            .FastEscape('[', ']')
                            .CheapReplace("Capacity", () => TotalArmorCapacity)
                            .Replace("Rating", Rating.ToString(GlobalOptions.InvariantCultureInfo));

                        object objProcess = CommonFunctions.EvaluateInvariantXPath(strCapacity, out bool blnIsSuccess);
                        if (blnIsSuccess)
                        {
                            strCapacity = (Convert.ToDecimal(strReturn, GlobalOptions.CultureInfo) - Convert.ToDecimal(objProcess, GlobalOptions.CultureInfo)).ToString("#,0.##", GlobalOptions.CultureInfo);
                        }
                        strReturn = strCapacity;
                    }
                }

                return strReturn;
            }
        }

        /// <summary>
        /// The amount of Capacity remaining in the Gear.
        /// </summary>
        public decimal CapacityRemaining
        {
            get
            {
                // Get the Armor base Capacity.
                decimal decCapacity = Convert.ToDecimal(CalculatedCapacity, GlobalOptions.CultureInfo);

                // If there is no Capacity (meaning that the Armor Suit Capacity or Maximum Armor Modification rule is turned off depending on the type of Armor), don't bother to calculate the remaining
                // Capacity since it's disabled and return 0 instead.
                if (decCapacity == 0)
                    return 0;

                // Calculate the remaining Capacity for a Suit of Armor.
                string strArmorCapacity = TotalArmorCapacity;
                if (strArmorCapacity != "0" && !string.IsNullOrEmpty(strArmorCapacity)) // && _objCharacter.Options.ArmorSuitCapacity)
                {
                    // Run through its Armor Mods and deduct the Capacity costs. Mods that confer capacity (ie negative values) are excluded, as they're processed in TotalArmorCapacity.
                    decCapacity = ArmorMods.Where(mod => !mod.IncludedInArmor && mod.TotalCapacity > 0).Aggregate(decCapacity, (current, objMod) => current - objMod.TotalCapacity);

                    // Run through its Gear and deduct the Armor Capacity costs.
                    if (Gear.Count <= 0) return decCapacity;
                    object decCapacityLock = new object();
                    // Run through its Children and deduct the Capacity costs.
                    Parallel.ForEach(Gear.Where(gear => !gear.IncludedInParent), objChildGear =>
                    {
                        decimal decLoop = objChildGear.PluginArmorCapacity * objChildGear.Quantity;
                        lock (decCapacityLock)
                            decCapacity -= decLoop;
                    });
                }
                // Calculate the remaining Capacity for a standard piece of Armor using the Maximum Armor Modifications rules.
                else // if (_objCharacter.Options.MaximumArmorModifications)
                {
                    // Run through its Armor Mods and deduct the Rating (or 1 if it has no Rating).
                    foreach (ArmorMod objMod in ArmorMods.Where(mod => !mod.IncludedInArmor))
                    {
                        if (objMod.Rating > 0)
                            decCapacity -= objMod.Rating;
                        else
                            decCapacity -= 1;
                    }

                    // Run through its Gear and deduct the Rating (or 1 if it has no Rating).
                    foreach (Gear objGear in Gear.Where(gear => !gear.IncludedInParent))
                    {
                        if (objGear.Rating > 0)
                            decCapacity -= objGear.Rating;
                        else
                            decCapacity -= 1;
                    }
                }

                return decCapacity;
            }
        }

        /// <summary>
        /// Capacity display style;
        /// </summary>
        public CapacityStyle CapacityDisplayStyle
        {
            get
            {
                string strArmorCapacity = ArmorCapacity;
                if (!string.IsNullOrEmpty(strArmorCapacity) && strArmorCapacity != "0")
                {
                    return CapacityStyle.Standard;
                }

                return CapacityStyle.Zero;
            }
        }

        /// <summary>
        /// The name of the object as it should appear on printouts (translated name only).
        /// </summary>
        public string DisplayNameShort(string strLanguage)
        {
            if (strLanguage == GlobalOptions.DefaultLanguage)
                return Name;

            return GetNode(strLanguage)?["translate"]?.InnerText ?? Name;
        }

        /// <summary>
        /// The name of the object as it should be displayed in lists. Qty Name (Rating) (Extra).
        /// </summary>
        public string DisplayName(CultureInfo objCulture, string strLanguage)
        {
            string strReturn = DisplayNameShort(strLanguage);
            string strSpaceCharacter = LanguageManager.GetString("String_Space", strLanguage);
            if (!string.IsNullOrEmpty(CustomName))
                strReturn += strSpaceCharacter + "(\"" + CustomName + "\")";
            if (Rating > 0)
                strReturn += strSpaceCharacter + '(' + LanguageManager.GetString(RatingLabel, strLanguage) + strSpaceCharacter + Rating.ToString(objCulture) + ')';
            if (!string.IsNullOrEmpty(Extra))
                strReturn += strSpaceCharacter + '(' + LanguageManager.TranslateExtra(Extra, strLanguage) + ')';
            return strReturn;
        }

        public string CurrentDisplayName => DisplayName(GlobalOptions.CultureInfo, GlobalOptions.Language);

        /// <summary>
        /// A custom name for the Armor assigned by the player.
        /// </summary>
        public string CustomName
        {
            get => _strArmorName;
            set => _strArmorName = value;
        }

        private XmlNode _objCachedMyXmlNode;
        private string _strCachedXmlNodeLanguage = string.Empty;

        public XmlNode GetNode()
        {
            return GetNode(GlobalOptions.Language);
        }

        public XmlNode GetNode(string strLanguage)
        {
            if (_objCachedMyXmlNode != null && strLanguage == _strCachedXmlNodeLanguage && !GlobalOptions.LiveCustomData) return _objCachedMyXmlNode;
            _objCachedMyXmlNode = SourceID == Guid.Empty
                ? XmlManager.Load("armor.xml", _objCharacter.Options.CustomDataDictionary, strLanguage)
                    .SelectSingleNode($"/chummer/armors/armor[name = \"{Name}\"]")
                : XmlManager.Load("armor.xml", _objCharacter.Options.CustomDataDictionary, strLanguage)
                    .SelectSingleNode($"/chummer/armors/armor[id = \"{SourceIDString}\" or id = \"{SourceIDString.ToUpperInvariant()}\"]");

            _strCachedXmlNodeLanguage = strLanguage;
            return _objCachedMyXmlNode;
        }
        #endregion

        #region Methods
        /// <summary>
        /// Method to delete an Armor object. Returns total extra cost removed unrelated to children.
        /// </summary>
        public decimal DeleteArmor()
        {
            decimal decReturn = 0.0m;
            // Remove any Improvements created by the Armor and its children.
            foreach (ArmorMod objMod in ArmorMods)
                decReturn += objMod.DeleteArmorMod();
            // Remove any Improvements created by the Armor's Gear.
            foreach (Gear objGear in Gear)
                decReturn += objGear.DeleteGear();

            decReturn += ImprovementManager.RemoveImprovements(_objCharacter, Improvement.ImprovementSource.Armor, InternalId);

            // Remove the Cyberweapon created by the Mod if applicable.
            if (!WeaponID.IsEmptyGuid())
            {
                List<Tuple<Weapon, Vehicle, VehicleMod, WeaponMount>> lstWeaponsToDelete = new List<Tuple<Weapon, Vehicle, VehicleMod, WeaponMount>>();
                foreach (Weapon objWeapon in _objCharacter.Weapons.DeepWhere(x => x.Children, x => x.ParentID == InternalId))
                {
                    lstWeaponsToDelete.Add(new Tuple<Weapon, Vehicle, VehicleMod, WeaponMount>(objWeapon, null, null, null));
                }
                foreach (Vehicle objVehicle in _objCharacter.Vehicles)
                {
                    foreach (Weapon objWeapon in objVehicle.Weapons.DeepWhere(x => x.Children, x => x.ParentID == InternalId))
                    {
                        lstWeaponsToDelete.Add(new Tuple<Weapon, Vehicle, VehicleMod, WeaponMount>(objWeapon, objVehicle, null, null));
                    }

                    foreach (VehicleMod objVehicleMod in objVehicle.Mods)
                    {
                        foreach (Weapon objWeapon in objVehicleMod.Weapons.DeepWhere(x => x.Children, x => x.ParentID == InternalId))
                        {
                            lstWeaponsToDelete.Add(new Tuple<Weapon, Vehicle, VehicleMod, WeaponMount>(objWeapon, objVehicle, objVehicleMod, null));
                        }
                    }

                    foreach (WeaponMount objMount in objVehicle.WeaponMounts)
                    {
                        foreach (Weapon objWeapon in objMount.Weapons.DeepWhere(x => x.Children, x => x.ParentID == InternalId))
                        {
                            lstWeaponsToDelete.Add(new Tuple<Weapon, Vehicle, VehicleMod, WeaponMount>(objWeapon, objVehicle, null, objMount));
                        }
                    }
                }
                foreach (Tuple<Weapon, Vehicle, VehicleMod, WeaponMount> objLoopTuple in lstWeaponsToDelete)
                {
                    Weapon objDeleteWeapon = objLoopTuple.Item1;
                    decReturn += objDeleteWeapon.TotalCost + objDeleteWeapon.DeleteWeapon();
                    if (objDeleteWeapon.Parent != null)
                        objDeleteWeapon.Parent.Children.Remove(objDeleteWeapon);
                    else if (objLoopTuple.Item4 != null)
                        objLoopTuple.Item4.Weapons.Remove(objDeleteWeapon);
                    else if (objLoopTuple.Item3 != null)
                        objLoopTuple.Item3.Weapons.Remove(objDeleteWeapon);
                    else if (objLoopTuple.Item2 != null)
                        objLoopTuple.Item2.Weapons.Remove(objDeleteWeapon);
                    else
                        _objCharacter.Weapons.Remove(objDeleteWeapon);
                }
            }

            return decReturn;
        }


        /// <summary>
        /// Toggle the Wireless Bonus for this armor.
        /// </summary>
        /// <param name="enable"></param>
        public void ToggleWirelessBonuses(bool enable)
        {
            if (enable)
            {
                if (WirelessBonus?.Attributes?.Count > 0)
                {
                    if (WirelessBonus.Attributes["mode"].InnerText == "replace")
                    {
                        ImprovementManager.DisableImprovements(_objCharacter, _objCharacter.Improvements.Where(x => x.ImproveSource == Improvement.ImprovementSource.Armor && x.SourceName == InternalId).ToList());
                    }
                }
                if (WirelessBonus?.InnerText != null)
                {
                    ImprovementManager.CreateImprovements(_objCharacter, Improvement.ImprovementSource.Armor,
                        _guiID.ToString("D", GlobalOptions.InvariantCultureInfo) + "Wireless", WirelessBonus, Rating, DisplayNameShort(GlobalOptions.Language));
                }

                if (!string.IsNullOrEmpty(ImprovementManager.SelectedValue) && string.IsNullOrEmpty(_strExtra))
                    _strExtra = ImprovementManager.SelectedValue;
            }
            else
            {
                if (WirelessBonus?.Attributes?.Count > 0)
                {
                    if (WirelessBonus.Attributes?["mode"].InnerText == "replace")
                    {
                        ImprovementManager.EnableImprovements(_objCharacter, _objCharacter.Improvements.Where(x => x.ImproveSource == Improvement.ImprovementSource.Armor && x.SourceName == InternalId).ToList());
                    }
                }
                ImprovementManager.DisableImprovements(_objCharacter, _objCharacter.Improvements.Where(x => x.ImproveSource == Improvement.ImprovementSource.Armor && x.SourceName == InternalId + "Wireless").ToList());
            }
        }

        #region UI Methods
        /// <summary>
        /// Add a piece of Armor to the Armor TreeView.
        /// </summary>
        /// <param name="cmsArmor">ContextMenuStrip for the Armor Node.</param>
        /// <param name="cmsArmorMod">ContextMenuStrip for Armor Mod Nodes.</param>
        /// <param name="cmsArmorGear">ContextMenuStrip for Armor Gear Nodes.</param>
        public TreeNode CreateTreeNode(ContextMenuStrip cmsArmor, ContextMenuStrip cmsArmorMod, ContextMenuStrip cmsArmorGear)
        {
            //if (!string.IsNullOrEmpty(ParentID) && !string.IsNullOrEmpty(Source) && !_objCharacter.Options.BookEnabled(Source))
            //return null;

            TreeNode objNode = new TreeNode
            {
                Name = InternalId,
                Text = CurrentDisplayName,
                Tag = this,
                ContextMenuStrip = cmsArmor,
                ForeColor = PreferredColor,
                ToolTipText = Notes.WordWrap(100)
            };

            TreeNodeCollection lstChildNodes = objNode.Nodes;
            foreach (ArmorMod objMod in ArmorMods)
            {
                TreeNode objLoopNode = objMod.CreateTreeNode(cmsArmorMod, cmsArmorGear);
                if (objLoopNode != null)
                    lstChildNodes.Add(objLoopNode);
            }
            foreach (Gear objGear in Gear)
            {
                TreeNode objLoopNode = objGear.CreateTreeNode(cmsArmorGear);
                if (objLoopNode != null)
                    lstChildNodes.Add(objLoopNode);
            }
            if (lstChildNodes.Count > 0)
                objNode.Expand();

            return objNode;
        }

        public Color PreferredColor
        {
            get
            {
                if (!string.IsNullOrEmpty(Notes))
                {
                    return Color.SaddleBrown;
                }

                return SystemColors.WindowText;
            }
        }
        #endregion
        #endregion

        public bool Remove(bool blnConfirmDelete = true)
        {
            if (blnConfirmDelete)
            {
                if (!_objCharacter.ConfirmDelete(LanguageManager.GetString("Message_DeleteArmor",
                    GlobalOptions.Language)))
                    return false;
            }
            DeleteArmor();
            return _objCharacter.Armor.Remove(this);
        }

        public void Sell(decimal percentage)
        {
            _objCharacter.Armor.Remove(this);

            // Create the Expense Log Entry for the sale.
            decimal decAmount = TotalCost * percentage;
            decAmount += DeleteArmor() * percentage;
            ExpenseLogEntry objExpense = new ExpenseLogEntry(_objCharacter);
            objExpense.Create(decAmount, LanguageManager.GetString("String_ExpenseSoldArmor") + ' ' + DisplayNameShort(GlobalOptions.Language), ExpenseType.Nuyen, DateTime.Now);
            _objCharacter.ExpenseEntries.AddWithSort(objExpense);
            _objCharacter.Nuyen += decAmount;
        }

        /// <summary>
        /// Alias map for SourceDetail control text and tooltip assignation.
        /// </summary>
        /// <param name="sourceControl"></param>
        public void SetSourceDetail(Control sourceControl)
        {
            if (_objCachedSourceDetail?.Language != GlobalOptions.Language)
                _objCachedSourceDetail = null;
            SourceDetail.SetControl(sourceControl);
        }


        /// <summary>
        /// Checks a nominated piece of gear for Availability requirements.
        /// </summary>
        /// <param name="blnRestrictedGearUsed">Whether Restricted Gear is already being used.</param>
        /// <param name="intRestrictedCount">Amount of gear that is currently over the availability limit.</param>
        /// <param name="strAvailItems">String used to list names of gear that are currently over the availability limit.</param>
        /// <param name="strRestrictedItem">Item that is being used for Restricted Gear.</param>
        /// <param name="blnOutRestrictedGearUsed">Whether Restricted Gear is already being used (tracked across gear children).</param>
        /// <param name="intOutRestrictedCount">Amount of gear that is currently over the availability limit (tracked across gear children).</param>
        /// <param name="strOutAvailItems">String used to list names of gear that are currently over the availability limit (tracked across gear children).</param>
        /// <param name="strOutRestrictedItem">Item that is being used for Restricted Gear (tracked across gear children).</param>
        public void CheckRestrictedGear(bool blnRestrictedGearUsed, int intRestrictedCount, string strAvailItems, string strRestrictedItem, out bool blnOutRestrictedGearUsed, out int intOutRestrictedCount, out string strOutAvailItems, out string strOutRestrictedItem)
        {
            AvailabilityValue objTotalAvail = TotalAvailTuple();
            int intAvailInt = objTotalAvail.Value;
            if (intAvailInt > _objCharacter.MaximumAvailability)
            {
                if (intAvailInt <= _objCharacter.RestrictedGear && !blnRestrictedGearUsed)
                {
                    blnRestrictedGearUsed = true;
                    strRestrictedItem = CurrentDisplayName;
                }
                else
                {
                    intRestrictedCount++;
                    strAvailItems += Environment.NewLine + "\t\t" + DisplayNameShort(GlobalOptions.Language);
                }
            }

            foreach (Gear objChild in Children)
            {
                objChild.CheckRestrictedGear(blnRestrictedGearUsed, intRestrictedCount, strAvailItems, strRestrictedItem, out blnRestrictedGearUsed, out intRestrictedCount, out strAvailItems, out strRestrictedItem);
            }

            foreach (ArmorMod objChild in ArmorMods)
            {
                objChild.CheckRestrictedGear(blnRestrictedGearUsed, intRestrictedCount, strAvailItems, strRestrictedItem, out blnRestrictedGearUsed, out intRestrictedCount, out strAvailItems, out strRestrictedItem);
            }

            strOutAvailItems = strAvailItems;
            intOutRestrictedCount = intRestrictedCount;
            blnOutRestrictedGearUsed = blnRestrictedGearUsed;
            strOutRestrictedItem = strRestrictedItem;
        }

        public bool AllowPasteXml
        {
            get
            {
                switch (GlobalOptions.ClipboardContentType)
                {
                    case ClipboardContentType.ArmorMod:
                    {
                        var xmlAddonCategoryList = GetNode()?.SelectNodes("addoncategory");
                        if (xmlAddonCategoryList?.Count > 0)
                            return xmlAddonCategoryList.Cast<XmlNode>().Any(xmlCategory =>
                                xmlCategory.InnerText == GlobalOptions.Clipboard.SelectSingleNode("category")?.Value);

                        return false;
                    }
                    case ClipboardContentType.Gear:
                    {
                        var xmlAddonCategoryList = GetNode()?.SelectNodes("addoncategory");
                        if (xmlAddonCategoryList?.Count > 0)
                            return xmlAddonCategoryList.Cast<XmlNode>().Any(xmlCategory =>
                                xmlCategory.InnerText == GlobalOptions.Clipboard.SelectSingleNode("category")?.Value);

                        return false;
                    }
                    default:
                        return false;
                }
            }
        }

        public bool AllowPasteObject(object input = null)
        {
            throw new NotImplementedException();
        }
    }
}<|MERGE_RESOLUTION|>--- conflicted
+++ resolved
@@ -343,7 +343,7 @@
             // Add any Armor Mods that come with the Armor.
             if (objXmlArmorNode["mods"] != null && blnCreateChildren)
             {
-                XmlDocument objXmlArmorDocument = XmlManager.Load("armor.xml");
+                XmlDocument objXmlArmorDocument = XmlManager.Load("armor.xml", _objCharacter.Options.CustomDataDictionary);
 
                 XmlNodeList xmlArmorList = objXmlArmorNode.SelectNodes("mods/name");
                 if (xmlArmorList != null)
@@ -393,57 +393,6 @@
                 }
             }
 
-<<<<<<< HEAD
-            // Add any Armor Mods that come with the Armor.
-            if (objXmlArmorNode["mods"] != null && blnCreateChildren)
-            {
-                XmlDocument objXmlArmorDocument = XmlManager.Load("armor.xml", _objCharacter.Options.CustomDataDictionary);
-
-                foreach (XmlNode objXmlArmorMod in objXmlArmorNode.SelectNodes("mods/name"))
-                {
-                    XmlAttributeCollection objXmlAttributes = objXmlArmorMod.Attributes;
-                    intRating = Convert.ToInt32(objXmlAttributes?["rating"]?.InnerText);
-                    string strForceValue = objXmlAttributes?["select"]?.InnerText ?? string.Empty;
-
-                    XmlNode objXmlMod = objXmlArmorDocument.SelectSingleNode("/chummer/mods/mod[name = \"" + objXmlArmorMod.InnerText + "\"]");
-                    if (objXmlMod != null)
-                    {
-                        ArmorMod objMod = new ArmorMod(_objCharacter);
-
-                        objMod.Create(objXmlMod, intRating, lstWeapons, blnSkipCost, blnSkipSelectForms);
-                        if (string.IsNullOrWhiteSpace(objMod.Extra))
-                        {
-                            objMod.Extra = strForceValue;
-                        }
-                        objMod.IncludedInArmor = true;
-                        objMod.ArmorCapacity = "[0]";
-                        objMod.Cost = "0";
-                        objMod.MaximumRating = objMod.Rating;
-                        _lstArmorMods.Add(objMod);
-                    }
-                    else
-                    {
-                        ArmorMod objMod = new ArmorMod(_objCharacter)
-                        {
-                            Name = _strName,
-                            Category = "Features",
-                            Avail = "0",
-                            Source = _strSource,
-                            Page = _strPage,
-                            IncludedInArmor = true,
-                            ArmorCapacity = "[0]",
-                            Cost = "0",
-                            Rating = 0,
-                            MaximumRating = 0,
-                            Extra = strForceValue
-                        };
-                        _lstArmorMods.Add(objMod);
-                    }
-                }
-            }
-
-=======
->>>>>>> 4d997dd7
             // Add any Gear that comes with the Armor.
             if (objXmlArmorNode["gears"] != null && blnCreateChildren)
             {
