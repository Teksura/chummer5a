--- conflicted
+++ resolved
@@ -322,10 +322,8 @@
             objNode.TryGetDecFieldQuickly("percentage", ref _decPercentage);
             objNode.TryGetStringFieldQuickly("baselifestyle", ref _strBaseLifestyle);
             objNode.TryGetInt32FieldQuickly("sortorder", ref _intSortOrder);
-            if (XmlManager.Load("lifestyles.xml", _objCharacter.Options.CustomDataDictionary)
-                    .SelectSingleNode($"/chummer/lifestyles/lifestyle[name =\"{_strBaseLifestyle}\"]") == null &&
-                XmlManager.Load("lifestyles.xml", _objCharacter.Options.CustomDataDictionary)
-                    .SelectSingleNode($"/chummer/lifestyles/lifestyle[name =\"{_strName}\"]") != null)
+            if (XmlManager.Load("lifestyles.xml", _objCharacter.Options.CustomDataDictionary).SelectSingleNode($"/chummer/lifestyles/lifestyle[name =\"{_strBaseLifestyle}\"]") == null
+                && XmlManager.Load("lifestyles.xml", _objCharacter.Options.CustomDataDictionary).SelectSingleNode($"/chummer/lifestyles/lifestyle[name =\"{_strName}\"]") != null)
             {
                 string baselifestyle = _strName;
                 _strName = _strBaseLifestyle;
@@ -337,12 +335,8 @@
                 if (string.IsNullOrWhiteSpace(_strBaseLifestyle))
                 {
                     List<ListItem> lstQualities = new List<ListItem>();
-<<<<<<< HEAD
                     using (XmlNodeList xmlLifestyleList = XmlManager.Load("lifestyles.xml", _objCharacter.Options.CustomDataDictionary).SelectNodes("/chummer/lifestyles/lifestyle"))
-=======
-                    using (XmlNodeList xmlLifestyleList = XmlManager.Load("lifestyles.xml").SelectNodes("/chummer/lifestyles/lifestyle"))
                     {
->>>>>>> 4d997dd7
                         if (xmlLifestyleList != null)
                         {
                             foreach (XmlNode xmlLifestyle in xmlLifestyleList)
