--- conflicted
+++ resolved
@@ -323,14 +323,8 @@
             objNode.TryGetDecFieldQuickly("percentage", ref _decPercentage);
             objNode.TryGetStringFieldQuickly("baselifestyle", ref _strBaseLifestyle);
             objNode.TryGetInt32FieldQuickly("sortorder", ref _intSortOrder);
-<<<<<<< HEAD
             if (_objCharacter.LoadData("lifestyles.xml").SelectSingleNode($"/chummer/lifestyles/lifestyle[name =\"{_strBaseLifestyle}\"]") == null
                 && _objCharacter.LoadData("lifestyles.xml").SelectSingleNode($"/chummer/lifestyles/lifestyle[name =\"{_strName}\"]") != null)
-=======
-            XmlDocument xmlLifestyles = XmlManager.Load("lifestyles.xml");
-            if (xmlLifestyles.SelectSingleNode("/chummer/lifestyles/lifestyle[name =\"" + _strBaseLifestyle + "\"]") == null
-                && xmlLifestyles.SelectSingleNode("/chummer/lifestyles/lifestyle[name =\"" + _strName + "\"]") != null)
->>>>>>> 1161a64b
             {
                 string baselifestyle = _strName;
                 _strName = _strBaseLifestyle;
@@ -342,11 +336,7 @@
                 if (string.IsNullOrWhiteSpace(_strBaseLifestyle))
                 {
                     List<ListItem> lstQualities = new List<ListItem>();
-<<<<<<< HEAD
-                    using (XmlNodeList xmlLifestyleList = _objCharacter.LoadData("lifestyles.xml").SelectNodes("/chummer/lifestyles/lifestyle"))
-=======
                     using (XmlNodeList xmlLifestyleList = xmlLifestyles.SelectNodes("/chummer/lifestyles/lifestyle"))
->>>>>>> 1161a64b
                     {
                         if (xmlLifestyleList != null)
                         {
@@ -380,10 +370,6 @@
 
             if (!objNode.TryGetInt32FieldQuickly("lp", ref _intLP))
             {
-<<<<<<< HEAD
-                XmlDocument xmlLifestyleDocument = _objCharacter.LoadData("lifestyles.xml");
-=======
->>>>>>> 1161a64b
                 XmlNode xmlLifestyleNode =
                     xmlLifestyles.SelectSingleNode("/chummer/lifestyles/lifestyle[name = \"" + _strBaseLifestyle + "\"]");
                 {
@@ -392,10 +378,6 @@
             }
             if (!objNode.TryGetInt32FieldQuickly("maxarea", ref _intAreaMaximum))
             {
-<<<<<<< HEAD
-                XmlDocument xmlLifestyleDocument = _objCharacter.LoadData("lifestyles.xml");
-=======
->>>>>>> 1161a64b
                 XmlNode xmlLifestyleNode =
                     xmlLifestyles.SelectSingleNode("/chummer/comforts/comfort[name = \"" + _strBaseLifestyle + "\"]");
                 xmlLifestyleNode.TryGetInt32FieldQuickly("minimum", ref _intBaseComforts);
@@ -1057,18 +1039,10 @@
         {
             if (_objCachedMyXmlNode == null || strLanguage != _strCachedXmlNodeLanguage || GlobalOptions.LiveCustomData)
             {
-<<<<<<< HEAD
                 _objCachedMyXmlNode = _objCharacter.LoadData("lifestyles.xml", strLanguage)
                     .SelectSingleNode(SourceID == Guid.Empty
                         ? $"/chummer/lifestyles/lifestyle[name = \"{Name}\"]"
                         : $"/chummer/lifestyles/lifestyle[id = \"{SourceIDString}\" or id = \"{SourceIDString}\"]");
-=======
-                _objCachedMyXmlNode = SourceID == Guid.Empty
-                    ? XmlManager.Load("lifestyles.xml", strLanguage)
-                        .SelectSingleNode("/chummer/lifestyles/lifestyle[name = \"" + Name + "\"]")
-                    : XmlManager.Load("lifestyles.xml", strLanguage)
-                        .SelectSingleNode("/chummer/lifestyles/lifestyle[id = \"" + SourceIDString + "\" or id = \"" + SourceIDString + "\"]");
->>>>>>> 1161a64b
                 _strCachedXmlNodeLanguage = strLanguage;
             }
             return _objCachedMyXmlNode;
