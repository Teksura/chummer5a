/*  This file is part of Chummer5a.
 *
 *  Chummer5a is free software: you can redistribute it and/or modify
 *  it under the terms of the GNU General Public License as published by
 *  the Free Software Foundation, either version 3 of the License, or
 *  (at your option) any later version.
 *
 *  Chummer5a is distributed in the hope that it will be useful,
 *  but WITHOUT ANY WARRANTY; without even the implied warranty of
 *  MERCHANTABILITY or FITNESS FOR A PARTICULAR PURPOSE.  See the
 *  GNU General Public License for more details.
 *
 *  You should have received a copy of the GNU General Public License
 *  along with Chummer5a.  If not, see <http://www.gnu.org/licenses/>.
 *
 *  You can obtain the full source code for Chummer5a at
 *  https://github.com/chummer5a/chummer5a
 */
using System;
using System.Collections.Generic;
using System.ComponentModel;
using System.Diagnostics;
using System.Globalization;
using System.Linq;
using System.Runtime.CompilerServices;
using System.Text;
using System.Xml;
using Chummer.Annotations;
using Chummer.Backend.Equipment;
using Chummer.Backend.Attributes;
using System.Drawing;

namespace Chummer.Backend.Skills
{
    [DebuggerDisplay("{_strName} {_intBase} {_intKarma} {Rating}")]
    [HubClassTag("SkillId", true, "Name", "Rating;Specialization")]
    public partial class Skill : INotifyMultiplePropertyChanged, IHasName, IHasXmlNode, IHasNotes
    {
        private CharacterAttrib _objAttribute;
        private string _strDefaultAttribute;
        private bool _blnCheckSwapSkillImprovements = true;
        private bool _blnRequiresGroundMovement;
        private bool _blnRequiresSwimMovement;
        private bool _blnRequiresFlyMovement;

        public CharacterAttrib AttributeObject
        {
            get
            {
                if (!_blnCheckSwapSkillImprovements && _objAttribute != null) return _objAttribute;
                if (CharacterObject.Improvements.Any(imp =>
                        imp.ImproveType == Improvement.ImprovementType.SwapSkillAttribute && imp.Target == Name))
                {
                    AttributeObject = CharacterObject.GetAttribute(CharacterObject.Improvements.First(imp =>
                            imp.ImproveType == Improvement.ImprovementType.SwapSkillAttribute &&
                            imp.Target == Name).ImprovedName);
                }
                else if (_strDefaultAttribute != _objAttribute?.Abbrev || _objAttribute == null)
                {
                    AttributeObject = CharacterObject.GetAttribute(_strDefaultAttribute);
                }

                return _objAttribute;
            }
            protected set
            {
                if (_objAttribute == value) return;
                if (_objAttribute != null)
                    _objAttribute.PropertyChanged -= OnLinkedAttributeChanged;
                if (value != null)
                    value.PropertyChanged += OnLinkedAttributeChanged;
                _objAttribute = value;
                _strDefaultAttribute = _objAttribute?.Abbrev;
                OnPropertyChanged();
            }
        } //Attribute this skill primarily depends on

        private string _strName = string.Empty; //English name of this skill
        private string _strNotes = string.Empty; //Text of any notes that were entered by the user
        public List<ListItem> SuggestedSpecializations { get; } = new List<ListItem>(10); //List of suggested specializations for this skill
        private bool _blnDefault;

        public virtual void WriteTo(XmlTextWriter objWriter)
        {
            if (objWriter == null)
                return;
            objWriter.WriteStartElement("skill");
            objWriter.WriteElementString("guid", Id.ToString("D", GlobalOptions.InvariantCultureInfo));
            objWriter.WriteElementString("suid", SkillId.ToString("D", GlobalOptions.InvariantCultureInfo));
            objWriter.WriteElementString("isknowledge", bool.FalseString);
            objWriter.WriteElementString("skillcategory", SkillCategory);
            objWriter.WriteElementString("requiresgroundmovement", RequiresGroundMovement.ToString(GlobalOptions.InvariantCultureInfo));
            objWriter.WriteElementString("requiresswimmovement", RequiresSwimMovement.ToString(GlobalOptions.InvariantCultureInfo));
            objWriter.WriteElementString("requiresflymovement", RequiresFlyMovement.ToString(GlobalOptions.InvariantCultureInfo));
            objWriter.WriteElementString("karma", _intKarma.ToString(GlobalOptions.InvariantCultureInfo));
            objWriter.WriteElementString("base", _intBase.ToString(GlobalOptions.InvariantCultureInfo)); //this could actually be saved in karma too during career
            objWriter.WriteElementString("notes", System.Text.RegularExpressions.Regex.Replace(_strNotes, @"[\u0000-\u0008\u000B\u000C\u000E-\u001F]", ""));
            objWriter.WriteElementString("name", _strName);
            if (!CharacterObject.Created)
            {
                objWriter.WriteElementString("buywithkarma", BuyWithKarma.ToString(GlobalOptions.InvariantCultureInfo));
            }

            if (Specializations.Count != 0)
            {
                objWriter.WriteStartElement("specs");
                foreach (SkillSpecialization objSpecialization in Specializations)
                {
                    objSpecialization.Save(objWriter);
                }
                objWriter.WriteEndElement();
            }

            objWriter.WriteEndElement();

        }

        public void Print(XmlTextWriter objWriter, CultureInfo objCulture, string strLanguageToPrint)
        {
            if (objWriter == null)
                return;
            objWriter.WriteStartElement("skill");

            int intPool = Pool;
            int intSpecPool = intPool + GetSpecializationBonus();

            int intRatingModifiers = RatingModifiers(Attribute);
            int intDicePoolModifiers = PoolModifiers(Attribute);
            objWriter.WriteElementString("guid", InternalId);
            objWriter.WriteElementString("suid", SkillId.ToString("D", GlobalOptions.InvariantCultureInfo));
            objWriter.WriteElementString("name", DisplayName(strLanguageToPrint));
            objWriter.WriteElementString("skillgroup", SkillGroupObject?.DisplayName(strLanguageToPrint) ?? LanguageManager.GetString("String_None", strLanguageToPrint));
            objWriter.WriteElementString("skillgroup_english", SkillGroupObject?.Name ?? LanguageManager.GetString("String_None", strLanguageToPrint));
            objWriter.WriteElementString("skillcategory", DisplayCategory(strLanguageToPrint));
            objWriter.WriteElementString("skillcategory_english", SkillCategory);  //Might exist legacy but not existing atm, will see if stuff breaks
            objWriter.WriteElementString("grouped", (SkillGroupObject != null && SkillGroupObject.CareerIncrease && SkillGroupObject.Rating > 0).ToString(GlobalOptions.InvariantCultureInfo));
            objWriter.WriteElementString("default", Default.ToString(GlobalOptions.InvariantCultureInfo));
            objWriter.WriteElementString("requiresgroundmovement", RequiresGroundMovement.ToString(GlobalOptions.InvariantCultureInfo));
            objWriter.WriteElementString("requiresswimmovement", RequiresSwimMovement.ToString(GlobalOptions.InvariantCultureInfo));
            objWriter.WriteElementString("requiresflymovement", RequiresFlyMovement.ToString(GlobalOptions.InvariantCultureInfo));
            objWriter.WriteElementString("rating", Rating.ToString(objCulture));
            objWriter.WriteElementString("ratingmax", RatingMaximum.ToString(objCulture));
            objWriter.WriteElementString("specializedrating", intSpecPool.ToString(objCulture));
            objWriter.WriteElementString("total", intPool.ToString(objCulture));
            objWriter.WriteElementString("knowledge", IsKnowledgeSkill.ToString(GlobalOptions.InvariantCultureInfo));
            objWriter.WriteElementString("exotic", IsExoticSkill.ToString(GlobalOptions.InvariantCultureInfo));
            objWriter.WriteElementString("buywithkarma", BuyWithKarma.ToString(GlobalOptions.InvariantCultureInfo));
            objWriter.WriteElementString("base", Base.ToString(objCulture));
            objWriter.WriteElementString("karma", Karma.ToString(objCulture));
            objWriter.WriteElementString("spec", DisplaySpecialization(strLanguageToPrint));
            objWriter.WriteElementString("attribute", Attribute);
            objWriter.WriteElementString("displayattribute", DisplayAttributeMethod(strLanguageToPrint));
            if (CharacterObject.Options.PrintNotes)
                objWriter.WriteElementString("notes", Notes);
            objWriter.WriteElementString("source", CharacterObject.LanguageBookShort(Source, strLanguageToPrint));
            objWriter.WriteElementString("page", DisplayPage(strLanguageToPrint));
            objWriter.WriteElementString("attributemod", CharacterObject.GetAttribute(Attribute).TotalValue.ToString(objCulture));
            objWriter.WriteElementString("ratingmod", (intRatingModifiers + intDicePoolModifiers).ToString(objCulture));
            objWriter.WriteElementString("poolmod", intDicePoolModifiers.ToString(objCulture));
            objWriter.WriteElementString("islanguage", IsLanguage.ToString(GlobalOptions.InvariantCultureInfo));
            objWriter.WriteElementString("isnativelanguage", IsNativeLanguage.ToString(GlobalOptions.InvariantCultureInfo));
            objWriter.WriteElementString("bp", CurrentKarmaCost.ToString(objCulture));
            objWriter.WriteStartElement("skillspecializations");
            foreach (SkillSpecialization objSpec in Specializations)
            {
                objSpec.Print(objWriter, objCulture, strLanguageToPrint);
            }
            objWriter.WriteEndElement();

            objWriter.WriteEndElement();
        }

        #region Factory
        /// <summary>
        /// Load a skill from a xml node from a saved .chum5 file
        /// </summary>
        /// <param name="xmlSkillNode">The XML node describing the skill</param>
        /// <param name="objCharacter">The character this skill belongs to</param>
        /// <returns></returns>
        public static Skill Load(Character objCharacter, XmlNode xmlSkillNode)
        {
            if (!xmlSkillNode.TryGetField("suid", Guid.TryParse, out Guid suid))
            {
                return null;
            }
            XmlDocument xmlSkills = objCharacter.LoadData("skills.xml");
            Skill objLoadingSkill = null;
            bool blnIsKnowledgeSkill = false;
            if (xmlSkillNode.TryGetBoolFieldQuickly("isknowledge", ref blnIsKnowledgeSkill) && blnIsKnowledgeSkill)
            {
                if (xmlSkillNode["forced"] != null)
                    objLoadingSkill = new KnowledgeSkill(objCharacter, xmlSkillNode["name"]?.InnerText ?? string.Empty, !Convert.ToBoolean(xmlSkillNode["disableupgrades"]?.InnerText, GlobalOptions.InvariantCultureInfo));
                else
                {
                    KnowledgeSkill knoSkill = new KnowledgeSkill(objCharacter);
                    knoSkill.Load(xmlSkillNode);
                    objLoadingSkill = knoSkill;
                }
            }
            else if (suid != Guid.Empty)
            {
                XmlNode xmlSkillDataNode = xmlSkills.SelectSingleNode("/chummer/skills/skill[id = '" + xmlSkillNode["suid"]?.InnerText + "']");

                if (xmlSkillDataNode == null)
                    return null;

                if (xmlSkillDataNode["exotic"]?.InnerText == bool.TrueString)
                {
                    ExoticSkill exotic = new ExoticSkill(objCharacter, xmlSkillDataNode);
                    exotic.Load(xmlSkillNode);
                    objLoadingSkill = exotic;
                }
                else
                {
                    objLoadingSkill = new Skill(objCharacter, xmlSkillDataNode);
                }
            }
            /*
            else //This is ugly but i'm not sure how to make it pretty
            {
                if (n["forced"] != null && n["name"] != null)
                {
                    skill = new KnowledgeSkill(character, n["name"].InnerText);
                }
                else
                {
                    KnowledgeSkill knoSkill = new KnowledgeSkill(character);
                    knoSkill.Load(n);
                    skill = knoSkill;
                }
            }
            */
            // Legacy shim
            if (objLoadingSkill == null)
            {
                if (xmlSkillNode["forced"] != null)
                    objLoadingSkill = new KnowledgeSkill(objCharacter, xmlSkillNode["name"]?.InnerText ?? string.Empty, !Convert.ToBoolean(xmlSkillNode["disableupgrades"]?.InnerText, GlobalOptions.InvariantCultureInfo));
                else
                {
                    KnowledgeSkill knoSkill = new KnowledgeSkill(objCharacter);
                    knoSkill.Load(xmlSkillNode);
                    objLoadingSkill = knoSkill;
                }
            }
            if (xmlSkillNode.TryGetField("guid", Guid.TryParse, out Guid guiTemp))
                objLoadingSkill.Id = guiTemp;

            if (!xmlSkillNode.TryGetStringFieldQuickly("altnotes", ref objLoadingSkill._strNotes))
                xmlSkillNode.TryGetStringFieldQuickly("notes", ref objLoadingSkill._strNotes);

            if (!objLoadingSkill.IsNativeLanguage)
            {
                xmlSkillNode.TryGetInt32FieldQuickly("karma", ref objLoadingSkill._intKarma);
                xmlSkillNode.TryGetInt32FieldQuickly("base", ref objLoadingSkill._intBase);
                xmlSkillNode.TryGetBoolFieldQuickly("buywithkarma", ref objLoadingSkill._blnBuyWithKarma);
                using (XmlNodeList xmlSpecList = xmlSkillNode.SelectNodes("specs/spec"))
                {
                    if (xmlSpecList == null)
                        return objLoadingSkill;
                    foreach (XmlNode xmlSpec in xmlSpecList)
                    {
                        objLoadingSkill.Specializations.Add(SkillSpecialization.Load(objCharacter, xmlSpec));
                    }
                }
            }

            return objLoadingSkill;
        }

        /// <summary>
        /// Loads skill saved in legacy format
        /// </summary>
        /// <param name="objCharacter"></param>
        /// <param name="xmlSkillNode"></param>
        /// <returns></returns>
        public static Skill LegacyLoad(Character objCharacter, XmlNode xmlSkillNode)
        {
            if (xmlSkillNode == null)
                return null;
            xmlSkillNode.TryGetField("id", Guid.TryParse, out Guid suid, Guid.NewGuid());

            int.TryParse(xmlSkillNode["base"]?.InnerText, NumberStyles.Any, GlobalOptions.InvariantCultureInfo, out int intBaseRating);
            int.TryParse(xmlSkillNode["rating"]?.InnerText, NumberStyles.Any, GlobalOptions.InvariantCultureInfo, out int intFullRating);
            int intKarmaRating = intFullRating - intBaseRating;  //Not reading karma directly as career only increases rating

            bool blnTemp = false;

            string strName = xmlSkillNode["name"]?.InnerText ?? string.Empty;
            Skill objSkill;
            if (xmlSkillNode.TryGetBoolFieldQuickly("knowledge", ref blnTemp) && blnTemp)
            {
                KnowledgeSkill objKnowledgeSkill = new KnowledgeSkill(objCharacter)
                {
                    WriteableName = strName,
                    Base = intBaseRating,
                    Karma = intKarmaRating,

                    Type = xmlSkillNode["skillcategory"]?.InnerText
                };

                objSkill = objKnowledgeSkill;
            }
            else
            {
                XmlDocument xmlSkillsDocument = objCharacter.LoadData("skills.xml");
                XmlNode xmlSkillDataNode = xmlSkillsDocument
                                               .SelectSingleNode("/chummer/skills/skill[id = '"
                                                                 + suid.ToString("D", GlobalOptions.InvariantCultureInfo)
                                                                 + "']")
                    //Some stuff apparently have a guid of 0000-000... (only exotic?)
                    ?? xmlSkillsDocument.SelectSingleNode("/chummer/skills/skill[name = " + strName.CleanXPath() + ']');


                objSkill = FromData(xmlSkillDataNode, objCharacter);
                objSkill._intBase = intBaseRating;
                objSkill._intKarma = intKarmaRating;

                if (objSkill is ExoticSkill objExoticSkill)
                {
                    //don't need to do more load then.
                    objExoticSkill.Specific = xmlSkillNode.SelectSingleNode("skillspecializations/skillspecialization/name")?.InnerText ?? string.Empty;
                    return objSkill;
                }

                xmlSkillNode.TryGetBoolFieldQuickly("buywithkarma", ref objSkill._blnBuyWithKarma);
            }

            using (XmlNodeList xmlSpecList = xmlSkillNode.SelectNodes("skillspecializations/skillspecialization"))
            {
                if (xmlSpecList != null)
                {
                    foreach (XmlNode xmlSpecializationNode in xmlSpecList)
                    {
                        objSkill.Specializations.Add(SkillSpecialization.Load(objCharacter, xmlSpecializationNode));
                    }
                }
            }

            return objSkill;
        }

        public static Skill LoadFromHeroLab(Character objCharacter, XmlNode xmlSkillNode, bool blnIsKnowledgeSkill, string strSkillType = "")
        {
            if (xmlSkillNode == null)
                throw new ArgumentNullException(nameof(xmlSkillNode));
            string strName = xmlSkillNode.Attributes?["name"]?.InnerText ?? string.Empty;

            XmlNode xmlSkillDataNode = objCharacter.LoadData("skills.xml")
                .SelectSingleNode((blnIsKnowledgeSkill
                    ? "/chummer/knowledgeskills/skill[name = "
                    : "/chummer/skills/skill[name = ") + strName.CleanXPath() + ']');
            Guid suid = Guid.NewGuid();
            if (xmlSkillDataNode?.TryGetField("id", Guid.TryParse, out suid) != true)
                suid = Guid.NewGuid();

            int intKarmaRating = 0;
            if (xmlSkillNode.Attributes?["text"]?.InnerText != "N")      // Native Languages will have a base + karma rating of 0
                if (!int.TryParse(xmlSkillNode.Attributes?["base"]?.InnerText, NumberStyles.Any, GlobalOptions.InvariantCultureInfo, out intKarmaRating)) // Only reading karma rating out for now, any base rating will need modification within SkillsSection
                    intKarmaRating = 0;

            Skill objSkill;
            if (blnIsKnowledgeSkill)
            {
                KnowledgeSkill objKnowledgeSkill = new KnowledgeSkill(objCharacter)
                {
                    WriteableName = strName,
                    Karma = intKarmaRating,
                    Type = !string.IsNullOrEmpty(strSkillType) ? strSkillType : (xmlSkillDataNode?["category"]?.InnerText ?? "Academic")
                };

                objSkill = objKnowledgeSkill;
            }
            else
            {
                objSkill = FromData(xmlSkillDataNode, objCharacter);
                if (xmlSkillNode.Attributes?["fromgroup"]?.InnerText == "yes")
                {
                    intKarmaRating -= objSkill.SkillGroupObject.Karma;
                }
                objSkill._intKarma = intKarmaRating;

                if (objSkill is ExoticSkill objExoticSkill)
                {
                    string strSpecializationName = xmlSkillNode.SelectSingleNode("specialization/@bonustext")?.InnerText ?? string.Empty;
                    if (!string.IsNullOrEmpty(strSpecializationName))
                    {
                        int intLastPlus = strSpecializationName.LastIndexOf('+');
                        if (intLastPlus > strSpecializationName.Length)
                            strSpecializationName = strSpecializationName.Substring(0, intLastPlus - 1);
                    }
                    //don't need to do more load then.
                    objExoticSkill.Specific = strSpecializationName;
                    return objSkill;
                }
            }

            objSkill.SkillId = suid;

            List<SkillSpecialization> lstSpecializations;
            using (XmlNodeList xmlSpecList = xmlSkillNode.SelectNodes("specialization"))
            {
                lstSpecializations = new List<SkillSpecialization>(xmlSpecList?.Count ?? 0);
                if (xmlSpecList?.Count > 0)
                {
                    foreach (XmlNode xmlSpecializationNode in xmlSpecList)
                    {
                        string strSpecializationName = xmlSpecializationNode.Attributes?["bonustext"]?.InnerText;
                        if (string.IsNullOrEmpty(strSpecializationName)) continue;
                        int intLastPlus = strSpecializationName.LastIndexOf('+');
                        if (intLastPlus > strSpecializationName.Length)
                            strSpecializationName = strSpecializationName.Substring(0, intLastPlus - 1);
                        lstSpecializations.Add(new SkillSpecialization(objCharacter, strSpecializationName));
                    }
                }
            }
            if (lstSpecializations.Count > 0)
            {
                objSkill.Specializations.AddRange(lstSpecializations);
            }

            return objSkill;
        }

        protected static readonly Dictionary<string, bool> SkillTypeCache = new Dictionary<string, bool>();
        //TODO CACHE INVALIDATE

        /// <summary>
        /// Load a skill from a data file describing said skill
        /// </summary>
        /// <param name="xmlNode">The XML node describing the skill</param>
        /// <param name="character">The character the skill belongs to</param>
        /// <returns></returns>
        public static Skill FromData(XmlNode xmlNode, Character character)
        {
            if (xmlNode == null)
                return null;
            Skill objSkill;
            if (xmlNode["exotic"]?.InnerText == bool.TrueString)
            {
                //load exotic skill
                ExoticSkill objExoticSkill = new ExoticSkill(character, xmlNode);
                objSkill = objExoticSkill;
            }
            else
            {
                string category = xmlNode["category"]?.InnerText;
                if (string.IsNullOrEmpty(category))
                    return null;
                if (SkillTypeCache == null || !SkillTypeCache.TryGetValue(category, out bool blnIsKnowledgeSkill))
                {
                    blnIsKnowledgeSkill = character.LoadData("skills.xml").SelectSingleNode($"/chummer/categories/category[. = '{category}']/@type")?.InnerText != "active";
                    if (SkillTypeCache != null)
                        SkillTypeCache[category] = blnIsKnowledgeSkill;
                }


                if (blnIsKnowledgeSkill)
                {
                    //TODO INIT SKILL
                    Utils.BreakIfDebug();

                    objSkill = new KnowledgeSkill(character);
                }
                else
                {
                    //TODO INIT SKILL

                    objSkill = new Skill(character, xmlNode);
                }
            }


            return objSkill;
        }

        protected Skill(Character character)
        {
            CharacterObject = character ?? throw new ArgumentNullException(nameof(character));
            CharacterObject.PropertyChanged += OnCharacterChanged;
            CharacterObject.Options.PropertyChanged += OnCharacterOptionsPropertyChanged;
            CharacterObject.AttributeSection.PropertyChanged += OnAttributeSectionChanged;
            CharacterObject.AttributeSection.Attributes.CollectionChanged += OnAttributesCollectionChanged;
            Specializations.ListChanged += SpecializationsOnListChanged;
            Specializations.BeforeRemove += SpecializationsOnBeforeRemove;
        }

        private void OnAttributesCollectionChanged(object sender, System.Collections.Specialized.NotifyCollectionChangedEventArgs e)
        {
            switch (e.Action)
            {
                case System.Collections.Specialized.NotifyCollectionChangedAction.Add:
                    {
                        if (e.NewItems.Cast<CharacterAttrib>().Any(x => x.Abbrev == Attribute))
                        {
                            AttributeObject.PropertyChanged -= AttributeActiveOnPropertyChanged;
                            AttributeObject = CharacterObject.GetAttribute(Attribute);

                            AttributeObject.PropertyChanged += AttributeActiveOnPropertyChanged;
                            AttributeActiveOnPropertyChanged(sender, null);
                        }
                        break;
                    }
                case System.Collections.Specialized.NotifyCollectionChangedAction.Remove:
                    {
                        if (e.OldItems.Cast<CharacterAttrib>().Any(x => x.Abbrev == Attribute))
                        {
                            AttributeObject.PropertyChanged -= AttributeActiveOnPropertyChanged;
                            AttributeObject = CharacterObject.GetAttribute(Attribute);

                            AttributeObject.PropertyChanged += AttributeActiveOnPropertyChanged;
                            AttributeActiveOnPropertyChanged(sender, null);
                        }
                        break;
                    }
                case System.Collections.Specialized.NotifyCollectionChangedAction.Reset:
                    {
                        AttributeObject.PropertyChanged -= AttributeActiveOnPropertyChanged;
                        AttributeObject = CharacterObject.GetAttribute(Attribute);

                        AttributeObject.PropertyChanged += AttributeActiveOnPropertyChanged;
                        AttributeActiveOnPropertyChanged(sender, null);
                        break;
                    }
            }
        }

        private void OnAttributeSectionChanged(object sender, PropertyChangedEventArgs e)
        {
            if (e.PropertyName != nameof(AttributeSection.AttributeCategory)) return;
            AttributeObject.PropertyChanged -= AttributeActiveOnPropertyChanged;
            AttributeObject = CharacterObject.GetAttribute(Attribute);

            AttributeObject.PropertyChanged += AttributeActiveOnPropertyChanged;
            AttributeActiveOnPropertyChanged(sender, e);
        }

        private void AttributeActiveOnPropertyChanged(object sender, PropertyChangedEventArgs propertyChangedEventArgs)
        {
            OnPropertyChanged(nameof(Rating));
        }

        public void UnbindSkill()
        {
            CharacterObject.PropertyChanged -= OnCharacterChanged;
            CharacterObject.Options.PropertyChanged -= OnCharacterOptionsPropertyChanged;
            CharacterObject.AttributeSection.PropertyChanged -= OnAttributeSectionChanged;
            CharacterObject.AttributeSection.Attributes.CollectionChanged -= OnAttributesCollectionChanged;

            if (SkillGroupObject != null)
                SkillGroupObject.PropertyChanged -= OnSkillGroupChanged;
        }

        //load from data
        protected Skill(Character character, XmlNode xmlNode) : this(character)
        //Ugly hack, needs by then
        {
            if (xmlNode == null)
                return;
            _strName = xmlNode["name"]?.InnerText; //No need to catch errors (for now), if missing we are fsked anyway
            _strDefaultAttribute = xmlNode["attribute"]?.InnerText;
            SkillCategory = xmlNode["category"]?.InnerText ?? string.Empty;
            Default = xmlNode["default"]?.InnerText == bool.TrueString;
            Source = xmlNode["source"]?.InnerText;
            Page = xmlNode["page"]?.InnerText;
            if (xmlNode.TryGetField("id", Guid.TryParse, out Guid guiTemp))
                _guidSkillId = guiTemp;
            else if (xmlNode.TryGetField("suid", Guid.TryParse, out guiTemp))
                _guidSkillId = guiTemp;
            if (xmlNode.TryGetField("guid", Guid.TryParse, out guiTemp))
                _guidInternalId = guiTemp;

            bool blnTemp = false;
            if (xmlNode.TryGetBoolFieldQuickly("requiresgroundmovement", ref blnTemp))
                RequiresGroundMovement = blnTemp;
            else
                RequiresGroundMovement = GetNode()?["requiresgroundmovement"]?.InnerText == bool.TrueString;
            if (xmlNode.TryGetBoolFieldQuickly("requiresswimmovement", ref blnTemp))
                RequiresSwimMovement = blnTemp;
            else
                RequiresSwimMovement = GetNode()?["requiresswimmovement"]?.InnerText == bool.TrueString;
            if (xmlNode.TryGetBoolFieldQuickly("requiresflymovement", ref blnTemp))
                RequiresFlyMovement = blnTemp;
            else
                RequiresFlyMovement = GetNode()?["requiresflymovement"]?.InnerText == bool.TrueString;

            string strGroup = xmlNode["skillgroup"]?.InnerText;

            if (!string.IsNullOrEmpty(strGroup))
            {
                SkillGroup = strGroup;
                SkillGroupObject = Skills.SkillGroup.Get(this);
                if (SkillGroupObject != null)
                {
                    SkillGroupObject.PropertyChanged += OnSkillGroupChanged;
                }
            }

            XmlNodeList xmlSpecList = xmlNode.SelectNodes("specs/spec");

            if (xmlSpecList != null)
            {
                SuggestedSpecializations.Capacity = xmlSpecList.Count;

                foreach (XmlNode xmlSpecNode in xmlSpecList)
                {
                    string strInnerText = xmlSpecNode.InnerText;
                    SuggestedSpecializations.Add(new ListItem(strInnerText, xmlSpecNode.Attributes?["translate"]?.InnerText ?? strInnerText));
                }

                SuggestedSpecializations.Sort(CompareListItems.CompareNames);
            }
        }

        public void ReloadSuggestedSpecializations()
        {
            SuggestedSpecializations.Clear();

            XmlNodeList xmlSpecList = GetNode()?.SelectNodes("specs/spec");

            if (xmlSpecList != null)
            {
                SuggestedSpecializations.Capacity = xmlSpecList.Count;

                foreach (XmlNode xmlSpecNode in xmlSpecList)
                {
                    string strInnerText = xmlSpecNode.InnerText;
                    SuggestedSpecializations.Add(new ListItem(strInnerText, xmlSpecNode.Attributes?["translate"]?.InnerText ?? strInnerText));
                }

                SuggestedSpecializations.Sort(CompareListItems.CompareNames);
            }
            OnPropertyChanged(nameof(SuggestedSpecializations));
        }
        #endregion

        /// <summary>
        /// The total, general purpose dice pool for this skill
        /// </summary>
        public int Pool => IsNativeLanguage ? int.MaxValue : PoolOtherAttribute(Attribute);

        public bool Leveled => Rating > 0;

        public Color PreferredControlColor => Leveled && Enabled ? ColorManager.Control : ColorManager.ControlLighter;

        private int _intCachedCanHaveSpecs = -1;

        public bool CanHaveSpecs
        {
            get
            {
                if ((this as KnowledgeSkill)?.AllowUpgrade == false)
                    return false;
                if (_intCachedCanHaveSpecs >= 0)
                    return _intCachedCanHaveSpecs > 0;
                if (!Enabled)
                {
                    _intCachedCanHaveSpecs = 0;
                    return _intCachedCanHaveSpecs > 0;
                }
                _intCachedCanHaveSpecs = !IsExoticSkill && TotalBaseRating > 0 && KarmaUnlocked &&
                                         !CharacterObject.Improvements.Any(x => ((x.ImproveType == Improvement.ImprovementType.BlockSkillSpecializations && (string.IsNullOrEmpty(x.ImprovedName) || x.ImprovedName == Name)) ||
                                                                                 (x.ImproveType == Improvement.ImprovementType.BlockSkillCategorySpecializations && x.ImprovedName == SkillCategory)) && x.Enabled) ? 1 : 0;
                if (_intCachedCanHaveSpecs <= 0 && Specializations.Count > 0)
                {
                    Specializations.Clear();
                }

                return _intCachedCanHaveSpecs > 0;
            }
        }

        public Character CharacterObject { get; }

        //TODO change to the actual characterattribute object
        /// <summary>
        /// The Abbreviation of the linked attribute. Not the object due legacy
        /// </summary>
        public string Attribute => AttributeObject.Abbrev;

        /// <summary>
        /// The translated abbreviation of the linked attribute.
        /// </summary>
        public string DisplayAttributeMethod(string strLanguage)
        {
            return LanguageManager.GetString("String_Attribute" + Attribute +  "Short", strLanguage);
        }

        public string DisplayAttribute => DisplayAttributeMethod(GlobalOptions.Language);

        private int _intCachedEnabled = -1;

        private bool _blnForceDisabled;
        //TODO handle aspected/adepts who cannot (always) get magic skills
        public bool Enabled
        {
            get
            {
                if (_intCachedEnabled >= 0)
                    return _intCachedEnabled > 0;

                if (_blnForceDisabled)
                {
                    _intCachedEnabled = 0;
                    return false;
                }
                // SR5 400 : Critters that don't have the Sapience Power are unable to default in skills they don't possess.
                if (CharacterObject.IsCritter && Rating == 0 && !CharacterObject.Improvements.Any(x =>
                        x.ImproveType == Improvement.ImprovementType.AllowSkillDefault &&
                        (x.ImprovedName == Name || string.IsNullOrEmpty(x.ImprovedName)) && x.Enabled))
                {
                    _intCachedEnabled = 0;
                    return false;
                }

                if (CharacterObject.Improvements.Any(x => x.ImproveType == Improvement.ImprovementType.SkillDisable && x.ImprovedName == Name && x.Enabled))
                {
                    _intCachedEnabled = 0;
                    return false;
                }
                if (RequiresFlyMovement)
                {
                    string strMovementString = CharacterObject.GetFly(GlobalOptions.InvariantCultureInfo, GlobalOptions.DefaultLanguage);
                    if (string.IsNullOrEmpty(strMovementString)
                        || strMovementString == "0"
                        || strMovementString.Contains(LanguageManager.GetString("String_ModeSpecial", GlobalOptions.DefaultLanguage)))
                    {
                        _intCachedEnabled = 0;
                        return false;
                    }
                }
                if (RequiresSwimMovement)
                {
                    string strMovementString = CharacterObject.GetSwim(GlobalOptions.InvariantCultureInfo, GlobalOptions.DefaultLanguage);
                    if (string.IsNullOrEmpty(strMovementString)
                        || strMovementString == "0"
                        || strMovementString.Contains(LanguageManager.GetString("String_ModeSpecial", GlobalOptions.DefaultLanguage)))
                    {
                        _intCachedEnabled = 0;
                        return false;
                    }
                }
                if (RequiresGroundMovement)
                {
                    string strMovementString = CharacterObject.GetMovement(GlobalOptions.InvariantCultureInfo, GlobalOptions.DefaultLanguage);
                    if (string.IsNullOrEmpty(strMovementString)
                        || strMovementString == "0"
                        || strMovementString.Contains(LanguageManager.GetString("String_ModeSpecial", GlobalOptions.DefaultLanguage)))
                    {
                        _intCachedEnabled = 0;
                        return false;
                    }
                }
                //TODO: This is a temporary workaround until proper support for selectively enabling or disabling skills works, as above.
                if (CharacterObject.IsAI)
                {
                    _intCachedEnabled = Attribute != "MAG" && Attribute != "MAGAdept" && Attribute != "RES" ? 1 : 0;
                }
                else
                {
                    _intCachedEnabled = AttributeObject.Value != 0 ? 1 : 0;
                }

                return _intCachedEnabled > 0;
            }
        }

        public bool ForceDisabled
        {
            get => _blnForceDisabled;
            set
            {
                if (_blnForceDisabled == value) return;
                _blnForceDisabled = value;
                OnPropertyChanged();
            }
        }

        public bool RequiresGroundMovement
        {
            get => _blnRequiresGroundMovement;
            set
            {
                if (_blnRequiresGroundMovement == value) return;
                _blnRequiresGroundMovement = value;
                OnPropertyChanged();
            }
        }

        public bool RequiresSwimMovement
        {
            get => _blnRequiresSwimMovement;
            set
            {
                if (_blnRequiresSwimMovement == value) return;
                _blnRequiresSwimMovement = value;
                OnPropertyChanged();
            }
        }

        public bool RequiresFlyMovement
        {
            get => _blnRequiresFlyMovement;
            set
            {
                if (_blnRequiresFlyMovement == value) return;
                _blnRequiresFlyMovement = value;
                OnPropertyChanged();
            }
        }

        private int _intCachedCanUpgradeCareer = -1;

        public bool CanUpgradeCareer
        {
            get
            {
                if (_intCachedCanUpgradeCareer < 0)
                    _intCachedCanUpgradeCareer = CharacterObject.Karma >= UpgradeKarmaCost && RatingMaximum > TotalBaseRating ? 1 : 0;

                return _intCachedCanUpgradeCareer == 1;
            }
        }

        public virtual bool AllowDelete => false;

        public bool Default
        {
            get
            {
                return _blnDefault && !RelevantImprovements(objImprovement => objImprovement.ImproveType == Improvement.ImprovementType.BlockSkillDefault, string.Empty, false, true).Any();
            }
            set
            {
                if (_blnDefault == value) return;
                _blnDefault = value;
                OnPropertyChanged();
            }
        }

        public virtual bool IsExoticSkill => false;

        public virtual bool IsKnowledgeSkill => false;

        public virtual bool AllowNameChange => false;

        public virtual bool AllowTypeChange => false;

        public virtual bool IsLanguage => false;

        public virtual bool IsNativeLanguage
        {
            get => false;
            set
            {
                // Dummy setter that is only set up so that Language skills can have a setter that is functional
            }
        }

        private string _strDictionaryKey;
        public string DictionaryKey => _strDictionaryKey = _strDictionaryKey
                                                           ?? (IsExoticSkill
                                                               ? Name + " (" + DisplaySpecialization(GlobalOptions.DefaultLanguage) + ')'
                                                               : Name);

        public string Name
        {
            get => _strName;
            set
            {
                if (value == _strName) return;
                _strName = value;
                _strDictionaryKey = null;
                _intCachedFreeBase = int.MinValue;
                _intCachedFreeKarma = int.MinValue;
                OnPropertyChanged();
            }
        } //I

        //TODO RENAME DESCRIPTIVE
        private Guid _guidInternalId = Guid.NewGuid();
        /// <summary>
        /// The Unique ID for this skill. This is unique and never repeating
        /// </summary>
        public Guid Id
        {
            get => _guidInternalId;
            private set => _guidInternalId = value;
        }
        public string InternalId => _guidInternalId.ToString("D", GlobalOptions.InvariantCultureInfo);

        private Guid _guidSkillId = Guid.Empty;
        /// <summary>
        /// The ID for this skill. This is persistent for active skills over
        /// multiple characters, ?and predefined knowledge skills,? but not
        /// for skills where the user supplies a name (Exotic and Knowledge)
        /// </summary>
        public Guid SkillId
        {
            get => _guidSkillId;
            set
            {
                if (_guidSkillId == value) return;
                _guidSkillId = value;
                _objCachedMyXmlNode = null;
                ReloadSuggestedSpecializations();
            }
        }

        public string SkillGroup { get; } = string.Empty;

        public virtual string SkillCategory { get; } = string.Empty;

        private List<ListItem> _lstCachedSuggestedSpecializations;

        // ReSharper disable once InconsistentNaming
        public IReadOnlyList<ListItem> CGLSpecializations
        {
            get
            {
                if (_lstCachedSuggestedSpecializations == null)
                {
                    _lstCachedSuggestedSpecializations = new List<ListItem>(SuggestedSpecializations);
                    foreach (Improvement objImprovement in CharacterObject.Improvements.Where(x =>
                        x.ImprovedName == Name && x.ImproveType == Improvement.ImprovementType.SkillSpecializationOption &&
                        _lstCachedSuggestedSpecializations.All(y => y.Value?.ToString() != x.UniqueName) && x.Enabled))
                    {
                        string strSpecializationName = objImprovement.UniqueName;
                        _lstCachedSuggestedSpecializations.Add(new ListItem(strSpecializationName, CharacterObject.TranslateExtra(strSpecializationName)));
                    }
                }

                return _lstCachedSuggestedSpecializations;
            }
        }

        private readonly Dictionary<string, string> _cachedStringSpec = new Dictionary<string, string>();
        public virtual string DisplaySpecialization(string strLanguage)
        {
            if (_cachedStringSpec.TryGetValue(strLanguage, out string strReturn)) return strReturn;
            strReturn = string.Join(", ", Specializations.Select(x => x.DisplayName(strLanguage)));

            _cachedStringSpec.Add(strLanguage, strReturn);

            return strReturn;
        }

        public string CurrentDisplaySpecialization => DisplaySpecialization(GlobalOptions.Language);

        //TODO A unit test here?, I know we don't have them, but this would be improved by some
        //Or just ignore support for multiple specializations even if the rules say it is possible?
        public CachedBindingList<SkillSpecialization> Specializations { get; } = new CachedBindingList<SkillSpecialization>();

        public string Specialization
        {
            get
            {
                if (TotalBaseRating == 0)
                {
                    return string.Empty; //Unlevelled skills cannot have a specialization;
                }

                if (IsExoticSkill)
                {
                    return ((ExoticSkill) this).Specific;
                }

                return Specializations.Count > 0 ? Specializations[0].CurrentDisplayName : string.Empty;
            }
            set
            {
                if (string.IsNullOrWhiteSpace(value))
                {
                    int index = -1;
                    for (int i = 0; i < Specializations.Count; i++)
                    {
                        if (Specializations[i].Free) continue;
                        index = i;
                        break;
                    }

                    if (index >= 0) Specializations.RemoveAt(index);
                }
                else if (Specializations.Count == 0)
                {
                    Specializations.Add(new SkillSpecialization(CharacterObject, value));
                }
                else if (Specializations[0].Free)
                {
<<<<<<< HEAD
                    Specializations.MergeInto(new SkillSpecialization(CharacterObject, value), (x, y) =>
=======
                    Specializations.AddWithSort(new SkillSpecialization(value), (x, y) =>
>>>>>>> 3a58364d
                    {
                        if (x.Free == y.Free)
                        {
                            if (x.Expertise == y.Expertise)
                                return 0;
                            return x.Expertise ? 1 : -1;
                        }
                        return x.Free ? 1 : -1;
                    });
                }
                else
                {
                    Specializations[0] = new SkillSpecialization(CharacterObject, value);
                }
            }
        }

        public bool HasSpecialization(string strSpecialization)
        {
            if (IsExoticSkill)
            {
                return ((ExoticSkill)this).Specific == strSpecialization;
            }
            return Specializations.Any(x => x.Name == strSpecialization || x.CurrentDisplayName == strSpecialization)
                   && !CharacterObject.Improvements.Any(x => x.ImproveType == Improvement.ImprovementType.DisableSpecializationEffects && x.UniqueName == Name && string.IsNullOrEmpty(x.Condition) && x.Enabled);
        }

        public SkillSpecialization GetSpecialization(string strSpecialization)
        {

            if (IsExoticSkill && ((ExoticSkill)this).Specific == strSpecialization)
            {
                return Specializations[0];
            }
            return HasSpecialization(strSpecialization)
                ? Specializations.FirstOrDefault(x => x.Name == strSpecialization || x.CurrentDisplayName == strSpecialization)
                : null;
        }

        public string PoolToolTip => IsNativeLanguage ? LanguageManager.GetString("Tip_Skill_NativeLanguage") : CompileDicepoolTooltip(Attribute);

        public string CompileDicepoolTooltip(string abbrev = "")
        {
            CharacterAttrib att = CharacterObject.AttributeSection.GetAttributeByName(abbrev);
            if (!Default && !Leveled)
            {
                return LanguageManager.GetString("Tip_Skill_Cannot_Default");
            }

            string strSpace = LanguageManager.GetString("String_Space");
            List<Improvement> lstRelevantImprovements = RelevantImprovements(null, abbrev, true).ToList();
            StringBuilder s = new StringBuilder();
            if (CyberwareRating > TotalBaseRating)
            {
                s.Append(LanguageManager.GetString("Tip_Skill_SkillsoftRating"))
                    .Append(strSpace).Append('(').Append(CyberwareRating.ToString(GlobalOptions.CultureInfo)).Append(')');
            }
            else
            {
                s.Append(LanguageManager.GetString("Tip_Skill_SkillRating"))
                    .Append(strSpace).Append('(').Append(Rating.ToString(GlobalOptions.CultureInfo));
                bool first = true;
                foreach (Improvement objImprovement in lstRelevantImprovements)
                {
                    if (!objImprovement.AddToRating)
                        continue;
                    if (first)
                    {
                        first = false;
                        s.Append(strSpace).Append("(Base").Append(strSpace).Append('(')
                            .Append(LearnedRating.ToString(GlobalOptions.CultureInfo)).Append(')');
                    }

                    s.Append(strSpace).Append('+').Append(strSpace)
                        .Append(CharacterObject.GetObjectName(objImprovement))
                        .Append(strSpace).Append('(')
                        .Append(objImprovement.Value.ToString(GlobalOptions.CultureInfo)).Append(')');
                }

                if (!first)
                    s.Append(')');
                s.Append(')');
            }

            s.Append(strSpace).Append('+')
                .Append(strSpace).Append(att.DisplayAbbrev)
                .Append(strSpace).Append('(').Append(att.TotalValue.ToString(GlobalOptions.CultureInfo)).Append(')');
            if (Default && !Leveled)
            {
                s.Append(strSpace);
                int intDefaultModifier = DefaultModifier;
                if (intDefaultModifier == 0)
                    s.Append(CharacterObject.GetObjectName(
                        CharacterObject.Improvements.FirstOrDefault(x =>
                            x.ImproveType == Improvement.ImprovementType.ReflexRecorderOptimization && x.Enabled)));
                else
                    s.Append((intDefaultModifier > 0 ? '+' : '-'))
                        .Append(strSpace).Append(LanguageManager.GetString("Tip_Skill_Defaulting"))
                        .Append(strSpace).Append('(').Append(Math.Abs(intDefaultModifier).ToString(GlobalOptions.CultureInfo)).Append(')');
            }

            foreach (Improvement source in lstRelevantImprovements)
            {
                if (source.AddToRating
                    || source.ImproveType == Improvement.ImprovementType.SwapSkillAttribute
                    || source.ImproveType == Improvement.ImprovementType.SwapSkillSpecAttribute)
                    continue;
                s.Append(strSpace).Append('+').Append(strSpace).Append(CharacterObject.GetObjectName(source));
                if (!string.IsNullOrEmpty(source.Condition))
                {
                    s.Append(strSpace).Append('(')
                        .Append(source.Condition.ToString(GlobalOptions.CultureInfo)).Append(')');
                }

                s.Append(strSpace).Append('(').Append(source.Value.ToString(GlobalOptions.CultureInfo)).Append(')');
            }

            int wound = CharacterObject.WoundModifier;
            if (wound != 0)
            {
                s.Append(strSpace).Append('-').Append(strSpace).Append(LanguageManager.GetString("Tip_Skill_Wounds"))
                    .Append(strSpace).Append('(').Append(wound.ToString(GlobalOptions.CultureInfo)).Append(')');
            }

            if (att.Abbrev == "STR" || att.Abbrev == "AGI")
            {
                foreach (Cyberware cyberware in CharacterObject.Cyberware)
                {
                    if (!cyberware.Name.Contains(" Arm") && !cyberware.Name.Contains(" Hand"))
                        continue;
                    s.AppendLine().Append(cyberware.Location)
                        .Append(strSpace).Append(cyberware.DisplayNameShort(GlobalOptions.Language));
                    if (cyberware.Grade.Name != "Standard")
                    {
                        s.Append(strSpace).Append('(').Append(cyberware.Grade.CurrentDisplayName).Append(')');
                    }

                    int pool = PoolOtherAttribute(att.Abbrev, false, att.Abbrev == "STR" ? cyberware.TotalStrength : cyberware.TotalAgility);
                    if (cyberware.Location == CharacterObject.PrimaryArm
                        || CharacterObject.Ambidextrous
                        || cyberware.LimbSlotCount > 1)
                    {
                        s.Append(strSpace).Append(pool.ToString(GlobalOptions.CultureInfo));
                    }
                    else
                    {
                        s.Append(strSpace).AppendFormat(GlobalOptions.CultureInfo, "{0}{1}({2}{1}{3})",
                            pool - 2, strSpace, -2, LanguageManager.GetString("Tip_Skill_OffHand"));
                    }
                }
            }

            if (att.Abbrev != Attribute)
                return s.ToString();
            foreach (Improvement objSwapSkillAttribute in lstRelevantImprovements)
            {
                if (objSwapSkillAttribute.ImproveType != Improvement.ImprovementType.SwapSkillAttribute
                    && objSwapSkillAttribute.ImproveType != Improvement.ImprovementType.SwapSkillSpecAttribute)
                    continue;
                s.AppendLine();
                if (objSwapSkillAttribute.ImproveType == Improvement.ImprovementType.SwapSkillSpecAttribute)
                    s.Append(objSwapSkillAttribute.Exclude).Append(LanguageManager.GetString("String_Colon")).Append(strSpace);
                s.Append(CharacterObject.GetObjectName(objSwapSkillAttribute)).Append(strSpace);
                int intBasePool = PoolOtherAttribute(objSwapSkillAttribute.ImprovedName, false, CharacterObject.GetAttribute(objSwapSkillAttribute.ImprovedName).Value);
                SkillSpecialization objSpecialization = null;
                if (objSwapSkillAttribute.ImproveType == Improvement.ImprovementType.SwapSkillSpecAttribute)
                {
                    objSpecialization = Specializations.FirstOrDefault(y =>
                        y.Name == objSwapSkillAttribute.Exclude && !CharacterObject.Improvements.Any(objImprovement =>
                            objImprovement.ImproveType == Improvement.ImprovementType.DisableSpecializationEffects &&
                            objImprovement.UniqueName == y.Name && string.IsNullOrEmpty(objImprovement.Condition) &&
                            objImprovement.Enabled));
                    if (objSpecialization != null)
                    {
                        intBasePool += objSpecialization.SpecializationBonus;
                    }
                }

                s.Append(intBasePool.ToString(GlobalOptions.CultureInfo));
                if (objSwapSkillAttribute.ImprovedName != "STR" &&
                    objSwapSkillAttribute.ImprovedName != "AGI") continue;
                foreach (Cyberware cyberware in CharacterObject.Cyberware)
                {
                    if (!cyberware.Name.Contains(" Arm") && !cyberware.Name.Contains(" Hand"))
                        continue;
                    s.AppendLine();
                    if (objSwapSkillAttribute.ImproveType == Improvement.ImprovementType.SwapSkillSpecAttribute)
                        s.AppendFormat(GlobalOptions.CultureInfo, "{0}{1}{2}", objSwapSkillAttribute.Exclude, LanguageManager.GetString("String_Colon"), strSpace);
                    s.Append(CharacterObject.GetObjectName(objSwapSkillAttribute))
                        .Append(strSpace).Append(cyberware.Location)
                        .Append(strSpace).Append(cyberware.CurrentDisplayNameShort);
                    if (cyberware.Grade.Name != "Standard")
                    {
                        s.Append(strSpace).Append('(').Append(cyberware.Grade.CurrentDisplayName).Append(')');
                    }

                    int intLoopPool =
                        PoolOtherAttribute(objSwapSkillAttribute.ImprovedName, false,
                            objSwapSkillAttribute.ImprovedName == "STR"
                                ? cyberware.TotalStrength
                                : cyberware.TotalAgility);
                    if (objSpecialization != null)
                    {
                        intLoopPool += objSpecialization.SpecializationBonus;
                    }

                    if (cyberware.Location == CharacterObject.PrimaryArm
                        || CharacterObject.Ambidextrous
                        || cyberware.LimbSlotCount > 1)
                    {
                        s.Append(strSpace).Append(intLoopPool.ToString(GlobalOptions.CultureInfo));
                    }
                    else
                    {
                        s.Append(strSpace).AppendFormat(GlobalOptions.CultureInfo, "{0}{1}({2}{1}{3})",
                            intLoopPool - 2, strSpace, -2, LanguageManager.GetString("Tip_Skill_OffHand"));
                    }
                }
            }

            return s.ToString();
        }

        public string UpgradeToolTip => UpgradeKarmaCost < 0
            ? LanguageManager.GetString("Tip_ImproveItemAtMaximum")
            : string.Format(GlobalOptions.CultureInfo, LanguageManager.GetString("Tip_ImproveItem"), (Rating + 1), UpgradeKarmaCost);

        public string AddSpecToolTip
        {
            get
            {
                int intPrice = IsKnowledgeSkill ? CharacterObject.Options.KarmaKnowledgeSpecialization : CharacterObject.Options.KarmaSpecialization;

                decimal decExtraSpecCost = 0;
                int intTotalBaseRating = TotalBaseRating;
                decimal decSpecCostMultiplier = 1.0m;
                foreach (Improvement objLoopImprovement in CharacterObject.Improvements)
                {
                    if (objLoopImprovement.Minimum > intTotalBaseRating ||
                        (!string.IsNullOrEmpty(objLoopImprovement.Condition) &&
                         (objLoopImprovement.Condition == "career") != CharacterObject.Created &&
                         (objLoopImprovement.Condition == "create") == CharacterObject.Created) ||
                        !objLoopImprovement.Enabled) continue;
                    if (objLoopImprovement.ImprovedName != SkillCategory) continue;
                    switch (objLoopImprovement.ImproveType)
                    {
                        case Improvement.ImprovementType.SkillCategorySpecializationKarmaCost:
                            decExtraSpecCost += objLoopImprovement.Value;
                            break;
                        case Improvement.ImprovementType.SkillCategorySpecializationKarmaCostMultiplier:
                            decSpecCostMultiplier *= objLoopImprovement.Value / 100.0m;
                            break;
                    }
                }
                if (decSpecCostMultiplier != 1.0m)
                    intPrice = (intPrice * decSpecCostMultiplier + decExtraSpecCost).StandardRound();
                else
                    intPrice += decExtraSpecCost.StandardRound(); //Spec
                return string.Format(GlobalOptions.CultureInfo, LanguageManager.GetString("Tip_Skill_AddSpecialization"), intPrice);
            }
        }

        public string HtmlSkillToolTip => SkillToolTip.CleanForHTML();

        public string SkillToolTip
        {
            get
            {
                //v-- hack i guess
                StringBuilder sbdReturn = new StringBuilder();
                StringBuilder sbdMiddle = new StringBuilder();
                string strSpace = LanguageManager.GetString("String_Space");
                if (!string.IsNullOrWhiteSpace(SkillGroup))
                {
                    sbdMiddle.Append(SkillGroupObject.CurrentDisplayName)
                        .Append(strSpace).AppendLine(LanguageManager.GetString("String_ExpenseSkillGroup"));
                }
                if (!string.IsNullOrEmpty(Notes))
                {
                    sbdReturn.Append(LanguageManager.GetString("Label_Notes"))
                        .Append(strSpace).AppendLine(Notes).AppendLine();
                }

                sbdReturn.AppendLine(DisplayCategory(GlobalOptions.Language))
                    .Append(sbdMiddle).Append(CharacterObject.LanguageBookLong(Source))
                    .Append(strSpace).Append(LanguageManager.GetString("String_Page"))
                    .Append(strSpace).Append(DisplayPage(GlobalOptions.Language));
                return sbdReturn.ToString();
            }
        }

        public string Notes
        {
            get => _strNotes;
            set
            {
                if (_strNotes == value) return;
                _strNotes = value;
                OnPropertyChanged();
            }
        }

        public Color PreferredColor =>
            !string.IsNullOrEmpty(Notes)
                ? ColorManager.HasNotesColor
                : ColorManager.ControlText;

        public SkillGroup SkillGroupObject { get; }

        public string Page { get; }

        /// <summary>
        /// Sourcebook Page Number using a given language file.
        /// Returns Page if not found or the string is empty.
        /// </summary>
        /// <param name="strLanguage">Language file keyword to use.</param>
        /// <returns></returns>
        public string DisplayPage(string strLanguage)
        {
            if (strLanguage == GlobalOptions.DefaultLanguage)
                return Page;
            string s = GetNode(strLanguage)?["altpage"]?.InnerText ?? Page;
            return !string.IsNullOrWhiteSpace(s) ? s : Page;
        }

        public string Source { get; }

        //Stuff that is RO, that is simply calculated from other things
        //Move to extension method?

        #region Calculations

        public int AttributeModifiers => AttributeObject.TotalValue;

        public string DisplayName(string strLanguage)
        {
            if (strLanguage == GlobalOptions.DefaultLanguage)
                return Name;

            return GetNode(strLanguage)?["translate"]?.InnerText ?? Name;
        }

        public string CurrentDisplayName => DisplayName(GlobalOptions.Language);

        public string DisplayCategory(string strLanguage)
        {
            if (strLanguage == GlobalOptions.DefaultLanguage)
                return SkillCategory;

            string strReturn = CharacterObject.LoadData("skills.xml", strLanguage).SelectSingleNode("/chummer/categories/category[. = \"" + SkillCategory + "\"]/@translate")?.InnerText;

            return strReturn ?? SkillCategory;
        }

        public virtual string DisplayPool => DisplayOtherAttribute(Attribute);

        public string DisplayOtherAttribute(string strAttribute)
        {
            int intPool = PoolOtherAttribute(strAttribute);
            if ((IsExoticSkill || string.IsNullOrWhiteSpace(Specialization) || CharacterObject.Improvements.Any(x =>
                     x.ImproveType == Improvement.ImprovementType.DisableSpecializationEffects &&
                     x.UniqueName == Name && string.IsNullOrEmpty(x.Condition) && x.Enabled)) &&
                 !CharacterObject.Improvements.Any(i =>
                     i.ImproveType == Improvement.ImprovementType.Skill && !string.IsNullOrEmpty(i.Condition)))
            {
                return intPool.ToString(GlobalOptions.CultureInfo);
            }

            int intConditionalBonus = PoolOtherAttribute(strAttribute, true);
            int intSpecBonus = GetSpecializationBonus();
            if (intSpecBonus == 0 && intPool == intConditionalBonus)
                return intPool.ToString(GlobalOptions.CultureInfo);
            return string.Format(GlobalOptions.CultureInfo, "{0}{1}({2})",
                intPool, LanguageManager.GetString("String_Space"), intSpecBonus + intConditionalBonus);
        }

        public int GetSpecializationBonus(string strSpecialization = "")
        {
            if (IsExoticSkill || TotalBaseRating == 0 || Specializations.Count <= 0)
                return 0;
            SkillSpecialization objTargetSpecialization = string.IsNullOrEmpty(strSpecialization)
                ? Specializations.FirstOrDefault(y => CharacterObject.Improvements.All(x => x.ImproveType != Improvement.ImprovementType.DisableSpecializationEffects
                                                                                            || x.UniqueName != Name
                                                                                            || !string.IsNullOrEmpty(x.Condition)
                                                                                            || !x.Enabled))
                : GetSpecialization(strSpecialization);
            if (objTargetSpecialization == null)
                return 0;
            return objTargetSpecialization.SpecializationBonus;
        }

        // ReSharper disable once InconsistentNaming
        private protected int _intCachedCyberwareRating = int.MinValue;

        private XmlNode _objCachedMyXmlNode;
        private string _strCachedXmlNodeLanguage = string.Empty;

        public XmlNode GetNode()
        {
            return GetNode(GlobalOptions.Language);
        }

        public XmlNode GetNode(string strLanguage)
        {
            if (_objCachedMyXmlNode == null || strLanguage != _strCachedXmlNodeLanguage || GlobalOptions.LiveCustomData)
            {
                _objCachedMyXmlNode = CharacterObject.LoadData("skills.xml", strLanguage)
                    .SelectSingleNode(string.Format(GlobalOptions.InvariantCultureInfo,
                        IsKnowledgeSkill
                            ? "/chummer/knowledgeskills/skill[id = \"{0}\" or id = \"{1}\"]"
                            : "/chummer/skills/skill[id = \"{0}\" or id = \"{1}\"]",
                        SkillId.ToString("D", GlobalOptions.InvariantCultureInfo),
                        SkillId.ToString("D", GlobalOptions.InvariantCultureInfo).ToUpperInvariant()));
                _strCachedXmlNodeLanguage = strLanguage;
            }
            return _objCachedMyXmlNode;
        }

        /// <summary>
        /// The attributeValue this skill have from Skillwires + Skilljack or Active Hardwires
        /// </summary>
        /// <returns>Artificial skill attributeValue</returns>
        public virtual int CyberwareRating
        {
            get
            {
                if (_intCachedCyberwareRating != int.MinValue)
                    return _intCachedCyberwareRating;

                ExoticSkill objThisAsExoticSkill = this as ExoticSkill;
                //TODO: method is here, but not used in any form, needs testing (worried about child items...)
                //this might do hardwires if i understand how they works correctly
                int intMaxHardwire = -1;
                foreach (Improvement objImprovement in CharacterObject.Improvements)
                {
                    if (objImprovement.ImproveType == Improvement.ImprovementType.Hardwire && objImprovement.Enabled)
                    {
                        if (objThisAsExoticSkill != null)
                        {
                            if (objImprovement.ImprovedName == Name + " (" + objThisAsExoticSkill.Specific + ')')
                                intMaxHardwire = Math.Max(intMaxHardwire, objImprovement.Value.StandardRound());
                        }
                        else if (objImprovement.ImprovedName == Name)
                            intMaxHardwire = Math.Max(intMaxHardwire, objImprovement.Value.StandardRound());
                    }
                }
                if (intMaxHardwire >= 0)
                {
                    return _intCachedCyberwareRating = intMaxHardwire;
                }

                int intMaxActivesoftRating = Math.Min(ImprovementManager.ValueOf(CharacterObject, Improvement.ImprovementType.Skillwire), ImprovementManager.ValueOf(CharacterObject, Improvement.ImprovementType.SkillsoftAccess)).StandardRound();
                if (intMaxActivesoftRating > 0)
                {
                    int intMax = 0;
                    //TODO this works with translate?
                    foreach (Improvement objSkillsoftImprovement in CharacterObject.Improvements)
                    {
                        if (objSkillsoftImprovement.ImproveType == Improvement.ImprovementType.Activesoft && objSkillsoftImprovement.Enabled)
                        {
                            if (objThisAsExoticSkill != null)
                            {
                                if (objSkillsoftImprovement.ImprovedName == Name + " (" + objThisAsExoticSkill.Specific + ')')
                                    intMaxHardwire = Math.Max(intMaxHardwire, objSkillsoftImprovement.Value.StandardRound());
                            }
                            else if (objSkillsoftImprovement.ImprovedName == Name)
                                intMax = Math.Max(intMax, objSkillsoftImprovement.Value.StandardRound());
                        }
                    }
                    return _intCachedCyberwareRating = Math.Min(intMax, intMaxActivesoftRating);
                }

                return _intCachedCyberwareRating = 0;
            }
        }
        #endregion

        #region Static

        //A tree of dependencies. Once some of the properties are changed,
        //anything they depend on, also needs to raise OnChanged
        //This tree keeps track of dependencies
        private static readonly DependencyGraph<string, Skill> s_SkillDependencyGraph =
            new DependencyGraph<string, Skill>(
                new DependencyGraphNode<string, Skill>(nameof(PoolToolTip),
                    new DependencyGraphNode<string, Skill>(nameof(IsNativeLanguage)),
                    new DependencyGraphNode<string, Skill>(nameof(AttributeModifiers),
                        new DependencyGraphNode<string, Skill>(nameof(AttributeObject),
                            new DependencyGraphNode<string, Skill>(nameof(RelevantImprovements)))),
                    new DependencyGraphNode<string, Skill>(nameof(DisplayPool),
                        new DependencyGraphNode<string, Skill>(nameof(IsNativeLanguage)),
                        new DependencyGraphNode<string, Skill>(nameof(DisplayOtherAttribute),
                            new DependencyGraphNode<string, Skill>(nameof(PoolOtherAttribute),
                                new DependencyGraphNode<string, Skill>(nameof(Enabled)),
                                new DependencyGraphNode<string, Skill>(nameof(Rating)),
                                new DependencyGraphNode<string, Skill>(nameof(GetSpecializationBonus),
                                    new DependencyGraphNode<string, Skill>(nameof(Specializations))
                                ),
                                new DependencyGraphNode<string, Skill>(nameof(PoolModifiers),
                                    new DependencyGraphNode<string, Skill>(nameof(Bonus),
                                        new DependencyGraphNode<string, Skill>(nameof(RelevantImprovements))
                                    )
                                ),
                                new DependencyGraphNode<string, Skill>(nameof(Default),
                                    new DependencyGraphNode<string, Skill>(nameof(RelevantImprovements))
                                ),
                                new DependencyGraphNode<string, Skill>(nameof(DefaultModifier),
                                    new DependencyGraphNode<string, Skill>(nameof(Name))
                                )
                            ),
                            new DependencyGraphNode<string, Skill>(nameof(Name)),
                            new DependencyGraphNode<string, Skill>(nameof(IsExoticSkill)),
                            new DependencyGraphNode<string, Skill>(nameof(Specialization))
                        ),
                        new DependencyGraphNode<string, Skill>(nameof(Pool),
                            new DependencyGraphNode<string, Skill>(nameof(AttributeModifiers),
                                new DependencyGraphNode<string, Skill>(nameof(AttributeObject))
                            ),
                            new DependencyGraphNode<string, Skill>(nameof(PoolOtherAttribute)),
                            new DependencyGraphNode<string, Skill>(nameof(Attribute)),
                            new DependencyGraphNode<string, Skill>(nameof(IsNativeLanguage))
                        )
                    )
                ),
                new DependencyGraphNode<string, Skill>(nameof(CanHaveSpecs),
                    new DependencyGraphNode<string, Skill>(nameof(KnowledgeSkill.AllowUpgrade), x => x.IsKnowledgeSkill,
                        new DependencyGraphNode<string, Skill>(nameof(IsNativeLanguage))
                    ),
                    new DependencyGraphNode<string, Skill>(nameof(Enabled)),
                    new DependencyGraphNode<string, Skill>(nameof(IsExoticSkill)),
                    new DependencyGraphNode<string, Skill>(nameof(KarmaUnlocked)),
                    new DependencyGraphNode<string, Skill>(nameof(TotalBaseRating),
                        new DependencyGraphNode<string, Skill>(nameof(RatingModifiers),
                            new DependencyGraphNode<string, Skill>(nameof(Bonus))
                        ),
                        new DependencyGraphNode<string, Skill>(nameof(LearnedRating),
                            new DependencyGraphNode<string, Skill>(nameof(Karma),
                                new DependencyGraphNode<string, Skill>(nameof(FreeKarma),
                                    new DependencyGraphNode<string, Skill>(nameof(Name))
                                ),
                                new DependencyGraphNode<string, Skill>(nameof(RatingMaximum),
                                    new DependencyGraphNode<string, Skill>(nameof(RelevantImprovements))
                                ),
                                new DependencyGraphNode<string, Skill>(nameof(KarmaPoints))
                            ),
                            new DependencyGraphNode<string, Skill>(nameof(Base),
                                new DependencyGraphNode<string, Skill>(nameof(FreeBase),
                                    new DependencyGraphNode<string, Skill>(nameof(Name))
                                ),
                                new DependencyGraphNode<string, Skill>(nameof(RatingMaximum)),
                                new DependencyGraphNode<string, Skill>(nameof(BasePoints))
                            )
                        )
                    ),
                    new DependencyGraphNode<string, Skill>(nameof(Leveled),
                        new DependencyGraphNode<string, Skill>(nameof(Rating),
                            new DependencyGraphNode<string, Skill>(nameof(CyberwareRating),
                                new DependencyGraphNode<string, Skill>(nameof(Name))
                            ),
                            new DependencyGraphNode<string, Skill>(nameof(TotalBaseRating))
                        )
                    )
                ),
                new DependencyGraphNode<string, Skill>(nameof(UpgradeToolTip),
                    new DependencyGraphNode<string, Skill>(nameof(Rating)),
                    new DependencyGraphNode<string, Skill>(nameof(UpgradeKarmaCost),
                        new DependencyGraphNode<string, Skill>(nameof(TotalBaseRating)),
                        new DependencyGraphNode<string, Skill>(nameof(RatingMaximum))
                    )
                ),
                new DependencyGraphNode<string, Skill>(nameof(BuyWithKarma),
                    new DependencyGraphNode<string, Skill>(nameof(ForcedBuyWithKarma),
                        new DependencyGraphNode<string, Skill>(nameof(Specialization)),
                        new DependencyGraphNode<string, Skill>(nameof(KarmaPoints)),
                        new DependencyGraphNode<string, Skill>(nameof(BasePoints)),
                        new DependencyGraphNode<string, Skill>(nameof(FreeBase))
                    ),
                    new DependencyGraphNode<string, Skill>(nameof(ForcedNotBuyWithKarma),
                        new DependencyGraphNode<string, Skill>(nameof(TotalBaseRating))
                    )
                ),
                new DependencyGraphNode<string, Skill>(nameof(RelevantImprovements),
                    new DependencyGraphNode<string, Skill>(nameof(Name))
                ),
                new DependencyGraphNode<string, Skill>(nameof(DisplayAttribute),
                    new DependencyGraphNode<string, Skill>(nameof(Attribute),
                        new DependencyGraphNode<string, Skill>(nameof(AttributeObject))
                    )
                ),
                new DependencyGraphNode<string, Skill>(nameof(CurrentDisplayName),
                    new DependencyGraphNode<string, Skill>(nameof(DisplayName),
                        new DependencyGraphNode<string, Skill>(nameof(Name))
                    )
                ),
                new DependencyGraphNode<string, Skill>(nameof(HtmlSkillToolTip),
                    new DependencyGraphNode<string, Skill>(nameof(SkillToolTip),
                        new DependencyGraphNode<string, Skill>(nameof(Notes)),
                        new DependencyGraphNode<string, Skill>(nameof(DisplayCategory),
                            new DependencyGraphNode<string, Skill>(nameof(SkillCategory),
                                new DependencyGraphNode<string, Skill>(nameof(KnowledgeSkill.Type), x => x.IsKnowledgeSkill)
                            )
                        )
                    )),
                new DependencyGraphNode<string, Skill>(nameof(PreferredControlColor),
                    new DependencyGraphNode<string, Skill>(nameof(Leveled)),
                    new DependencyGraphNode<string, Skill>(nameof(Enabled))
                ),
                new DependencyGraphNode<string, Skill>(nameof(PreferredColor),
                    new DependencyGraphNode<string, Skill>(nameof(Notes))
                ),
                new DependencyGraphNode<string, Skill>(nameof(CGLSpecializations),
                    new DependencyGraphNode<string, Skill>(nameof(SuggestedSpecializations))
                ),
                new DependencyGraphNode<string, Skill>(nameof(CurrentSpCost),
                    new DependencyGraphNode<string, Skill>(nameof(BasePoints)),
                    new DependencyGraphNode<string, Skill>(nameof(Specialization)),
                    new DependencyGraphNode<string, Skill>(nameof(BuyWithKarma))
                ),
                new DependencyGraphNode<string, Skill>(nameof(CurrentKarmaCost),
                    new DependencyGraphNode<string, Skill>(nameof(RangeCost)),
                    new DependencyGraphNode<string, Skill>(nameof(TotalBaseRating)),
                    new DependencyGraphNode<string, Skill>(nameof(Base)),
                    new DependencyGraphNode<string, Skill>(nameof(FreeKarma)),
                    new DependencyGraphNode<string, Skill>(nameof(Specializations))
                ),
                new DependencyGraphNode<string, Skill>(nameof(CanUpgradeCareer),
                    new DependencyGraphNode<string, Skill>(nameof(UpgradeKarmaCost)),
                    new DependencyGraphNode<string, Skill>(nameof(RatingMaximum)),
                    new DependencyGraphNode<string, Skill>(nameof(TotalBaseRating))
                ),
                new DependencyGraphNode<string, Skill>(nameof(Enabled),
                    new DependencyGraphNode<string, Skill>(nameof(ForceDisabled)),
                    new DependencyGraphNode<string, Skill>(nameof(Attribute)),
                    new DependencyGraphNode<string, Skill>(nameof(Name)),
                    new DependencyGraphNode<string, Skill>(nameof(RequiresGroundMovement)),
                    new DependencyGraphNode<string, Skill>(nameof(RequiresSwimMovement)),
                    new DependencyGraphNode<string, Skill>(nameof(RequiresFlyMovement))
                ),
                new DependencyGraphNode<string, Skill>(nameof(CurrentDisplaySpecialization),
                    new DependencyGraphNode<string, Skill>(nameof(DisplaySpecialization),
                        new DependencyGraphNode<string, Skill>(nameof(Specialization),
                            new DependencyGraphNode<string, Skill>(nameof(TotalBaseRating)),
                            new DependencyGraphNode<string, Skill>(nameof(Specializations))
                        )
                    )
                ),
                new DependencyGraphNode<string, Skill>(nameof(CanAffordSpecialization),
                    new DependencyGraphNode<string, Skill>(nameof(CanHaveSpecs)),
                    new DependencyGraphNode<string, Skill>(nameof(TotalBaseRating))
                ),
                new DependencyGraphNode<string, Skill>(nameof(AllowDelete), x => x.IsKnowledgeSkill,
                    new DependencyGraphNode<string, Skill>(nameof(KnowledgeSkill.ForcedName)),
                    new DependencyGraphNode<string, Skill>(nameof(FreeBase)),
                    new DependencyGraphNode<string, Skill>(nameof(FreeKarma)),
                    new DependencyGraphNode<string, Skill>(nameof(RatingModifiers)),
                    new DependencyGraphNode<string, Skill>(nameof(IsNativeLanguage))
                ),
                new DependencyGraphNode<string, Skill>(nameof(DictionaryKey),
                    new DependencyGraphNode<string, Skill>(nameof(Name)),
                    new DependencyGraphNode<string, Skill>(nameof(IsExoticSkill)),
                    new DependencyGraphNode<string, Skill>(nameof(DisplaySpecialization), x => x.IsExoticSkill)
                ),
                new DependencyGraphNode<string, Skill>(nameof(IsLanguage), x => x.IsKnowledgeSkill,
                    new DependencyGraphNode<string, Skill>(nameof(KnowledgeSkill.Type))
                ),
                new DependencyGraphNode<string, Skill>(nameof(AllowNameChange), x => x.IsKnowledgeSkill,
                    new DependencyGraphNode<string, Skill>(nameof(KnowledgeSkill.ForcedName)),
                    new DependencyGraphNode<string, Skill>(nameof(KnowledgeSkill.AllowUpgrade)),
                    new DependencyGraphNode<string, Skill>(nameof(Karma)),
                    new DependencyGraphNode<string, Skill>(nameof(Base)),
                    new DependencyGraphNode<string, Skill>(nameof(IsNativeLanguage))
                ),
                new DependencyGraphNode<string, Skill>(nameof(AllowTypeChange), x => x.IsKnowledgeSkill,
                    new DependencyGraphNode<string, Skill>(nameof(AllowNameChange)),
                    new DependencyGraphNode<string, Skill>(nameof(KnowledgeSkill.Type)),
                    new DependencyGraphNode<string, Skill>(nameof(IsNativeLanguage))
                )
            );
        #endregion

        public event PropertyChangedEventHandler PropertyChanged;

        [NotifyPropertyChangedInvocator]
        public void OnPropertyChanged([CallerMemberName] string strPropertyName = null)
        {
            OnMultiplePropertyChanged(strPropertyName);
        }

        public void OnMultiplePropertyChanged(params string[] lstPropertyNames)
        {
            ICollection<string> lstNamesOfChangedProperties = null;
            foreach (string strPropertyName in lstPropertyNames)
            {
                if (lstNamesOfChangedProperties == null)
                    lstNamesOfChangedProperties = s_SkillDependencyGraph.GetWithAllDependents(this, strPropertyName);
                else
                {
                    foreach (string strLoopChangedProperty in s_SkillDependencyGraph.GetWithAllDependents(this, strPropertyName))
                        lstNamesOfChangedProperties.Add(strLoopChangedProperty);
                }
            }

            if (lstNamesOfChangedProperties == null || lstNamesOfChangedProperties.Count == 0)
                return;

            if (lstNamesOfChangedProperties.Contains(nameof(FreeBase)))
                _intCachedFreeBase = int.MinValue;
            if (lstNamesOfChangedProperties.Contains(nameof(FreeKarma)))
                _intCachedFreeKarma = int.MinValue;
            if (lstNamesOfChangedProperties.Contains(nameof(CanUpgradeCareer)))
                _intCachedCanUpgradeCareer = -1;
            if (lstNamesOfChangedProperties.Contains(nameof(CanAffordSpecialization)))
                _intCachedCanAffordSpecialization = -1;
            if (lstNamesOfChangedProperties.Contains(nameof(Enabled)))
                _intCachedEnabled = -1;
            if (lstNamesOfChangedProperties.Contains(nameof(CanHaveSpecs)))
                _intCachedCanHaveSpecs = -1;
            if (lstNamesOfChangedProperties.Contains(nameof(ForcedBuyWithKarma)))
                _intCachedForcedBuyWithKarma = -1;
            if (lstNamesOfChangedProperties.Contains(nameof(ForcedNotBuyWithKarma)))
                _intCachedForcedNotBuyWithKarma = -1;
            if (lstNamesOfChangedProperties.Contains(nameof(CyberwareRating)))
                _intCachedCyberwareRating = int.MinValue;
            if (lstNamesOfChangedProperties.Contains(nameof(CGLSpecializations)))
                _lstCachedSuggestedSpecializations = null;
            foreach (string strPropertyToChange in lstNamesOfChangedProperties)
            {
                PropertyChanged?.Invoke(this, new PropertyChangedEventArgs(strPropertyToChange));
            }
        }

        private void OnSkillGroupChanged(object sender, PropertyChangedEventArgs e)
        {
            if (e.PropertyName == nameof(Skills.SkillGroup.Base))
            {
                if (CharacterObject.EffectiveBuildMethodUsesPriorityTables)
                    OnMultiplePropertyChanged(nameof(Base),
                                              nameof(BaseUnlocked),
                                              nameof(ForcedBuyWithKarma));
                else
                    OnMultiplePropertyChanged(nameof(Base),
                                              nameof(ForcedBuyWithKarma));
            }
            else if (e.PropertyName == nameof(Skills.SkillGroup.Karma))
            {
                OnMultiplePropertyChanged(nameof(Karma),
                                          nameof(CurrentKarmaCost),
                                          nameof(ForcedBuyWithKarma),
                                          nameof(ForcedNotBuyWithKarma));
            }
            else if (e.PropertyName == nameof(Skills.SkillGroup.Rating))
            {
                if (CharacterObject.Options.StrictSkillGroupsInCreateMode && !CharacterObject.Created)
                {
                    OnPropertyChanged(nameof(KarmaUnlocked));
                }
            }
        }

        private void OnCharacterChanged(object sender, PropertyChangedEventArgs e)
        {
            switch (e.PropertyName)
            {
                case nameof(Character.Karma):
                    OnMultiplePropertyChanged(nameof(CanUpgradeCareer), nameof(CanAffordSpecialization));
                    break;
                case nameof(Character.WoundModifier):
                    OnPropertyChanged(nameof(PoolOtherAttribute));
                    break;
                case nameof(Character.PrimaryArm):
                    OnPropertyChanged(nameof(PoolToolTip));
                    break;
                case nameof(Character.GetMovement):
                    if (RequiresGroundMovement)
                        OnPropertyChanged(nameof(Enabled));
                    break;
                case nameof(Character.GetSwim):
                    if (RequiresSwimMovement)
                        OnPropertyChanged(nameof(Enabled));
                    break;
                case nameof(Character.GetFly):
                    if (RequiresFlyMovement)
                        OnPropertyChanged(nameof(Enabled));
                    break;
                case nameof(Character.EffectiveBuildMethodUsesPriorityTables):
                    OnMultiplePropertyChanged(nameof(Base),
                        nameof(BaseUnlocked),
                        nameof(ForcedBuyWithKarma));
                    break;
                case nameof(Character.Improvements):
                {
                    //TODO: Dear god outbound improvements please this is is minimal an impact we can have and it's going to be a nightmare.
                    if (CharacterObject.Improvements.Any(i =>
                            i.ImproveType == Improvement.ImprovementType.SwapSkillAttribute && i.Target == "Name")
                        || _strDefaultAttribute != _objAttribute.Abbrev)
                        _blnCheckSwapSkillImprovements = true;
                    break;
                }
            }
        }

        private void OnCharacterOptionsPropertyChanged(object sender, PropertyChangedEventArgs e)
        {
            switch (e.PropertyName)
            {
                case nameof(CharacterOptions.StrictSkillGroupsInCreateMode):
                {
                    if (SkillGroupObject != null)
                    {
                        if (!CharacterObject.Created)
                        {
                            OnPropertyChanged(nameof(KarmaUnlocked));
                        }

                        OnMultiplePropertyChanged(nameof(BaseUnlocked), nameof(ForcedNotBuyWithKarma));
                    }
                    break;
                }
                case nameof(CharacterOptions.UsePointsOnBrokenGroups):
                {
                    if (SkillGroupObject != null)
                    {
                        OnPropertyChanged(nameof(BaseUnlocked));
                    }
                    break;
                }
                case nameof(CharacterOptions.KarmaNewKnowledgeSkill):
                case nameof(CharacterOptions.KarmaImproveKnowledgeSkill):
                {
                    if (IsKnowledgeSkill)
                    {
                        OnPropertyChanged(nameof(CurrentKarmaCost));
                    }
                    break;
                }
                case nameof(CharacterOptions.KarmaKnowledgeSpecialization):
                {
                    if (IsKnowledgeSkill)
                    {
                        OnMultiplePropertyChanged(nameof(CurrentKarmaCost), nameof(CanAffordSpecialization), nameof(AddSpecToolTip));
                    }
                    break;
                }
                case nameof(CharacterOptions.KarmaNewActiveSkill):
                case nameof(CharacterOptions.KarmaImproveActiveSkill):
                {
                    if (!IsKnowledgeSkill)
                    {
                        OnPropertyChanged(nameof(CurrentKarmaCost));
                    }
                    break;
                }
                case nameof(CharacterOptions.KarmaSpecialization):
                {
                    if (!IsKnowledgeSkill)
                    {
                        OnMultiplePropertyChanged(nameof(CurrentKarmaCost), nameof(CanAffordSpecialization), nameof(AddSpecToolTip));
                    }
                    break;
                }
                case nameof(CharacterOptions.CompensateSkillGroupKarmaDifference):
                {
                    if (SkillGroupObject != null)
                    {
                        OnPropertyChanged(nameof(CurrentKarmaCost));
                    }
                    break;
                }
                case nameof(CharacterOptions.KarmaNewSkillGroup):
                case nameof(CharacterOptions.KarmaImproveSkillGroup):
                {
                    if (SkillGroupObject != null && CharacterObject.Options.CompensateSkillGroupKarmaDifference)
                    {
                        OnPropertyChanged(nameof(CurrentKarmaCost));
                    }
                    break;
                }
                case nameof(CharacterOptions.SpecializationBonus):
                {
                    if (Specializations.Count > 0)
                    {
                        OnPropertyChanged(nameof(PoolOtherAttribute));
                    }
                    break;
                }
            }
        }

        protected void OnLinkedAttributeChanged(object sender, PropertyChangedEventArgs e)
        {
            switch (e?.PropertyName)
            {
                case nameof(CharacterAttrib.TotalValue):
                    OnPropertyChanged(nameof(AttributeModifiers));
                    break;
                case nameof(CharacterAttrib.Value):
                case nameof(CharacterAttrib.Abbrev):
                    OnPropertyChanged(nameof(Enabled));
                    break;
            }
        }

        private bool _blnSkipSpecializationRefresh;
        private void SpecializationsOnListChanged(object sender, ListChangedEventArgs listChangedEventArgs)
        {
            if (_blnSkipSpecializationRefresh)
                return;
            _cachedStringSpec.Clear();
            if (IsExoticSkill)
                _strDictionaryKey = null;
            _blnSkipSpecializationRefresh = true; // Needed to make sure we don't call this method another time when we set the specialization's Parent
            if (listChangedEventArgs.ListChangedType == ListChangedType.ItemAdded
                || listChangedEventArgs.ListChangedType == ListChangedType.ItemChanged)
                Specializations[listChangedEventArgs.NewIndex].Parent = this;
            _blnSkipSpecializationRefresh = false;
            OnPropertyChanged(nameof(Specializations));
        }
        private void SpecializationsOnBeforeRemove(object sender, RemovingOldEventArgs e)
        {
            if (_blnSkipSpecializationRefresh)
                return;
            _blnSkipSpecializationRefresh = true; // Needed to make sure we don't call this method another time when we set the specialization's Parent
            Specializations[e.OldIndex].Parent = null;
            _blnSkipSpecializationRefresh = false;
        }
    }
}<|MERGE_RESOLUTION|>--- conflicted
+++ resolved
@@ -986,11 +986,7 @@
                 }
                 else if (Specializations[0].Free)
                 {
-<<<<<<< HEAD
-                    Specializations.MergeInto(new SkillSpecialization(CharacterObject, value), (x, y) =>
-=======
-                    Specializations.AddWithSort(new SkillSpecialization(value), (x, y) =>
->>>>>>> 3a58364d
+                    Specializations.AddWithSort(new SkillSpecialization(CharacterObject, value), (x, y) =>
                     {
                         if (x.Free == y.Free)
                         {
