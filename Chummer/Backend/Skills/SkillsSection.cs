/*  This file is part of Chummer5a.
 *
 *  Chummer5a is free software: you can redistribute it and/or modify
 *  it under the terms of the GNU General Public License as published by
 *  the Free Software Foundation, either version 3 of the License, or
 *  (at your option) any later version.
 *
 *  Chummer5a is distributed in the hope that it will be useful,
 *  but WITHOUT ANY WARRANTY; without even the implied warranty of
 *  MERCHANTABILITY or FITNESS FOR A PARTICULAR PURPOSE.  See the
 *  GNU General Public License for more details.
 *
 *  You should have received a copy of the GNU General Public License
 *  along with Chummer5a.  If not, see <http://www.gnu.org/licenses/>.
 *
 *  You can obtain the full source code for Chummer5a at
 *  https://github.com/chummer5a/chummer5a
 */
using System;
using System.Collections.Generic;
using System.ComponentModel;
using System.Globalization;
using System.Linq;
using System.Xml;
using System.Collections.Concurrent;
using System.Runtime.CompilerServices;
using System.Text;
using System.Threading.Tasks;
using Chummer.Annotations;
using Chummer.Backend.Attributes;

namespace Chummer.Backend.Skills
{
    public class SkillsSection : INotifyMultiplePropertyChanged
    {
        private readonly Character _objCharacter;
        private readonly Dictionary<Guid, Skill> _dicSkillBackups = new Dictionary<Guid, Skill>();

        public SkillsSection(Character character)
        {
            _objCharacter = character;
            if (_objCharacter != null)
            {
                _objCharacter.PropertyChanged += OnCharacterPropertyChanged;
                _objCharacter.Options.PropertyChanged += OnCharacterOptionsPropertyChanged;
                _objCharacter.BOD.PropertyChanged += RefreshBODDependentProperties;
                _objCharacter.AGI.PropertyChanged += RefreshAGIDependentProperties;
                _objCharacter.REA.PropertyChanged += RefreshREADependentProperties;
                _objCharacter.STR.PropertyChanged += RefreshSTRDependentProperties;
                _objCharacter.CHA.PropertyChanged += RefreshCHADependentProperties;
                _objCharacter.LOG.PropertyChanged += RefreshLOGDependentProperties;
                _objCharacter.INT.PropertyChanged += RefreshINTDependentProperties;
                _objCharacter.WIL.PropertyChanged += RefreshWILDependentProperties;
                _objCharacter.EDG.PropertyChanged += RefreshEDGDependentProperties;
                _objCharacter.MAG.PropertyChanged += RefreshMAGDependentProperties;
                _objCharacter.RES.PropertyChanged += RefreshRESDependentProperties;
                _objCharacter.DEP.PropertyChanged += RefreshDEPDependentProperties;
                // This needs to be explicitly set because a MAGAdept call could redirect to MAG, and we don't want that
                _objCharacter.AttributeSection.GetAttributeByName("MAGAdept").PropertyChanged += RefreshMAGAdeptDependentProperties;
            }
        }

        public void UnbindSkillsSection()
        {
            if (_objCharacter != null)
            {
                _objCharacter.PropertyChanged -= OnCharacterPropertyChanged;
                _objCharacter.Options.PropertyChanged -= OnCharacterOptionsPropertyChanged;
                _objCharacter.BOD.PropertyChanged -= RefreshBODDependentProperties;
                _objCharacter.AGI.PropertyChanged -= RefreshAGIDependentProperties;
                _objCharacter.REA.PropertyChanged -= RefreshREADependentProperties;
                _objCharacter.STR.PropertyChanged -= RefreshSTRDependentProperties;
                _objCharacter.CHA.PropertyChanged -= RefreshCHADependentProperties;
                _objCharacter.LOG.PropertyChanged -= RefreshLOGDependentProperties;
                _objCharacter.INT.PropertyChanged -= RefreshINTDependentProperties;
                _objCharacter.WIL.PropertyChanged -= RefreshWILDependentProperties;
                _objCharacter.EDG.PropertyChanged -= RefreshEDGDependentProperties;
                _objCharacter.MAG.PropertyChanged -= RefreshMAGDependentProperties;
                _objCharacter.RES.PropertyChanged -= RefreshRESDependentProperties;
                _objCharacter.DEP.PropertyChanged -= RefreshDEPDependentProperties;
                // This needs to be explicitly set because a MAGAdept call could redirect to MAG, and we don't want that
                _objCharacter.AttributeSection.GetAttributeByName("MAGAdept").PropertyChanged -= RefreshMAGAdeptDependentProperties;
            }
            _dicSkillBackups.Clear();
        }

        private void OnCharacterPropertyChanged(object sender, PropertyChangedEventArgs e)
        {
            if (e?.PropertyName == nameof(Character.EffectiveBuildMethodHasSkillPoints))
                OnPropertyChanged(nameof(SkillPointsSpentOnKnoskills));
        }

        private void OnCharacterOptionsPropertyChanged(object sender, PropertyChangedEventArgs e)
        {
            if (e?.PropertyName == nameof(CharacterOptions.KnowledgePointsExpression))
                OnPropertyChanged(nameof(KnowledgeSkillPoints));
        }

        [NotifyPropertyChangedInvocator]
        public void OnPropertyChanged([CallerMemberName] string strPropertyName = null)
        {
            OnMultiplePropertyChanged(strPropertyName);
        }

        public void OnMultiplePropertyChanged(params string[] lstPropertyNames)
        {
            ICollection<string> lstNamesOfChangedProperties = null;
            foreach (string strPropertyName in lstPropertyNames)
            {
                if (lstNamesOfChangedProperties == null)
                    lstNamesOfChangedProperties = s_SkillSectionDependencyGraph.GetWithAllDependents(strPropertyName);
                else
                {
                    foreach (string strLoopChangedProperty in s_SkillSectionDependencyGraph.GetWithAllDependents(strPropertyName))
                        lstNamesOfChangedProperties.Add(strLoopChangedProperty);
                }
            }

            if ((lstNamesOfChangedProperties?.Count > 0) != true)
                return;
            if (lstNamesOfChangedProperties.Contains(nameof(KnowledgeSkillPoints)))
                _intCachedKnowledgePoints = int.MinValue;

            foreach (string strPropertyToChange in lstNamesOfChangedProperties)
            {
                PropertyChanged?.Invoke(this, new PropertyChangedEventArgs(strPropertyToChange));
            }
        }

        internal void AddSkills(FilterOption skills, string strName = "")
        {
            List<Skill> lstExistingSkills = GetSkillList(skills, strName, true).ToList();

            Skills.MergeInto(lstExistingSkills, CompareSkills, (objExistSkill, objNewSkill) =>
            {
                if (objNewSkill.Base > objExistSkill.Base)
                    objExistSkill.Base = objNewSkill.Base;
                if (objNewSkill.Karma > objExistSkill.Karma)
                    objExistSkill.Karma = objNewSkill.Karma;
                objExistSkill.Specializations.MergeInto(objNewSkill.Specializations, (x, y) => x.Free == y.Free ? string.Compare(x.CurrentDisplayName, y.CurrentDisplayName, false, GlobalOptions.CultureInfo) : (x.Free ? 1 : -1));
            });
            foreach (Skill objSkill in lstExistingSkills)
            {
                string strKey = objSkill.DictionaryKey;
                if (!_dicSkills.ContainsKey(strKey))
                    _dicSkills.Add(strKey, objSkill);
            }
        }

        internal void RemoveSkills(FilterOption skills, bool createKnowledge = true)
        {
            string strCategory;
            switch (skills)
            {
                case FilterOption.Magician:
                case FilterOption.Sorcery:
                case FilterOption.Conjuring:
                case FilterOption.Enchanting:
                case FilterOption.Adept:
                    strCategory = "Magical Active";
                    break;
                case FilterOption.Technomancer:
                    strCategory = "Resonance Active";
                    break;
                default:
                    return;
            }
            // Check for duplicates (we'd normally want to make sure it's enabled, but SpecialSkills doesn't process the Enabled property properly)
            foreach (Improvement objImprovement in _objCharacter.Improvements.Where(x => x.ImproveType == Improvement.ImprovementType.SpecialSkills))
            {
                FilterOption eLoopFilter = (FilterOption)Enum.Parse(typeof(FilterOption), objImprovement.ImprovedName);
                string strLoopCategory = string.Empty;
                switch (eLoopFilter)
                {
                    case FilterOption.Magician:
                    case FilterOption.Sorcery:
                    case FilterOption.Conjuring:
                    case FilterOption.Enchanting:
                    case FilterOption.Adept:
                        strLoopCategory = "Magical Active";
                        break;
                    case FilterOption.Technomancer:
                        strLoopCategory = "Resonance Active";
                        break;
                }
                if (strLoopCategory == strCategory)
                    return;
            }

            for (int i = Skills.Count - 1; i >= 0; i--)
            {
                if (Skills[i].SkillCategory == strCategory)
                {
                    Skill skill = Skills[i];
                    _dicSkillBackups.Add(skill.SkillId, skill);
                    Skills.RemoveAt(i);
                    SkillsDictionary.Remove(skill.DictionaryKey);

                    if (_objCharacter.Created && skill.TotalBaseRating > 0 && createKnowledge)
                    {
                        KnowledgeSkill kno = new KnowledgeSkill(_objCharacter)
                        {
                            Type = skill.Name == "Arcana" ? "Academic" : "Professional",
                            WriteableName = skill.Name,
                            Base = skill.Base,
                            Karma = skill.Karma
                        };
                        kno.Specializations.AddRange(skill.Specializations);
                        KnowledgeSkills.MergeInto(kno, (x, y) => string.Compare(x.Type, y.Type, StringComparison.Ordinal) == 0 ? CompareSkills(x, y) : (string.Compare(x.Type, y.Type, StringComparison.Ordinal) == -1 ? -1 : 1), (objExistSkill, objNewSkill) =>
                        {
                            if (objNewSkill.Base > objExistSkill.Base)
                                objExistSkill.Base = objNewSkill.Base;
                            if (objNewSkill.Karma > objExistSkill.Karma)
                                objExistSkill.Karma = objNewSkill.Karma;
                            objExistSkill.Specializations.MergeInto(objNewSkill.Specializations, (x, y) => x.Free == y.Free ? string.Compare(x.CurrentDisplayName, y.CurrentDisplayName, false, GlobalOptions.CultureInfo) : (x.Free ? 1 : -1));
                        });
                    }
                }
            }
            if (!_objCharacter.Created)
            {
                // zero out any skillgroups whose skills did not make the final cut
                foreach (SkillGroup objSkillGroup in SkillGroups)
                {
                    if (!objSkillGroup.SkillList.Any(x => SkillsDictionary.ContainsKey(x.Name)))
                    {
                        objSkillGroup.Base = 0;
                        objSkillGroup.Karma = 0;
                    }
                }
            }
        }

        internal async void Load(XmlNode xmlSkillNode, bool blnLegacy, CustomActivity parentActivity)
        {
            if (xmlSkillNode == null)
                return;
            using (var op_load_char_skills = Timekeeper.StartSyncron("load_char_skills_skillnode", parentActivity))
            {
                if (!blnLegacy)
                {
                    using (_ = Timekeeper.StartSyncron("load_char_skills_groups", op_load_char_skills))
                    {
                        List<SkillGroup> lstLoadingSkillGroups = new List<SkillGroup>();
                        using (XmlNodeList xmlGroupsList = xmlSkillNode.SelectNodes("groups/group"))
                            if (xmlGroupsList != null)
                                foreach (XmlNode xmlNode in xmlGroupsList)
                                {
                                    SkillGroup objGroup = new SkillGroup(_objCharacter);
                                    objGroup.Load(xmlNode);
                                    lstLoadingSkillGroups.Add(objGroup);
                                }

                        lstLoadingSkillGroups.Sort((i1, i2) =>
                            string.Compare(i2.CurrentDisplayName, i1.CurrentDisplayName, false, GlobalOptions.CultureInfo));
                        foreach (SkillGroup skillgroup in lstLoadingSkillGroups)
                        {
                            SkillGroups.Add(skillgroup);
                        }

                        //Timekeeper.Finish("load_char_skills_groups");
                    }

                    using (_ = Timekeeper.StartSyncron("load_char_skills_normal", op_load_char_skills))
                    {
                        //Load skills. Because sorting a BindingList is complicated we use a temporery normal list
                        List<Skill> lstLoadingSkills = new List<Skill>();
                        using (XmlNodeList xmlSkillsList = xmlSkillNode.SelectNodes("skills/skill"))
                            if (xmlSkillsList != null)
                                foreach (XmlNode xmlNode in xmlSkillsList)
                                {
                                    Skill objSkill = Skill.Load(_objCharacter, xmlNode);
                                    if (objSkill != null)
                                        lstLoadingSkills.Add(objSkill);
                                }

                        lstLoadingSkills.Sort(CompareSkills);

                        foreach (Skill objSkill in lstLoadingSkills)
                        {
                            string strName = objSkill.DictionaryKey;
                            bool blnDoAddToDictionary = true;
                            _lstSkills.MergeInto(objSkill, CompareSkills, (objExistSkill, objNewSkill) =>
                            {
                                blnDoAddToDictionary = false;
                                if (objNewSkill.Base > objExistSkill.Base)
                                    objExistSkill.Base = objNewSkill.Base;
                                if (objNewSkill.Karma > objExistSkill.Karma)
                                    objExistSkill.Karma = objNewSkill.Karma;
                                objExistSkill.Specializations.MergeInto(objNewSkill.Specializations,
                                    (x, y) => x.Free == y.Free
                                        ? string.Compare(x.CurrentDisplayName,
                                            y.CurrentDisplayName, false, GlobalOptions.CultureInfo)
                                        : (x.Free ? 1 : -1));
                            });
                            if (blnDoAddToDictionary)
                                _dicSkills.Add(strName, objSkill);
                        }

                        // TODO: Skill groups don't refresh their CanIncrease property correctly when the last of their skills is being added, as the total basse rating will be zero. Call this here to force a refresh.
                        foreach (SkillGroup g in SkillGroups)
                        {
                            g.OnPropertyChanged(nameof(SkillGroup.SkillList));
                        }

                        //Timekeeper.Finish("load_char_skills_normal");
                    }

                    using (_ = Timekeeper.StartSyncron("load_char_skills_kno", op_load_char_skills))
                    {
                        using (XmlNodeList xmlSkillsList = xmlSkillNode.SelectNodes("knoskills/skill"))
                        {
                            if (xmlSkillsList != null)
                            {
                                foreach (XmlNode xmlNode in xmlSkillsList)
                                {
                                    if (Skill.Load(_objCharacter, xmlNode) is KnowledgeSkill objSkill)
                                        KnowledgeSkills.Add(objSkill);
                                }
                            }
                        }

                        // Legacy sweep for native language skills
                        if (_objCharacter.LastSavedVersion <= new Version(5, 212, 72) && _objCharacter.Created && !KnowledgeSkills.Any(x => x.IsNativeLanguage))
                        {
                            KnowledgeSkill objEnglishSkill = new KnowledgeSkill(_objCharacter)
                            {
                                WriteableName = "English",
                                IsNativeLanguage = true
                            };
                            KnowledgeSkills.Add(objEnglishSkill);
                        }
                        //Timekeeper.Finish("load_char_skills_kno");
                    }

                    using (_ = Timekeeper.StartSyncron("load_char_knowsoft_buffer", op_load_char_skills))
                    {
                        // Knowsoft Buffer.
                        using (XmlNodeList xmlSkillsList = xmlSkillNode.SelectNodes("skilljackknowledgeskills/skill"))
                        {
                            if (xmlSkillsList != null)
                            {
                                foreach (XmlNode xmlNode in xmlSkillsList)
                                {
                                    string strName = string.Empty;
                                    if (xmlNode.TryGetStringFieldQuickly("name", ref strName))
                                        KnowsoftSkills.Add(new KnowledgeSkill(_objCharacter, strName, false));
                                }
                            }
                        }

                        //Timekeeper.Finish("load_char_knowsoft_buffer");
                    }
                }
                else
                {
                    List<Skill> lstTempSkillList = new List<Skill>();
                    using (XmlNodeList xmlSkillsList = xmlSkillNode.SelectNodes("skills/skill"))
                    {
                        if (xmlSkillsList != null)
                        {
                            foreach (XmlNode xmlNode in xmlSkillsList)
                            {
                                Skill objSkill = Skill.LegacyLoad(_objCharacter, xmlNode);
                                if (objSkill != null)
                                    lstTempSkillList.Add(objSkill);
                            }
                        }
                    }

                    if (lstTempSkillList.Count > 0)
                    {
                        List<Skill> lstUnsortedSkills = new List<Skill>();

                        //Variable/Anon method as to not clutter anywhere else. Not sure if clever or stupid
                        bool OldSkillFilter(Skill skill)
                        {
                            if (skill.Rating > 0)
                                return true;

                            if (skill.SkillCategory == "Resonance Active" && !_objCharacter.RESEnabled)
                                return false;

                            //This could be more fine grained, but frankly i don't care
                            if (skill.SkillCategory == "Magical Active" && !_objCharacter.MAGEnabled)
                                return false;

                            return true;
                        }

                        foreach (Skill objSkill in lstTempSkillList)
                        {
                            if (objSkill is KnowledgeSkill objKnoSkill)
                            {
                                KnowledgeSkills.Add(objKnoSkill);
                            }
                            else if (OldSkillFilter(objSkill))
                            {
                                lstUnsortedSkills.Add(objSkill);
                            }
                        }

                        lstUnsortedSkills.Sort(CompareSkills);

                        foreach (Skill objSkill in lstUnsortedSkills)
                        {
                            _lstSkills.Add(objSkill);
                            _dicSkills.Add(objSkill.DictionaryKey, objSkill);
                        }

                        UpdateUndoList(xmlSkillNode);
                    }
                }

                HashSet<string> hashSkillGuids = new HashSet<string>();
                XmlDocument skillsDoc = _objCharacter.LoadData("skills.xml");
                XmlNodeList xmlSkillList = skillsDoc.SelectNodes(
                    "/chummer/skills/skill[not(exotic) and ("
                    + _objCharacter.Options.BookXPath() + ')'
                    + SkillFilter(FilterOption.NonSpecial) + "]");
                if (xmlSkillList != null)
                {
                    foreach (XmlNode node in xmlSkillList)
                    {
                        string strName = node["name"]?.InnerText;
                        if (!string.IsNullOrEmpty(strName))
                            hashSkillGuids.Add(strName);
                    }
                }

                foreach (string skillId in hashSkillGuids.Where(s => Skills.All(skill => skill.Name != s)))
                {
                    XmlNode objXmlSkillNode = skillsDoc.SelectSingleNode("/chummer/skills/skill[name = \"" + skillId + "\"]");
                    if (objXmlSkillNode != null)
                    {
                        Skill objSkill = Skill.FromData(objXmlSkillNode, _objCharacter);
                        Skills.Add(objSkill);
                    }
                }
                //This might give subtle bugs in the future,
                //but right now it needs to be run once when upgrading or it might crash.
                //As some didn't they crashed on loading skills.
                //After this have run, it won't (for the crash i'm aware)
                //TODO: Move it to the other side of the if someday?

                if (!_objCharacter.Created)
                {
                    // zero out any skillgroups whose skills did not make the final cut
                    foreach (SkillGroup objSkillGroup in SkillGroups)
                    {
                        if (!objSkillGroup.SkillList.Any(x => SkillsDictionary.ContainsKey(x.Name)))
                        {
                            objSkillGroup.Base = 0;
                            objSkillGroup.Karma = 0;
                        }
                    }
                }

                //Workaround for probably breaking compability between earlier beta builds
                if (xmlSkillNode["skillptsmax"] == null)
                {
                    xmlSkillNode = xmlSkillNode.OwnerDocument?["character"];
                }

                int intTmp = 0;
                if (xmlSkillNode.TryGetInt32FieldQuickly("skillptsmax", ref intTmp))
                    SkillPointsMaximum = intTmp;
                if (xmlSkillNode.TryGetInt32FieldQuickly("skillgrpsmax", ref intTmp))
                    SkillGroupPointsMaximum = intTmp;

                //Timekeeper.Finish("load_char_skills");
            }
        }

        internal void LoadFromHeroLab(XmlNode xmlSkillNode, CustomActivity parentActivity)
        {
            using (_ = Timekeeper.StartSyncron("load_char_skills_groups", parentActivity))
            {
                List<SkillGroup> lstLoadingSkillGroups = new List<SkillGroup>();
                using (XmlNodeList xmlGroupsList = xmlSkillNode.SelectNodes("groups/skill"))
                    if (xmlGroupsList != null)
                        foreach (XmlNode xmlNode in xmlGroupsList)
                        {
                            SkillGroup objGroup = new SkillGroup(_objCharacter);
                            objGroup.LoadFromHeroLab(xmlNode);
                            lstLoadingSkillGroups.Add(objGroup);
                        }

                lstLoadingSkillGroups.Sort((i1, i2) =>
                    string.Compare(i2.CurrentDisplayName, i1.CurrentDisplayName, false, GlobalOptions.CultureInfo));
                foreach (SkillGroup skillgroup in lstLoadingSkillGroups)
                {
                    SkillGroups.Add(skillgroup);
                }

                //Timekeeper.Finish("load_char_skills_groups");
            }

            using (_ = Timekeeper.StartSyncron("load_char_skills", parentActivity))
            {
                List<Skill> lstTempSkillList = new List<Skill>();
                using (XmlNodeList xmlSkillsList = xmlSkillNode.SelectNodes("active/skill"))
                    if (xmlSkillsList?.Count > 0)
                        foreach (XmlNode xmlNode in xmlSkillsList)
                        {
                            Skill objSkill = Skill.LoadFromHeroLab(_objCharacter, xmlNode, false);
                            if (objSkill != null)
                                lstTempSkillList.Add(objSkill);
                        }

                using (XmlNodeList xmlSkillsList = xmlSkillNode.SelectNodes("knowledge/skill"))
                    if (xmlSkillsList?.Count > 0)
                        foreach (XmlNode xmlNode in xmlSkillsList)
                        {
                            Skill objSkill = Skill.LoadFromHeroLab(_objCharacter, xmlNode, true);
                            if (objSkill != null)
                                lstTempSkillList.Add(objSkill);
                        }

                using (XmlNodeList xmlSkillsList = xmlSkillNode.SelectNodes("language/skill"))
                    if (xmlSkillsList?.Count > 0)
                        foreach (XmlNode xmlNode in xmlSkillsList)
                        {
                            Skill objSkill = Skill.LoadFromHeroLab(_objCharacter, xmlNode, true, "Language");
                            if (objSkill != null)
                                lstTempSkillList.Add(objSkill);
                        }

                List<Skill> lstUnsortedSkills = new List<Skill>();

                //Variable/Anon method as to not clutter anywhere else. Not sure if clever or stupid
                bool OldSkillFilter(Skill skill)
                {
                    if (skill.Rating > 0)
                        return true;

                    if (skill.SkillCategory == "Resonance Active" && !_objCharacter.RESEnabled)
                        return false;

                    //This could be more fine grained, but frankly i don't care
                    if (skill.SkillCategory == "Magical Active" && !_objCharacter.MAGEnabled)
                        return false;

                    return true;
                }

                foreach (Skill objSkill in lstTempSkillList)
                {
                    if (objSkill is KnowledgeSkill objKnoSkill)
                    {
                        KnowledgeSkills.Add(objKnoSkill);
                    }
                    else if (OldSkillFilter(objSkill))
                    {
                        lstUnsortedSkills.Add(objSkill);
                    }
                }

                lstUnsortedSkills.Sort(CompareSkills);

                foreach (Skill objSkill in lstUnsortedSkills)
                {
                    string strName = objSkill.DictionaryKey;
                    bool blnDoAddToDictionary = true;
                    _lstSkills.MergeInto(objSkill, CompareSkills, (objExistSkill, objNewSkill) =>
                    {
                        blnDoAddToDictionary = false;
                        if (objNewSkill.Base > objExistSkill.Base)
                            objExistSkill.Base = objNewSkill.Base;
                        if (objNewSkill.Karma > objExistSkill.Karma)
                            objExistSkill.Karma = objNewSkill.Karma;
                        objExistSkill.Specializations.MergeInto(objNewSkill.Specializations,
                            (x, y) => x.Free == y.Free
                                ? string.Compare(x.CurrentDisplayName,
                                    y.CurrentDisplayName, false, GlobalOptions.CultureInfo)
                                : (x.Free ? 1 : -1));
                    });
                    if (blnDoAddToDictionary)
                        _dicSkills.Add(strName, objSkill);
                }

                UpdateUndoList(xmlSkillNode);

                //This might give subtle bugs in the future,
                //but right now it needs to be run once when upgrading or it might crash.
                //As some didn't they crashed on loading skills.
                //After this have run, it won't (for the crash i'm aware)
                //TODO: Move it to the other side of the if someday?

                if (!_objCharacter.Created)
                {
                    // zero out any skillgroups whose skills did not make the final cut
                    foreach (SkillGroup objSkillGroup in SkillGroups)
                    {
                        if (!objSkillGroup.SkillList.Any(x => SkillsDictionary.ContainsKey(x.Name)))
                        {
                            objSkillGroup.Base = 0;
                            objSkillGroup.Karma = 0;
                        }
                    }

                    if (_objCharacter.EffectiveBuildMethodHasSkillPoints)
                    {
                        // Allocate Skill Points
                        int intSkillPointCount = SkillPointsMaximum;
                        Skill objSkillToPutPointsInto;

                        // First loop through skills where costs can be 100% covered with points
                        do
                        {
                            objSkillToPutPointsInto = null;
                            int intSkillToPutPointsIntoTotalKarmaCost = 0;
                            foreach (Skill objLoopSkill in Skills)
                            {
                                if (objLoopSkill.Karma == 0)
                                    continue;
                                // Put points into the attribute with the highest total karma cost.
                                // In case of ties, pick the one that would need more points to cover it (the other one will hopefully get picked up at a later cycle)
                                int intLoopTotalKarmaCost = objLoopSkill.CurrentKarmaCost;
                                if (objSkillToPutPointsInto == null || (objLoopSkill.Karma <= intSkillPointCount &&
                                                                        (intLoopTotalKarmaCost >
                                                                         intSkillToPutPointsIntoTotalKarmaCost ||
                                                                         (intLoopTotalKarmaCost ==
                                                                          intSkillToPutPointsIntoTotalKarmaCost &&
                                                                          objLoopSkill.Karma >
                                                                          objSkillToPutPointsInto.Karma))))
                                {
                                    objSkillToPutPointsInto = objLoopSkill;
                                    intSkillToPutPointsIntoTotalKarmaCost = intLoopTotalKarmaCost;
                                }
                            }

                            if (objSkillToPutPointsInto != null)
                            {
                                objSkillToPutPointsInto.Base = objSkillToPutPointsInto.Karma;
                                intSkillPointCount -= objSkillToPutPointsInto.Karma;
                                objSkillToPutPointsInto.Karma = 0;
                            }
                        } while (objSkillToPutPointsInto != null && intSkillPointCount > 0);

                        // If any points left over, then put them all into the attribute with the highest karma cost
                        if (intSkillPointCount > 0 && Skills.Any(x => x.Karma != 0))
                        {
                            int intHighestTotalKarmaCost = 0;
                            foreach (Skill objLoopSkill in Skills)
                            {
                                if (objLoopSkill.Karma == 0)
                                    continue;
                                // Put points into the attribute with the highest total karma cost.
                                // In case of ties, pick the one that would need more points to cover it (the other one will hopefully get picked up at a later cycle)
                                int intLoopTotalKarmaCost = objLoopSkill.CurrentKarmaCost;
                                if (objSkillToPutPointsInto == null ||
                                    intLoopTotalKarmaCost > intHighestTotalKarmaCost ||
                                    (intLoopTotalKarmaCost == intHighestTotalKarmaCost &&
                                     objLoopSkill.Karma > objSkillToPutPointsInto.Karma))
                                {
                                    objSkillToPutPointsInto = objLoopSkill;
                                    intHighestTotalKarmaCost = intLoopTotalKarmaCost;
                                }
                            }

                            if (objSkillToPutPointsInto != null)
                            {
                                objSkillToPutPointsInto.Base = intSkillPointCount;
                                objSkillToPutPointsInto.Karma -= intSkillPointCount;
                            }
                        }
                    }

                    // Allocate Knowledge Skill Points
                    int intKnowledgeSkillPointCount = KnowledgeSkillPoints;
                    Skill objKnowledgeSkillToPutPointsInto;

                    // First loop through skills where costs can be 100% covered with points
                    do
                    {
                        objKnowledgeSkillToPutPointsInto = null;
                        int intKnowledgeSkillToPutPointsIntoTotalKarmaCost = 0;
                        foreach (KnowledgeSkill objLoopKnowledgeSkill in KnowledgeSkills)
                        {
                            if (objLoopKnowledgeSkill.Karma == 0)
                                continue;
                            // Put points into the attribute with the highest total karma cost.
                            // In case of ties, pick the one that would need more points to cover it (the other one will hopefully get picked up at a later cycle)
                            int intLoopTotalKarmaCost = objLoopKnowledgeSkill.CurrentKarmaCost;
                            if (objKnowledgeSkillToPutPointsInto == null ||
                                (objLoopKnowledgeSkill.Karma <= intKnowledgeSkillPointCount &&
                                 (intLoopTotalKarmaCost > intKnowledgeSkillToPutPointsIntoTotalKarmaCost ||
                                  (intLoopTotalKarmaCost == intKnowledgeSkillToPutPointsIntoTotalKarmaCost &&
                                   objLoopKnowledgeSkill.Karma > objKnowledgeSkillToPutPointsInto.Karma))))
                            {
                                objKnowledgeSkillToPutPointsInto = objLoopKnowledgeSkill;
                                intKnowledgeSkillToPutPointsIntoTotalKarmaCost = intLoopTotalKarmaCost;
                            }
                        }

                        if (objKnowledgeSkillToPutPointsInto != null)
                        {
                            objKnowledgeSkillToPutPointsInto.Base = objKnowledgeSkillToPutPointsInto.Karma;
                            intKnowledgeSkillPointCount -= objKnowledgeSkillToPutPointsInto.Karma;
                            objKnowledgeSkillToPutPointsInto.Karma = 0;
                        }
                    } while (objKnowledgeSkillToPutPointsInto != null && intKnowledgeSkillPointCount > 0);

                    // If any points left over, then put them all into the attribute with the highest karma cost
                    if (intKnowledgeSkillPointCount > 0 && KnowledgeSkills.Any(x => x.Karma != 0))
                    {
                        int intHighestTotalKarmaCost = 0;
                        foreach (KnowledgeSkill objLoopKnowledgeSkill in KnowledgeSkills)
                        {
                            if (objLoopKnowledgeSkill.Karma == 0)
                                continue;
                            // Put points into the attribute with the highest total karma cost.
                            // In case of ties, pick the one that would need more points to cover it (the other one will hopefully get picked up at a later cycle)
                            int intLoopTotalKarmaCost = objLoopKnowledgeSkill.CurrentKarmaCost;
                            if (objKnowledgeSkillToPutPointsInto == null ||
                                intLoopTotalKarmaCost > intHighestTotalKarmaCost ||
                                (intLoopTotalKarmaCost == intHighestTotalKarmaCost && objLoopKnowledgeSkill.Karma >
                                 objKnowledgeSkillToPutPointsInto.Karma))
                            {
                                objKnowledgeSkillToPutPointsInto = objLoopKnowledgeSkill;
                                intHighestTotalKarmaCost = intLoopTotalKarmaCost;
                            }
                        }

                        if (objKnowledgeSkillToPutPointsInto != null)
                        {
                            objKnowledgeSkillToPutPointsInto.Base = intKnowledgeSkillPointCount;
                            objKnowledgeSkillToPutPointsInto.Karma -= intKnowledgeSkillPointCount;
                        }
                    }

                }

                //Timekeeper.Finish("load_char_skills");
            }

        }

        private void UpdateUndoList(XmlNode skillNode)
        {
            //Hacky way of converting Expense entries to guid based skill identification
            //specs allready did?
            //First create dictionary mapping name=>guid
            Dictionary<string, Guid> dicGroups = new Dictionary<string, Guid>();
            ConcurrentDictionary<string, Guid> dicSkills = new ConcurrentDictionary<string, Guid>();
            Parallel.Invoke(
                () =>
                {
                    foreach (SkillGroup objLoopSkillGroup in SkillGroups)
                    {
                        if (objLoopSkillGroup.Rating > 0 && !dicGroups.ContainsKey(objLoopSkillGroup.Name))
                        {
                            dicGroups.Add(objLoopSkillGroup.Name, objLoopSkillGroup.Id);
                        }
                    }
                },
                () =>
                {
                    foreach (Skill objLoopSkill in Skills)
                    {
                        if (objLoopSkill.TotalBaseRating > 0)
                        {
                            dicSkills.TryAdd(objLoopSkill.Name, objLoopSkill.Id);
                        }
                    }
                },
                () =>
                {
                    foreach (KnowledgeSkill objLoopSkill in KnowledgeSkills)
                    {
                        dicSkills.TryAdd(objLoopSkill.Name, objLoopSkill.Id);
                    }
                }
            );

            UpdateUndoSpecific(skillNode.OwnerDocument, dicSkills, new[] { KarmaExpenseType.AddSkill, KarmaExpenseType.ImproveSkill });
            UpdateUndoSpecific(skillNode.OwnerDocument, dicGroups, new[] { KarmaExpenseType.ImproveSkillGroup });
        }

        private static void UpdateUndoSpecific(XmlDocument doc, IDictionary<string, Guid> map, KarmaExpenseType[] typesRequreingConverting)
        {
            //Build a crazy xpath to get everything we want to convert

            string strXPath = "/character/expenses/expense[type = \'Karma\']/undo["
                              + string.Join(" or ", typesRequreingConverting.Select(x => "karmatype = '" + x + "'"))
                              + "]/objectid";

            //Find everything
            XmlNodeList lstNodesToChange = doc.SelectNodes(strXPath);
            if (lstNodesToChange != null)
            {
                for (int i = 0; i < lstNodesToChange.Count; i++)
                {
                    lstNodesToChange[i].InnerText = map.TryGetValue(lstNodesToChange[i].InnerText, out Guid guidLoop)
                        ? guidLoop.ToString("D", GlobalOptions.InvariantCultureInfo)
                        : StringExtensions.EmptyGuid;
                }
            }
        }

        internal void Save(XmlTextWriter objWriter)
        {
            objWriter.WriteStartElement("newskills");

            objWriter.WriteElementString("skillptsmax", SkillPointsMaximum.ToString(GlobalOptions.InvariantCultureInfo));
            objWriter.WriteElementString("skillgrpsmax", SkillGroupPointsMaximum.ToString(GlobalOptions.InvariantCultureInfo));

            objWriter.WriteStartElement("skills");
            List<Skill> lstSkillsOrdered = new List<Skill>(Skills);
            lstSkillsOrdered.Sort(CompareSkills);
            foreach (Skill objSkill in lstSkillsOrdered)
            {
                objSkill.WriteTo(objWriter);
            }
            objWriter.WriteEndElement();
            objWriter.WriteStartElement("knoskills");
            List<KnowledgeSkill> lstKnoSkillsOrdered = new List<KnowledgeSkill>(KnowledgeSkills);
            lstKnoSkillsOrdered.Sort(CompareSkills);
            foreach (KnowledgeSkill objKnowledgeSkill in lstKnoSkillsOrdered)
            {
                objKnowledgeSkill.WriteTo(objWriter);
            }
            objWriter.WriteEndElement();

            objWriter.WriteStartElement("skilljackknowledgeskills");
            lstKnoSkillsOrdered = new List<KnowledgeSkill>(KnowsoftSkills);
            lstKnoSkillsOrdered.Sort(CompareSkills);
            foreach (KnowledgeSkill objSkill in lstKnoSkillsOrdered)
            {
                objSkill.WriteTo(objWriter);
            }
            objWriter.WriteEndElement();

            objWriter.WriteStartElement("groups");
            List<SkillGroup> lstSkillGroups = new List<SkillGroup>(SkillGroups);
            lstSkillGroups.Sort(CompareSkillGroups);
            foreach (SkillGroup objSkillGroup in lstSkillGroups)
            {
                objSkillGroup.WriteTo(objWriter);
            }
            objWriter.WriteEndElement();
            objWriter.WriteEndElement();
        }

        internal void Reset()
        {
            foreach (Skill objSkill in _lstSkills)
                objSkill.UnbindSkill();
            _lstSkills.Clear();
            _dicSkills.Clear();
            foreach (KnowledgeSkill objKnowledgeSkill in KnowledgeSkills)
                objKnowledgeSkill.UnbindSkill();
            KnowledgeSkills.Clear();
            foreach (SkillGroup objGroup in SkillGroups)
                objGroup.UnbindSkillGroup();
            SkillGroups.Clear();
            SkillPointsMaximum = 0;
            SkillGroupPointsMaximum = 0;
            foreach (KnowledgeSkill objKnowledgeSkill in KnowsoftSkills)
                objKnowledgeSkill.UnbindSkill();
            KnowsoftSkills.Clear();
        }

        /// <summary>
        /// Maximum Skill Rating.
        /// </summary>
        public int MaxSkillRating { get; set; } = 0;

        private readonly BindingList<Skill> _lstSkills = new BindingList<Skill>();
        private readonly Dictionary<string, Skill> _dicSkills = new Dictionary<string, Skill>();

        /// <summary>
        /// Active Skills
        /// </summary>
        public BindingList<Skill> Skills
        {
            get
            {
                if (_lstSkills.Count == 0)
                {
                    foreach (Skill objLoopSkill in GetSkillList(FilterOption.NonSpecial))
                    {
                        _lstSkills.Add(objLoopSkill);
                        _dicSkills.Add(objLoopSkill.DictionaryKey, objLoopSkill);
                    }
                }
                return _lstSkills;
            }
        }

        /// <summary>
        /// Active Skills Dictionary
        /// </summary>
        public IDictionary<string, Skill> SkillsDictionary => _dicSkills;

        /// <summary>
        /// Gets an active skill by its Name. Returns null if none found.
        /// </summary>
        /// <param name="strSkillName">Name of the skill.</param>
        /// <returns></returns>
        public Skill GetActiveSkill(string strSkillName)
        {
            _dicSkills.TryGetValue(strSkillName, out Skill objReturn);
            return objReturn;
        }

        /// <summary>
        /// This is only used for reflection, so that all zero ratings skills are not uploaded
        /// </summary>
        [HubTag]
        public List<Skill> NotZeroRatingSkills
        {
            get
            {
                List<Skill> resultList = new List<Skill>();
                foreach (Skill objLoopSkill in _lstSkills)
                {
                    if (objLoopSkill.Rating > 0)
                        resultList.Add(objLoopSkill);
                }
                return resultList;
            }
        }

        public BindingList<KnowledgeSkill> KnowledgeSkills { get; } = new BindingList<KnowledgeSkill>();

        /// <summary>
        /// KnowsoftSkills.
        /// </summary>
        public IList<KnowledgeSkill> KnowsoftSkills { get; } = new List<KnowledgeSkill>();

        /// <summary>
        /// Skill Groups.
        /// </summary>
        public BindingList<SkillGroup> SkillGroups { get; } = new BindingList<SkillGroup>();

        public bool HasKnowledgePoints => KnowledgeSkillPoints > 0;

<<<<<<< HEAD
        private int _intCachedKnowledgePoints = int.MinValue;
=======
        public bool HasAvailableNativeLanguageSlots => KnowledgeSkills.Count(x => x.IsNativeLanguage) < 1 + ImprovementManager.ValueOf(_objCharacter, Improvement.ImprovementType.NativeLanguageLimit);
>>>>>>> a76821ae

        /// <summary>
        /// Number of free Knowledge Skill Points the character has.
        /// </summary>
        public int KnowledgeSkillPoints
        {
            get
            {
                if (_intCachedKnowledgePoints == int.MinValue)
                {
                    string strExpression = _objCharacter.Options.KnowledgePointsExpression;
                    if (strExpression.IndexOfAny('{', '+', '-', '*', ',') != -1 || strExpression.Contains("div"))
                    {
                        StringBuilder objValue = new StringBuilder(strExpression);
                        _objCharacter.AttributeSection.ProcessAttributesInXPath(objValue, strExpression);

                        // This is first converted to a decimal and rounded up since some items have a multiplier that is not a whole number, such as 2.5.
                        object objProcess = CommonFunctions.EvaluateInvariantXPath(objValue.ToString(), out bool blnIsSuccess);
                        _intCachedKnowledgePoints = blnIsSuccess ? Convert.ToInt32(Math.Ceiling((double)objProcess)) : 0;
                    }
                    else
                        int.TryParse(strExpression, NumberStyles.Any, GlobalOptions.InvariantCultureInfo, out int _intCachedKnowledgePoints);

                    _intCachedKnowledgePoints += ImprovementManager.ValueOf(_objCharacter, Improvement.ImprovementType.FreeKnowledgeSkills);
                }

                return _intCachedKnowledgePoints;
            }
        }

        /// <summary>
        /// Number of free Knowledge skill points the character have remaining
        /// </summary>
        public int KnowledgeSkillPointsRemain => KnowledgeSkillPoints - KnowledgeSkillPointsUsed;

        /// <summary>
        /// Number of knowledge skill points the character have used.
        /// </summary>
        public int KnowledgeSkillPointsUsed => KnowledgeSkillRanksSum - SkillPointsSpentOnKnoskills;

        /// <summary>
        /// Sum of knowledge skill ranks the character has allocated.
        /// </summary>
        public int KnowledgeSkillRanksSum
        {
            get { return KnowledgeSkills.AsParallel().Sum(x => x.CurrentSpCost); }
        }

        /// <summary>
        /// Number of Skill Points that have been spent on knowledge skills.
        /// </summary>
       public int SkillPointsSpentOnKnoskills
        {
            get
            {
                //Even if it is stupid, you can spend real skill points on knoskills...
                if (!_objCharacter.EffectiveBuildMethodHasSkillPoints)
                {
                    return 0;
                }
                int work = 0;
                if (KnowledgeSkillRanksSum > KnowledgeSkillPoints)
                    work -= KnowledgeSkillPoints - KnowledgeSkillRanksSum;
                return work;
            }
        }

        /// <summary>
        /// Number of free Skill Points the character has left.
        /// </summary>
        public int SkillPoints
        {
            get
            {
                if (SkillPointsMaximum == 0)
                {
                    return 0;
                }
                return SkillPointsMaximum - Skills.TotalCostSp() - SkillPointsSpentOnKnoskills;
            }
        }

        /// <summary>
        /// Number of maximum Skill Points the character has.
        /// </summary>
        public int SkillPointsMaximum { get; set; }

        /// <summary>
        /// Number of free Skill Points the character has.
        /// </summary>
        public int SkillGroupPoints
        {
            get { return SkillGroupPointsMaximum - SkillGroups.Sum(x => x.Base - x.FreeBase); }
        }

        /// <summary>
        /// Number of maximum Skill Groups the character has.
        /// </summary>
        public int SkillGroupPointsMaximum { get; set; }

        public static int CompareSkills(Skill rhs, Skill lhs)
        {
            if (rhs == null && lhs == null)
                return 0;
            ExoticSkill lhsExoticSkill = lhs as ExoticSkill;
            if (rhs is ExoticSkill rhsExoticSkill)
            {
                if (lhsExoticSkill != null)
                    return string.Compare(rhsExoticSkill.DisplaySpecific(GlobalOptions.Language), lhsExoticSkill.DisplaySpecific(GlobalOptions.Language) ?? string.Empty, false, GlobalOptions.CultureInfo);
                return 1;
            }
            if (lhsExoticSkill != null)
                return -1;
            return string.Compare(rhs?.CurrentDisplayName ?? string.Empty, lhs?.CurrentDisplayName ?? string.Empty, false, GlobalOptions.CultureInfo);
        }

        public static int CompareSkillGroups(SkillGroup objXGroup, SkillGroup objYGroup)
        {
            if (objXGroup == null)
            {
                if (objYGroup == null)
                    return 0;
                return 1;
            }
            return objYGroup == null ? -1 : string.Compare(objXGroup.CurrentDisplayName, objYGroup.CurrentDisplayName, false, GlobalOptions.CultureInfo);
        }

        public IEnumerable<Skill> GetSkillList(FilterOption filter, string strName = "", bool blnFetchFromBackup = false)
        {
            //TODO less retarded way please
            // Load the Skills information.
            // Populate the Skills list.
            using (XmlNodeList xmlSkillList = _objCharacter.LoadData("skills.xml").SelectNodes("/chummer/skills/skill[not(exotic) and (" + _objCharacter.Options.BookXPath() + ')' + SkillFilter(filter, strName) + "]"))
            {
                // First pass, build up a list of all of the Skills so we can sort them in alphabetical order for the current language.
                Dictionary<string, Skill> dicSkills = new Dictionary<string, Skill>(xmlSkillList?.Count ?? 0);
                List<ListItem> lstSkillOrder = new List<ListItem>();
                if (xmlSkillList != null)
                {
                    foreach (XmlNode xmlSkill in xmlSkillList)
                    {
                        string strSkillName = xmlSkill["name"]?.InnerText ?? string.Empty;
                        lstSkillOrder.Add(new ListItem(strSkillName, xmlSkill["translate"]?.InnerText ?? strSkillName));
                        //TODO: read from backup
                        if (blnFetchFromBackup && _dicSkillBackups.Count > 0 && xmlSkill.TryGetField("id", Guid.TryParse, out Guid guiSkillId))
                        {
                            if (_dicSkillBackups.TryGetValue(guiSkillId, out Skill objSkill) && objSkill != null)
                            {
                                dicSkills.Add(objSkill.Name, objSkill);
                                _dicSkillBackups.Remove(guiSkillId);
                            }
                            else
                            {
                                dicSkills.Add(strSkillName, Skill.FromData(xmlSkill, _objCharacter));
                            }
                        }
                        else
                        {
                            Skill objSkill = Skill.FromData(xmlSkill, _objCharacter);
                            dicSkills.Add(strSkillName, objSkill);
                        }
                    }
                }

                lstSkillOrder.Sort(CompareListItems.CompareNames);

                // Second pass, retrieve the Skills in the order they're presented in the list.
                foreach (ListItem objItem in lstSkillOrder)
                {
                    yield return dicSkills[objItem.Value.ToString()];
                }
            }
        }

        private static string SkillFilter(FilterOption eFilter, string strName = "")
        {
            switch (eFilter)
            {
                case FilterOption.All:
                    return string.Empty;
                case FilterOption.NonSpecial:
                    return " and not(category = 'Magical Active') and not(category = 'Resonance Active')";
                case FilterOption.Magician:
                    return " and category = 'Magical Active'";
                case FilterOption.Sorcery:
                    return " and category = 'Magical Active' and (skillgroup = 'Sorcery' or skillgroup = '' or not(skillgroup))";
                case FilterOption.Conjuring:
                    return " and category = 'Magical Active' and (skillgroup = 'Conjuring' or skillgroup = '' or not(skillgroup))";
                case FilterOption.Enchanting:
                    return " and category = 'Magical Active' and (skillgroup = 'Enchanting' or skillgroup = '' or not(skillgroup))";
                case FilterOption.Adept:
                case FilterOption.Aware:
                case FilterOption.Explorer:
                    return " and category = 'Magical Active' and (skillgroup = '' or not(skillgroup))";
                case FilterOption.Spellcasting:
                    return " and category = 'Magical Active' and name = 'Spellcasting'";
                case FilterOption.Technomancer:
                    return " and category = 'Resonance Active'";
                case FilterOption.Name:
                    return " and name = '" + strName + "'";
                case FilterOption.XPath:
                    return " and (" + strName + ')';
                default:
                    throw new ArgumentOutOfRangeException(nameof(eFilter), eFilter, null);
            }
        }

        private static readonly DependencyGraph<string> s_SkillSectionDependencyGraph =
            new DependencyGraph<string>(
                new DependencyGraphNode<string>(nameof(HasKnowledgePoints),
                    new DependencyGraphNode<string>(nameof(KnowledgeSkillPoints))
                ),
                new DependencyGraphNode<string>(nameof(KnowledgeSkillPointsRemain),
                    new DependencyGraphNode<string>(nameof(KnowledgeSkillPoints)),
                    new DependencyGraphNode<string>(nameof(KnowledgeSkillPointsUsed),
                        new DependencyGraphNode<string>(nameof(KnowledgeSkillRanksSum)),
                        new DependencyGraphNode<string>(nameof(SkillPointsSpentOnKnoskills),
                            new DependencyGraphNode<string>(nameof(KnowledgeSkillPoints)),
                            new DependencyGraphNode<string>(nameof(KnowledgeSkillRanksSum))
                        )
                    )
                )
            );

        public enum FilterOption
        {
            All = 0,
            NonSpecial,
            Magician,
            Sorcery,
            Conjuring,
            Enchanting,
            Adept,
            Aware,
            Explorer,
            Technomancer,
            Spellcasting,
            Name,
            XPath,
        }

        internal void ForceProperyChangedNotificationAll(string strName)
        {
            foreach (Skill objSkill in Skills)
            {
                objSkill.OnPropertyChanged(strName);
            }

            foreach (KnowledgeSkill objSkill in KnowledgeSkills)
            {
                objSkill.OnPropertyChanged(strName);
            }
        }

        public event PropertyChangedEventHandler PropertyChanged;

        public void RefreshBODDependentProperties(object sender, PropertyChangedEventArgs e)
        {
            if (e?.PropertyName == nameof(CharacterAttrib.TotalValue))
            {
                if (_objCharacter.Options.KnowledgePointsExpression.Contains("{BOD}"))
                    OnPropertyChanged(nameof(KnowledgeSkillPoints));
            }
            else if (e?.PropertyName == nameof(CharacterAttrib.Value))
            {
                if (_objCharacter.Options.KnowledgePointsExpression.Contains("{BODUnaug}"))
                    OnPropertyChanged(nameof(KnowledgeSkillPoints));
            }
        }

        public void RefreshAGIDependentProperties(object sender, PropertyChangedEventArgs e)
        {
            if (e?.PropertyName == nameof(CharacterAttrib.TotalValue))
            {
                if (_objCharacter.Options.KnowledgePointsExpression.Contains("{AGI}"))
                    OnPropertyChanged(nameof(KnowledgeSkillPoints));
            }
            else if (e?.PropertyName == nameof(CharacterAttrib.Value))
            {
                if (_objCharacter.Options.KnowledgePointsExpression.Contains("{AGIUnaug}"))
                    OnPropertyChanged(nameof(KnowledgeSkillPoints));
            }
        }

        public void RefreshREADependentProperties(object sender, PropertyChangedEventArgs e)
        {
            if (e?.PropertyName == nameof(CharacterAttrib.TotalValue))
            {
                if (_objCharacter.Options.KnowledgePointsExpression.Contains("{REA}"))
                    OnPropertyChanged(nameof(KnowledgeSkillPoints));
            }
            else if (e?.PropertyName == nameof(CharacterAttrib.Value))
            {
                if (_objCharacter.Options.KnowledgePointsExpression.Contains("{REAUnaug}"))
                    OnPropertyChanged(nameof(KnowledgeSkillPoints));
            }
        }

        public void RefreshSTRDependentProperties(object sender, PropertyChangedEventArgs e)
        {
            if (e?.PropertyName == nameof(CharacterAttrib.TotalValue))
            {
                if (_objCharacter.Options.KnowledgePointsExpression.Contains("{STR}"))
                    OnPropertyChanged(nameof(KnowledgeSkillPoints));
            }
            else if (e?.PropertyName == nameof(CharacterAttrib.Value))
            {
                if (_objCharacter.Options.KnowledgePointsExpression.Contains("{STRUnaug}"))
                    OnPropertyChanged(nameof(KnowledgeSkillPoints));
            }
        }

        public void RefreshCHADependentProperties(object sender, PropertyChangedEventArgs e)
        {
            if (e?.PropertyName == nameof(CharacterAttrib.TotalValue))
            {
                if (_objCharacter.Options.KnowledgePointsExpression.Contains("{CHA}"))
                    OnPropertyChanged(nameof(KnowledgeSkillPoints));
            }
            else if (e?.PropertyName == nameof(CharacterAttrib.Value))
            {
                if (_objCharacter.Options.KnowledgePointsExpression.Contains("{CHAUnaug}"))
                    OnPropertyChanged(nameof(KnowledgeSkillPoints));
            }
        }

        public void RefreshINTDependentProperties(object sender, PropertyChangedEventArgs e)
        {
            if (e?.PropertyName == nameof(CharacterAttrib.TotalValue))
            {
                if (_objCharacter.Options.KnowledgePointsExpression.Contains("{INT}"))
                    OnPropertyChanged(nameof(KnowledgeSkillPoints));
            }
            else if (e?.PropertyName == nameof(CharacterAttrib.Value))
            {
                if (_objCharacter.Options.KnowledgePointsExpression.Contains("{INTUnaug}"))
                    OnPropertyChanged(nameof(KnowledgeSkillPoints));
            }
        }

        public void RefreshLOGDependentProperties(object sender, PropertyChangedEventArgs e)
        {
            if (e?.PropertyName == nameof(CharacterAttrib.TotalValue))
            {
                if (_objCharacter.Options.KnowledgePointsExpression.Contains("{LOG}"))
                    OnPropertyChanged(nameof(KnowledgeSkillPoints));
            }
            else if (e?.PropertyName == nameof(CharacterAttrib.Value))
            {
                if (_objCharacter.Options.KnowledgePointsExpression.Contains("{LOGUnaug}"))
                    OnPropertyChanged(nameof(KnowledgeSkillPoints));
            }
        }

        public void RefreshWILDependentProperties(object sender, PropertyChangedEventArgs e)
        {
            if (e?.PropertyName == nameof(CharacterAttrib.TotalValue))
            {
                if (_objCharacter.Options.KnowledgePointsExpression.Contains("{WIL}"))
                    OnPropertyChanged(nameof(KnowledgeSkillPoints));
            }
            else if (e?.PropertyName == nameof(CharacterAttrib.Value))
            {
                if (_objCharacter.Options.KnowledgePointsExpression.Contains("{WILUnaug}"))
                    OnPropertyChanged(nameof(KnowledgeSkillPoints));
            }
        }

        public void RefreshEDGDependentProperties(object sender, PropertyChangedEventArgs e)
        {
            if (e?.PropertyName == nameof(CharacterAttrib.TotalValue))
            {
                if (_objCharacter.Options.KnowledgePointsExpression.Contains("{EDG}"))
                    OnPropertyChanged(nameof(KnowledgeSkillPoints));
            }
            else if (e?.PropertyName == nameof(CharacterAttrib.Value))
            {
                if (_objCharacter.Options.KnowledgePointsExpression.Contains("{EDGUnaug}"))
                    OnPropertyChanged(nameof(KnowledgeSkillPoints));
            }
        }

        public void RefreshMAGDependentProperties(object sender, PropertyChangedEventArgs e)
        {
            if (e?.PropertyName == nameof(CharacterAttrib.TotalValue))
            {
                if (_objCharacter.Options.KnowledgePointsExpression.Contains("{MAG}"))
                    OnPropertyChanged(nameof(KnowledgeSkillPoints));
            }
            else if (e?.PropertyName == nameof(CharacterAttrib.Value))
            {
                if (_objCharacter.Options.KnowledgePointsExpression.Contains("{MAGUnaug}"))
                    OnPropertyChanged(nameof(KnowledgeSkillPoints));
            }
        }

        public void RefreshMAGAdeptDependentProperties(object sender, PropertyChangedEventArgs e)
        {
            if (_objCharacter.MAG == _objCharacter.MAGAdept)
                return;

            if (e?.PropertyName == nameof(CharacterAttrib.TotalValue))
            {
                if (_objCharacter.Options.KnowledgePointsExpression.Contains("{MAGAdept}"))
                    OnPropertyChanged(nameof(KnowledgeSkillPoints));
            }
            else if (e?.PropertyName == nameof(CharacterAttrib.Value))
            {
                if (_objCharacter.Options.KnowledgePointsExpression.Contains("{MAGAdeptUnaug}"))
                    OnPropertyChanged(nameof(KnowledgeSkillPoints));
            }
        }

        public void RefreshRESDependentProperties(object sender, PropertyChangedEventArgs e)
        {
            if (e?.PropertyName == nameof(CharacterAttrib.TotalValue))
            {
                if (_objCharacter.Options.KnowledgePointsExpression.Contains("{RES}"))
                    OnPropertyChanged(nameof(KnowledgeSkillPoints));
            }
            else if (e?.PropertyName == nameof(CharacterAttrib.Value))
            {
                if (_objCharacter.Options.KnowledgePointsExpression.Contains("{RESUnaug}"))
                    OnPropertyChanged(nameof(KnowledgeSkillPoints));
            }
        }

        public void RefreshDEPDependentProperties(object sender, PropertyChangedEventArgs e)
        {
            if (e?.PropertyName == nameof(CharacterAttrib.TotalValue))
            {
                if (_objCharacter.Options.KnowledgePointsExpression.Contains("{DEP}"))
                    OnPropertyChanged(nameof(KnowledgeSkillPoints));
            }
            else if (e?.PropertyName == nameof(CharacterAttrib.Value))
            {
                if (_objCharacter.Options.KnowledgePointsExpression.Contains("{DEPUnaug}"))
                    OnPropertyChanged(nameof(KnowledgeSkillPoints));
            }
        }

        public void Print(XmlTextWriter objWriter, CultureInfo objCulture, string strLanguageToPrint)
        {
            foreach (Skill objSkill in Skills)
            {
                if ((_objCharacter.Options.PrintSkillsWithZeroRating || objSkill.Rating > 0) && objSkill.Enabled)
                {
                    objSkill.Print(objWriter, objCulture, strLanguageToPrint);
                }
            }

            foreach (SkillGroup objSkillGroup in SkillGroups)
            {
                if (objSkillGroup.Rating > 0)
                {
                    objSkillGroup.Print(objWriter, objCulture, strLanguageToPrint);
                }
            }

            foreach (KnowledgeSkill objSkill in KnowledgeSkills)
            {
                objSkill.Print(objWriter, objCulture, strLanguageToPrint);
            }
        }
    }
}<|MERGE_RESOLUTION|>--- conflicted
+++ resolved
@@ -937,11 +937,9 @@
 
         public bool HasKnowledgePoints => KnowledgeSkillPoints > 0;
 
-<<<<<<< HEAD
+        public bool HasAvailableNativeLanguageSlots => KnowledgeSkills.Count(x => x.IsNativeLanguage) < 1 + ImprovementManager.ValueOf(_objCharacter, Improvement.ImprovementType.NativeLanguageLimit);
+        
         private int _intCachedKnowledgePoints = int.MinValue;
-=======
-        public bool HasAvailableNativeLanguageSlots => KnowledgeSkills.Count(x => x.IsNativeLanguage) < 1 + ImprovementManager.ValueOf(_objCharacter, Improvement.ImprovementType.NativeLanguageLimit);
->>>>>>> a76821ae
 
         /// <summary>
         /// Number of free Knowledge Skill Points the character has.
