--- conflicted
+++ resolved
@@ -317,18 +317,10 @@
         {
             if (_objCachedMyXmlNode == null || strLanguage != _strCachedXmlNodeLanguage || GlobalOptions.LiveCustomData)
             {
-<<<<<<< HEAD
                 _objCachedMyXmlNode = _objCharacter.LoadData("metamagic.xml", strLanguage)
                         .SelectSingleNode(SourceID == Guid.Empty
                             ? $"/chummer/arts/art[name = \"{Name}\"]"
                             : $"/chummer/arts/art[id = \"{SourceIDString}\" or id = \"{SourceIDString.ToUpperInvariant()}\"]");
-=======
-                _objCachedMyXmlNode = SourceID == Guid.Empty
-                    ? XmlManager.Load("metamagic.xml", strLanguage)
-                        .SelectSingleNode("/chummer/arts/art[name = \"" + Name +  "\"]")
-                    : XmlManager.Load("metamagic.xml", strLanguage)
-                        .SelectSingleNode("/chummer/arts/art[id = \"" + SourceIDString + "\" or id = \"" + SourceIDString.ToUpperInvariant() + "\"]");
->>>>>>> 1161a64b
                 _strCachedXmlNodeLanguage = strLanguage;
             }
             return _objCachedMyXmlNode;
