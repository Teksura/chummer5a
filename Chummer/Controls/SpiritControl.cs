--- conflicted
+++ resolved
@@ -323,12 +323,9 @@
             }
             string strCurrentValue = cboSpiritName.SelectedValue?.ToString() ?? _objSpirit.Name;
 
-<<<<<<< HEAD
-            XmlDocument objXmlDocument = _objSpirit.EntityType == SpiritType.Spirit ? XmlManager.Load("traditions.xml", new Dictionary<string, bool>()) : XmlManager.Load("streams.xml", new Dictionary<string, bool>());
-            XmlDocument objXmlCritterDocument = XmlManager.Load("critters.xml", new Dictionary<string, bool>());
-=======
-            XmlDocument objXmlDocument = _objSpirit.EntityType == SpiritType.Spirit ? XmlManager.Load("traditions.xml") : XmlManager.Load("streams.xml");
->>>>>>> 4d997dd7
+            XmlDocument objXmlDocument = _objSpirit.EntityType == SpiritType.Spirit
+                ? XmlManager.Load("traditions.xml", _objSpirit.CharacterObject.Options.CustomDataDictionary)
+                : XmlManager.Load("streams.xml", _objSpirit.CharacterObject.Options.CustomDataDictionary);
 
             HashSet<string> lstLimitCategories = new HashSet<string>();
             foreach (Improvement improvement in _objSpirit.CharacterObject.Improvements.Where(x => x.ImproveType == Improvement.ImprovementType.LimitSpiritCategory && x.Enabled))
@@ -449,7 +446,7 @@
         private async void CreateCritter(string strCritterName, int intForce)
         {
             // Code from frmMetatype.
-            XmlDocument objXmlDocument = XmlManager.Load("critters.xml", new Dictionary<string, bool>());
+            XmlDocument objXmlDocument = XmlManager.Load("critters.xml", _objSpirit.CharacterObject.Options.CustomDataDictionary);
 
             XmlNode objXmlMetatype = objXmlDocument.SelectSingleNode("/chummer/metatypes/metatype[name = \"" + strCritterName + "\"]");
 
@@ -569,22 +566,15 @@
                     objCharacter.STR.AssignLimits("0", "0", "0");
                 }
 
-<<<<<<< HEAD
-            if (objXmlMetatype["movement"] != null)
-                objCharacter.Movement = objXmlMetatype["movement"].InnerText;
-            // Load the Qualities file.
-            XmlDocument objXmlQualityDocument = XmlManager.Load("qualities.xml", objCharacter.Options.CustomDataDictionary);
-=======
                 objCharacter.Metatype = strCritterName;
                 objCharacter.MetatypeCategory = objXmlMetatype["category"].InnerText;
                 objCharacter.Metavariant = string.Empty;
                 objCharacter.MetatypeBP = 0;
->>>>>>> 4d997dd7
 
                 if (objXmlMetatype["movement"] != null)
                     objCharacter.Movement = objXmlMetatype["movement"].InnerText;
                 // Load the Qualities file.
-                XmlDocument objXmlQualityDocument = XmlManager.Load("qualities.xml");
+                XmlDocument objXmlQualityDocument = XmlManager.Load("qualities.xml", _objSpirit.CharacterObject.Options.CustomDataDictionary);
 
                 // Determine if the Metatype has any bonuses.
                 if (objXmlMetatype.InnerXml.Contains("bonus"))
@@ -606,20 +596,10 @@
                         objCharacter.Weapons.Add(objWeapon);
                 }
 
-<<<<<<< HEAD
-            objXmlDocument = XmlManager.Load("critterpowers.xml", objCharacter.Options.CustomDataDictionary);
-            foreach (XmlNode objXmlPower in objXmlCritter.SelectNodes("powers/power"))
-            {
-                XmlNode objXmlCritterPower = objXmlDocument.SelectSingleNode("/chummer/powers/power[name = \"" + objXmlPower.InnerText + "\"]");
-                CritterPower objPower = new CritterPower(objCharacter);
-                string strForcedValue = objXmlPower.Attributes?["select"]?.InnerText ?? string.Empty;
-                int intRating = Convert.ToInt32(objXmlPower.Attributes?["rating"]?.InnerText);
-=======
                 // Add any Critter Powers the Metatype/Critter should have.
                 XmlNode objXmlCritter = objXmlDocument.SelectSingleNode("/chummer/metatypes/metatype[name = \"" + objCharacter.Metatype + "\"]");
->>>>>>> 4d997dd7
-
-                objXmlDocument = XmlManager.Load("critterpowers.xml");
+
+                objXmlDocument = XmlManager.Load("critterpowers.xml", _objSpirit.CharacterObject.Options.CustomDataDictionary);
                 foreach (XmlNode objXmlPower in objXmlCritter.SelectNodes("powers/power"))
                 {
                     XmlNode objXmlCritterPower = objXmlDocument.SelectSingleNode("/chummer/powers/power[name = \"" + objXmlPower.InnerText + "\"]");
@@ -648,52 +628,9 @@
                         ImprovementManager.CreateImprovements(objCharacter, Improvement.ImprovementSource.Metatype, objCharacter.Metatype, bonusNode, 1, objCharacter.Metatype);
                     }
                 }
-<<<<<<< HEAD
-            }
-            // Add any Complex Forms the Critter comes with (typically Sprites)
-            XmlDocument objXmlProgramDocument = XmlManager.Load("complexforms.xml", objCharacter.Options.CustomDataDictionary);
-            foreach (XmlNode objXmlComplexForm in objXmlCritter.SelectNodes("complexforms/complexform"))
-            {
-                string strForceValue = objXmlComplexForm.Attributes?["select"]?.InnerText ?? string.Empty;
-                XmlNode objXmlComplexFormData = objXmlProgramDocument.SelectSingleNode("/chummer/complexforms/complexform[name = \"" + objXmlComplexForm.InnerText + "\"]");
-                ComplexForm objComplexForm = new ComplexForm(objCharacter);
-                objComplexForm.Create(objXmlComplexFormData, strForceValue);
-                objCharacter.ComplexForms.Add(objComplexForm);
-            }
-
-            // Add any Gear the Critter comes with (typically Programs for A.I.s)
-            XmlDocument objXmlGearDocument = XmlManager.Load("gear.xml", objCharacter.Options.CustomDataDictionary);
-            foreach (XmlNode objXmlGear in objXmlCritter.SelectNodes("gears/gear"))
-            {
-                int intRating = 0;
-                if (objXmlGear.Attributes["rating"] != null)
-                    intRating = ExpressionToInt(objXmlGear.Attributes["rating"].InnerText, decimal.ToInt32(nudForce.Value), 0);
-                string strForceValue = objXmlGear.Attributes?["select"]?.InnerText ?? string.Empty;
-                XmlNode objXmlGearItem = objXmlGearDocument.SelectSingleNode("/chummer/gears/gear[name = " + objXmlGear.InnerText.CleanXPath() + "]");
-                Gear objGear = new Gear(objCharacter);
-                List<Weapon> lstWeapons = new List<Weapon>();
-                objGear.Create(objXmlGearItem, intRating, lstWeapons, strForceValue);
-                objGear.Cost = "0";
-                objCharacter.Gear.Add(objGear);
-            }
-
-            // Add the Unarmed Attack Weapon to the character.
-            objXmlDocument = XmlManager.Load("weapons.xml", objCharacter.Options.CustomDataDictionary);
-            XmlNode objXmlWeapon = objXmlDocument.SelectSingleNode("/chummer/weapons/weapon[name = \"Unarmed Attack\"]");
-            if (objXmlWeapon != null)
-            {
-                List<Weapon> lstWeapons = new List<Weapon>();
-                Weapon objWeapon = new Weapon(objCharacter);
-                objWeapon.Create(objXmlWeapon, lstWeapons);
-                objWeapon.ParentID = Guid.NewGuid().ToString("D"); // Unarmed Attack can never be removed
-                objCharacter.Weapons.Add(objWeapon);
-                foreach (Weapon objLoopWeapon in lstWeapons)
-                    objCharacter.Weapons.Add(objLoopWeapon);
-            }
-=======
 
                 // Add any Complex Forms the Critter comes with (typically Sprites)
-                XmlDocument objXmlProgramDocument = XmlManager.Load("complexforms.xml");
+                XmlDocument objXmlProgramDocument = XmlManager.Load("complexforms.xml", _objSpirit.CharacterObject.Options.CustomDataDictionary);
                 foreach (XmlNode objXmlComplexForm in objXmlCritter.SelectNodes("complexforms/complexform"))
                 {
                     string strForceValue = objXmlComplexForm.Attributes?["select"]?.InnerText ?? string.Empty;
@@ -704,7 +641,7 @@
                 }
 
                 // Add any Gear the Critter comes with (typically Programs for A.I.s)
-                XmlDocument objXmlGearDocument = XmlManager.Load("gear.xml");
+                XmlDocument objXmlGearDocument = XmlManager.Load("gear.xml", _objSpirit.CharacterObject.Options.CustomDataDictionary);
                 foreach (XmlNode objXmlGear in objXmlCritter.SelectNodes("gears/gear"))
                 {
                     int intRating = 0;
@@ -718,10 +655,9 @@
                     objGear.Cost = "0";
                     objCharacter.Gear.Add(objGear);
                 }
->>>>>>> 4d997dd7
 
                 // Add the Unarmed Attack Weapon to the character.
-                objXmlDocument = XmlManager.Load("weapons.xml");
+                objXmlDocument = XmlManager.Load("weapons.xml", _objSpirit.CharacterObject.Options.CustomDataDictionary);
                 XmlNode objXmlWeapon = objXmlDocument.SelectSingleNode("/chummer/weapons/weapon[name = \"Unarmed Attack\"]");
                 if (objXmlWeapon != null)
                 {
