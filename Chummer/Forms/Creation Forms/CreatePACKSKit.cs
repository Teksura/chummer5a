--- conflicted
+++ resolved
@@ -20,10 +20,7 @@
 using System;
 using System.Collections.Generic;
 using System.IO;
-<<<<<<< HEAD
-=======
 using System.Threading.Tasks;
->>>>>>> 5393f629
 using System.Windows.Forms;
 using System.Xml;
 using Chummer.Annotations;
@@ -105,11 +102,7 @@
             {
                 using (XmlWriter objWriter = Utils.GetStandardXmlWriter(objStream))
                 {
-<<<<<<< HEAD
-                    objWriter.WriteStartDocument();
-=======
                     await objWriter.WriteStartDocumentAsync();
->>>>>>> 5393f629
 
                     // <chummer>
                     await objWriter.WriteStartElementAsync("chummer");
