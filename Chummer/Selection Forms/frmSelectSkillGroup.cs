--- conflicted
+++ resolved
@@ -35,13 +35,8 @@
         public frmSelectSkillGroup(Character objCharacter)
         {
             InitializeComponent();
-<<<<<<< HEAD
-            LanguageManager.TranslateWinForm(GlobalOptions.Language, this);
+            this.TranslateWinForm();
             _objXmlDocument = objCharacter?.LoadData("skills.xml") ?? XmlManager.Load("skills.xml");
-=======
-            this.TranslateWinForm();
-            _objXmlDocument = XmlManager.Load("skills.xml");
->>>>>>> 1161a64b
         }
 
         private void frmSelectSkillGroup_Load(object sender, EventArgs e)
