--- conflicted
+++ resolved
@@ -55,14 +55,9 @@
             LanguageManager.TranslateWinForm(GlobalOptions.Language, this);
             _objCharacter = objCharacter ?? throw new ArgumentNullException(nameof(objCharacter));
             // Load the Vehicle information.
-<<<<<<< HEAD
-            _xmlBaseVehicleDataNode = XmlManager.Load("vehicles.xml", _objCharacter.Options.CustomDataDictionary).GetFastNavigator().SelectSingleNode("/chummer");
-            _setBlackMarketMaps = _objCharacter.GenerateBlackMarketMappings(_xmlBaseVehicleDataNode.SelectSingleNode("modcategories"));
-=======
-            _xmlBaseVehicleDataNode = XmlManager.Load("vehicles.xml").GetFastNavigator().SelectSingleNode("/chummer");
+            _xmlBaseVehicleDataNode = XmlManager.Load("vehicles.xml", objCharacter.Options.CustomDataDictionary).GetFastNavigator().SelectSingleNode("/chummer");
             if (_xmlBaseVehicleDataNode != null)
                 _setBlackMarketMaps = _objCharacter.GenerateBlackMarketMappings(_xmlBaseVehicleDataNode.SelectSingleNode("modcategories"));
->>>>>>> 4d997dd7
             if (lstExistingMods != null)
                 _lstMods.AddRange(lstExistingMods);
         }
