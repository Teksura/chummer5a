﻿namespace Chummer.UI.Skills
{
	partial class KnowledgeSkillControl
	{
		/// <summary> 
		/// Required designer variable.
		/// </summary>
		private System.ComponentModel.IContainer components = null;

		/// <summary> 
		/// Clean up any resources being used.
		/// </summary>
		/// <param name="disposing">true if managed resources should be disposed; otherwise, false.</param>
		protected override void Dispose(bool disposing)
		{
			if (disposing && (components != null))
			{
				components.Dispose();
			}
			base.Dispose(disposing);
		}

		#region Component Designer generated code

		/// <summary> 
		/// Required method for Designer support - do not modify 
		/// the contents of this method with the code editor.
		/// </summary>
		private void InitializeComponent()
		{
			this.lblModifiedRating = new System.Windows.Forms.Label();
			this.cboSpec = new System.Windows.Forms.ComboBox();
			this.chkKarma = new System.Windows.Forms.CheckBox();
			this.cmdDelete = new System.Windows.Forms.Button();
			this.cboSkill = new System.Windows.Forms.ComboBox();
			this.cboType = new System.Windows.Forms.ComboBox();
			this.lblRating = new System.Windows.Forms.Label();
			this.lblName = new System.Windows.Forms.Label();
			this.lblSpec = new System.Windows.Forms.Label();
			this.btnCareerIncrease = new System.Windows.Forms.Button();
			this.btnAddSpec = new System.Windows.Forms.Button();
			this.nudSkill = new Chummer.helpers.NumericUpDownEx();
			this.nudKarma = new Chummer.helpers.NumericUpDownEx();
			((System.ComponentModel.ISupportInitialize)(this.nudSkill)).BeginInit();
			((System.ComponentModel.ISupportInitialize)(this.nudKarma)).BeginInit();
			this.SuspendLayout();
			// 
			// lblModifiedRating
			// 
			this.lblModifiedRating.AutoSize = true;
			this.lblModifiedRating.Font = new System.Drawing.Font("Microsoft Sans Serif", 8.25F, System.Drawing.FontStyle.Bold, System.Drawing.GraphicsUnit.Point, ((byte)(0)));
			this.lblModifiedRating.Location = new System.Drawing.Point(294, 4);
			this.lblModifiedRating.Name = "lblModifiedRating";
			this.lblModifiedRating.Size = new System.Drawing.Size(47, 13);
			this.lblModifiedRating.TabIndex = 16;
			this.lblModifiedRating.Text = "10 (12)";
			// 
			// cboSpec
			// 
			this.cboSpec.FormattingEnabled = true;
			this.cboSpec.Location = new System.Drawing.Point(344, 0);
			this.cboSpec.Name = "cboSpec";
			this.cboSpec.Size = new System.Drawing.Size(177, 21);
			this.cboSpec.Sorted = true;
			this.cboSpec.TabIndex = 17;
			// 
			// chkKarma
			// 
			this.chkKarma.AutoSize = true;
			this.chkKarma.Location = new System.Drawing.Point(527, 4);
			this.chkKarma.Name = "chkKarma";
			this.chkKarma.Size = new System.Drawing.Size(15, 14);
			this.chkKarma.TabIndex = 18;
			this.chkKarma.UseVisualStyleBackColor = true;
			// 
			// cmdDelete
			// 
			this.cmdDelete.Location = new System.Drawing.Point(702, 1);
			this.cmdDelete.Name = "cmdDelete";
			this.cmdDelete.Size = new System.Drawing.Size(75, 21);
			this.cmdDelete.TabIndex = 19;
			this.cmdDelete.Tag = "String_Delete";
			this.cmdDelete.Text = "Delete";
			this.cmdDelete.UseVisualStyleBackColor = true;
			// 
			// cboSkill
			// 
			this.cboSkill.FormattingEnabled = true;
			this.cboSkill.Location = new System.Drawing.Point(3, 1);
			this.cboSkill.Name = "cboSkill";
			this.cboSkill.Size = new System.Drawing.Size(190, 21);
			this.cboSkill.Sorted = true;
			this.cboSkill.TabIndex = 20;
			// 
			// cboType
			// 
			this.cboType.DropDownStyle = System.Windows.Forms.ComboBoxStyle.DropDownList;
			this.cboType.FormattingEnabled = true;
			this.cboType.Location = new System.Drawing.Point(557, 0);
			this.cboType.Name = "cboType";
			this.cboType.Size = new System.Drawing.Size(139, 21);
			this.cboType.Sorted = true;
			this.cboType.TabIndex = 21;
			// 
			// lblRating
			// 
			this.lblRating.AutoSize = true;
			this.lblRating.Location = new System.Drawing.Point(210, 4);
			this.lblRating.Name = "lblRating";
			this.lblRating.Size = new System.Drawing.Size(13, 13);
			this.lblRating.TabIndex = 22;
			this.lblRating.Text = "0";
			this.lblRating.Visible = false;
			// 
			// lblName
			// 
			this.lblName.AutoSize = true;
			this.lblName.Location = new System.Drawing.Point(4, 4);
			this.lblName.Name = "lblName";
			this.lblName.Size = new System.Drawing.Size(44, 13);
			this.lblName.TabIndex = 23;
			this.lblName.Text = "[NAME]";
			this.lblName.Visible = false;
			// 
			// lblSpec
			// 
			this.lblSpec.AutoSize = true;
			this.lblSpec.Location = new System.Drawing.Point(347, 3);
			this.lblSpec.Name = "lblSpec";
			this.lblSpec.Size = new System.Drawing.Size(41, 13);
			this.lblSpec.TabIndex = 24;
			this.lblSpec.Text = "[SPEC]";
			this.lblSpec.Visible = false;
			// 
			// btnCareerIncrease
			// 
			this.btnCareerIncrease.Image = global::Chummer.Properties.Resources.add;
			this.btnCareerIncrease.Location = new System.Drawing.Point(229, -2);
			this.btnCareerIncrease.Name = "btnCareerIncrease";
			this.btnCareerIncrease.Size = new System.Drawing.Size(24, 24);
			this.btnCareerIncrease.TabIndex = 25;
			this.btnCareerIncrease.UseVisualStyleBackColor = true;
			this.btnCareerIncrease.Visible = false;
			this.btnCareerIncrease.Click += new System.EventHandler(this.btnCareerIncrease_Click);
			// 
			// btnAddSpec
			// 
			this.btnAddSpec.Image = global::Chummer.Properties.Resources.add;
			this.btnAddSpec.Location = new System.Drawing.Point(527, -2);
			this.btnAddSpec.Name = "btnAddSpec";
			this.btnAddSpec.Size = new System.Drawing.Size(24, 24);
			this.btnAddSpec.TabIndex = 26;
			this.btnAddSpec.UseVisualStyleBackColor = true;
			this.btnAddSpec.Visible = false;
			this.btnAddSpec.Click += new System.EventHandler(this.btnAddSpec_Click);
			// 
			// nudSkill
			// 
			this.nudSkill.InterceptMouseWheel = Chummer.helpers.NumericUpDownEx.InterceptMouseWheelMode.WhenMouseOver;
			this.nudSkill.Location = new System.Drawing.Point(206, 1);
			this.nudSkill.Maximum = new decimal(new int[] {
            99,
            0,
            0,
            0});
			this.nudSkill.Name = "nudSkill";
			this.nudSkill.ShowUpDownButtons = Chummer.helpers.NumericUpDownEx.ShowUpDownButtonsMode.WhenFocusOrMouseOver;
			this.nudSkill.Size = new System.Drawing.Size(40, 20);
			this.nudSkill.TabIndex = 15;
			// 
			// nudKarma
			// 
			this.nudKarma.InterceptMouseWheel = Chummer.helpers.NumericUpDownEx.InterceptMouseWheelMode.WhenMouseOver;
			this.nudKarma.Location = new System.Drawing.Point(248, 1);
			this.nudKarma.Maximum = new decimal(new int[] {
            99,
            0,
            0,
            0});
<<<<<<< HEAD
			this.nudKarma.Name = "nudKarma";
			this.nudKarma.ShowUpDownButtons = Chummer.helpers.NumericUpDownEx.ShowUpDownButtonsMode.WhenFocusOrMouseOver;
			this.nudKarma.Size = new System.Drawing.Size(40, 20);
			this.nudKarma.TabIndex = 14;
			// 
			// KnowledgeSkillControl
			// 
			this.AutoScaleDimensions = new System.Drawing.SizeF(6F, 13F);
			this.AutoScaleMode = System.Windows.Forms.AutoScaleMode.Font;
			this.Controls.Add(this.btnAddSpec);
			this.Controls.Add(this.btnCareerIncrease);
			this.Controls.Add(this.lblSpec);
			this.Controls.Add(this.lblName);
			this.Controls.Add(this.lblRating);
			this.Controls.Add(this.cboType);
			this.Controls.Add(this.cboSkill);
			this.Controls.Add(this.cmdDelete);
			this.Controls.Add(this.chkKarma);
			this.Controls.Add(this.cboSpec);
			this.Controls.Add(this.lblModifiedRating);
			this.Controls.Add(this.nudSkill);
			this.Controls.Add(this.nudKarma);
			this.Margin = new System.Windows.Forms.Padding(0);
			this.Name = "KnowledgeSkillControl";
			this.Size = new System.Drawing.Size(800, 23);
			((System.ComponentModel.ISupportInitialize)(this.nudSkill)).EndInit();
			((System.ComponentModel.ISupportInitialize)(this.nudKarma)).EndInit();
			this.ResumeLayout(false);
			this.PerformLayout();
=======
            this.nudSkill.Name = "nudSkill";
            this.nudSkill.Size = new System.Drawing.Size(40, 20);
            this.nudSkill.TabIndex = 15;
            // 
            // lblModifiedRating
            // 
            this.lblModifiedRating.AutoSize = true;
            this.lblModifiedRating.Font = new System.Drawing.Font("Microsoft Sans Serif", 8.25F, System.Drawing.FontStyle.Bold, System.Drawing.GraphicsUnit.Point, ((byte)(0)));
            this.lblModifiedRating.Location = new System.Drawing.Point(294, 4);
            this.lblModifiedRating.Name = "lblModifiedRating";
            this.lblModifiedRating.Size = new System.Drawing.Size(47, 13);
            this.lblModifiedRating.TabIndex = 16;
            this.lblModifiedRating.Text = "10 (12)";
            // 
            // cboSpec
            // 
            this.cboSpec.FormattingEnabled = true;
            this.cboSpec.Location = new System.Drawing.Point(344, 0);
            this.cboSpec.Name = "cboSpec";
            this.cboSpec.Size = new System.Drawing.Size(177, 21);
            this.cboSpec.TabIndex = 17;
            // 
            // chkKarma
            // 
            this.chkKarma.AutoSize = true;
            this.chkKarma.Location = new System.Drawing.Point(527, 4);
            this.chkKarma.Name = "chkKarma";
            this.chkKarma.Size = new System.Drawing.Size(15, 14);
            this.chkKarma.TabIndex = 18;
            this.chkKarma.UseVisualStyleBackColor = true;
            // 
            // cmdDelete
            // 
            this.cmdDelete.Location = new System.Drawing.Point(702, 1);
            this.cmdDelete.Name = "cmdDelete";
            this.cmdDelete.Size = new System.Drawing.Size(75, 21);
            this.cmdDelete.TabIndex = 19;
            this.cmdDelete.Tag = "String_Delete";
            this.cmdDelete.Text = "Delete";
            this.cmdDelete.UseVisualStyleBackColor = true;
            // 
            // cboSkill
            // 
            this.cboSkill.FormattingEnabled = true;
            this.cboSkill.Location = new System.Drawing.Point(3, 1);
            this.cboSkill.Name = "cboSkill";
            this.cboSkill.Size = new System.Drawing.Size(190, 21);
            this.cboSkill.Sorted = true;
            this.cboSkill.TabIndex = 20;
            // 
            // cboType
            // 
            this.cboType.DropDownStyle = System.Windows.Forms.ComboBoxStyle.DropDownList;
            this.cboType.FormattingEnabled = true;
            this.cboType.Location = new System.Drawing.Point(557, 0);
            this.cboType.Name = "cboType";
            this.cboType.Size = new System.Drawing.Size(139, 21);
            this.cboType.Sorted = true;
            this.cboType.TabIndex = 21;
            // 
            // lblRating
            // 
            this.lblRating.AutoSize = true;
            this.lblRating.Location = new System.Drawing.Point(210, 4);
            this.lblRating.Name = "lblRating";
            this.lblRating.Size = new System.Drawing.Size(13, 13);
            this.lblRating.TabIndex = 22;
            this.lblRating.Text = "0";
            this.lblRating.Visible = false;
            // 
            // lblName
            // 
            this.lblName.AutoSize = true;
            this.lblName.Location = new System.Drawing.Point(4, 4);
            this.lblName.Name = "lblName";
            this.lblName.Size = new System.Drawing.Size(44, 13);
            this.lblName.TabIndex = 23;
            this.lblName.Text = "[NAME]";
            this.lblName.Visible = false;
            // 
            // lblSpec
            // 
            this.lblSpec.AutoSize = true;
            this.lblSpec.Location = new System.Drawing.Point(347, 3);
            this.lblSpec.Name = "lblSpec";
            this.lblSpec.Size = new System.Drawing.Size(41, 13);
            this.lblSpec.TabIndex = 24;
            this.lblSpec.Text = "[SPEC]";
            this.lblSpec.Visible = false;
            // 
            // btnCareerIncrease
            // 
            this.btnCareerIncrease.Image = global::Chummer.Properties.Resources.add;
            this.btnCareerIncrease.Location = new System.Drawing.Point(229, -2);
            this.btnCareerIncrease.Name = "btnCareerIncrease";
            this.btnCareerIncrease.Size = new System.Drawing.Size(24, 24);
            this.btnCareerIncrease.TabIndex = 25;
            this.btnCareerIncrease.UseVisualStyleBackColor = true;
            this.btnCareerIncrease.Visible = false;
            this.btnCareerIncrease.Click += new System.EventHandler(this.btnCareerIncrease_Click);
            // 
            // btnAddSpec
            // 
            this.btnAddSpec.Image = global::Chummer.Properties.Resources.add;
            this.btnAddSpec.Location = new System.Drawing.Point(527, -2);
            this.btnAddSpec.Name = "btnAddSpec";
            this.btnAddSpec.Size = new System.Drawing.Size(24, 24);
            this.btnAddSpec.TabIndex = 26;
            this.btnAddSpec.UseVisualStyleBackColor = true;
            this.btnAddSpec.Visible = false;
            this.btnAddSpec.Click += new System.EventHandler(this.btnAddSpec_Click);
            // 
            // KnowledgeSkillControl
            // 
            this.AutoScaleDimensions = new System.Drawing.SizeF(6F, 13F);
            this.AutoScaleMode = System.Windows.Forms.AutoScaleMode.Font;
            this.Controls.Add(this.btnAddSpec);
            this.Controls.Add(this.btnCareerIncrease);
            this.Controls.Add(this.lblSpec);
            this.Controls.Add(this.lblName);
            this.Controls.Add(this.lblRating);
            this.Controls.Add(this.cboType);
            this.Controls.Add(this.cboSkill);
            this.Controls.Add(this.cmdDelete);
            this.Controls.Add(this.chkKarma);
            this.Controls.Add(this.cboSpec);
            this.Controls.Add(this.lblModifiedRating);
            this.Controls.Add(this.nudSkill);
            this.Controls.Add(this.nudKarma);
            this.Margin = new System.Windows.Forms.Padding(0);
            this.Name = "KnowledgeSkillControl";
            this.Size = new System.Drawing.Size(800, 23);
            ((System.ComponentModel.ISupportInitialize)(this.nudKarma)).EndInit();
            ((System.ComponentModel.ISupportInitialize)(this.nudSkill)).EndInit();
            this.ResumeLayout(false);
            this.PerformLayout();
>>>>>>> 86ccb878

		}

		#endregion
		private Chummer.helpers.NumericUpDownEx nudKarma;
		private Chummer.helpers.NumericUpDownEx nudSkill;
		private System.Windows.Forms.Label lblModifiedRating;
		private System.Windows.Forms.ComboBox cboSpec;
		private System.Windows.Forms.CheckBox chkKarma;
		private System.Windows.Forms.Button cmdDelete;
		private System.Windows.Forms.ComboBox cboSkill;
		private System.Windows.Forms.ComboBox cboType;
		private System.Windows.Forms.Label lblRating;
		private System.Windows.Forms.Label lblName;
		private System.Windows.Forms.Label lblSpec;
		private System.Windows.Forms.Button btnCareerIncrease;
		private System.Windows.Forms.Button btnAddSpec;
	}
}<|MERGE_RESOLUTION|>--- conflicted
+++ resolved
@@ -28,324 +28,184 @@
 		/// </summary>
 		private void InitializeComponent()
 		{
-			this.lblModifiedRating = new System.Windows.Forms.Label();
-			this.cboSpec = new System.Windows.Forms.ComboBox();
-			this.chkKarma = new System.Windows.Forms.CheckBox();
-			this.cmdDelete = new System.Windows.Forms.Button();
-			this.cboSkill = new System.Windows.Forms.ComboBox();
-			this.cboType = new System.Windows.Forms.ComboBox();
-			this.lblRating = new System.Windows.Forms.Label();
-			this.lblName = new System.Windows.Forms.Label();
-			this.lblSpec = new System.Windows.Forms.Label();
-			this.btnCareerIncrease = new System.Windows.Forms.Button();
-			this.btnAddSpec = new System.Windows.Forms.Button();
-			this.nudSkill = new Chummer.helpers.NumericUpDownEx();
-			this.nudKarma = new Chummer.helpers.NumericUpDownEx();
-			((System.ComponentModel.ISupportInitialize)(this.nudSkill)).BeginInit();
-			((System.ComponentModel.ISupportInitialize)(this.nudKarma)).BeginInit();
-			this.SuspendLayout();
-			// 
-			// lblModifiedRating
-			// 
-			this.lblModifiedRating.AutoSize = true;
-			this.lblModifiedRating.Font = new System.Drawing.Font("Microsoft Sans Serif", 8.25F, System.Drawing.FontStyle.Bold, System.Drawing.GraphicsUnit.Point, ((byte)(0)));
-			this.lblModifiedRating.Location = new System.Drawing.Point(294, 4);
-			this.lblModifiedRating.Name = "lblModifiedRating";
-			this.lblModifiedRating.Size = new System.Drawing.Size(47, 13);
-			this.lblModifiedRating.TabIndex = 16;
-			this.lblModifiedRating.Text = "10 (12)";
-			// 
-			// cboSpec
-			// 
-			this.cboSpec.FormattingEnabled = true;
-			this.cboSpec.Location = new System.Drawing.Point(344, 0);
-			this.cboSpec.Name = "cboSpec";
-			this.cboSpec.Size = new System.Drawing.Size(177, 21);
-			this.cboSpec.Sorted = true;
-			this.cboSpec.TabIndex = 17;
-			// 
-			// chkKarma
-			// 
-			this.chkKarma.AutoSize = true;
-			this.chkKarma.Location = new System.Drawing.Point(527, 4);
-			this.chkKarma.Name = "chkKarma";
-			this.chkKarma.Size = new System.Drawing.Size(15, 14);
-			this.chkKarma.TabIndex = 18;
-			this.chkKarma.UseVisualStyleBackColor = true;
-			// 
-			// cmdDelete
-			// 
-			this.cmdDelete.Location = new System.Drawing.Point(702, 1);
-			this.cmdDelete.Name = "cmdDelete";
-			this.cmdDelete.Size = new System.Drawing.Size(75, 21);
-			this.cmdDelete.TabIndex = 19;
-			this.cmdDelete.Tag = "String_Delete";
-			this.cmdDelete.Text = "Delete";
-			this.cmdDelete.UseVisualStyleBackColor = true;
-			// 
-			// cboSkill
-			// 
-			this.cboSkill.FormattingEnabled = true;
-			this.cboSkill.Location = new System.Drawing.Point(3, 1);
-			this.cboSkill.Name = "cboSkill";
-			this.cboSkill.Size = new System.Drawing.Size(190, 21);
-			this.cboSkill.Sorted = true;
-			this.cboSkill.TabIndex = 20;
-			// 
-			// cboType
-			// 
-			this.cboType.DropDownStyle = System.Windows.Forms.ComboBoxStyle.DropDownList;
-			this.cboType.FormattingEnabled = true;
-			this.cboType.Location = new System.Drawing.Point(557, 0);
-			this.cboType.Name = "cboType";
-			this.cboType.Size = new System.Drawing.Size(139, 21);
-			this.cboType.Sorted = true;
-			this.cboType.TabIndex = 21;
-			// 
-			// lblRating
-			// 
-			this.lblRating.AutoSize = true;
-			this.lblRating.Location = new System.Drawing.Point(210, 4);
-			this.lblRating.Name = "lblRating";
-			this.lblRating.Size = new System.Drawing.Size(13, 13);
-			this.lblRating.TabIndex = 22;
-			this.lblRating.Text = "0";
-			this.lblRating.Visible = false;
-			// 
-			// lblName
-			// 
-			this.lblName.AutoSize = true;
-			this.lblName.Location = new System.Drawing.Point(4, 4);
-			this.lblName.Name = "lblName";
-			this.lblName.Size = new System.Drawing.Size(44, 13);
-			this.lblName.TabIndex = 23;
-			this.lblName.Text = "[NAME]";
-			this.lblName.Visible = false;
-			// 
-			// lblSpec
-			// 
-			this.lblSpec.AutoSize = true;
-			this.lblSpec.Location = new System.Drawing.Point(347, 3);
-			this.lblSpec.Name = "lblSpec";
-			this.lblSpec.Size = new System.Drawing.Size(41, 13);
-			this.lblSpec.TabIndex = 24;
-			this.lblSpec.Text = "[SPEC]";
-			this.lblSpec.Visible = false;
-			// 
-			// btnCareerIncrease
-			// 
-			this.btnCareerIncrease.Image = global::Chummer.Properties.Resources.add;
-			this.btnCareerIncrease.Location = new System.Drawing.Point(229, -2);
-			this.btnCareerIncrease.Name = "btnCareerIncrease";
-			this.btnCareerIncrease.Size = new System.Drawing.Size(24, 24);
-			this.btnCareerIncrease.TabIndex = 25;
-			this.btnCareerIncrease.UseVisualStyleBackColor = true;
-			this.btnCareerIncrease.Visible = false;
-			this.btnCareerIncrease.Click += new System.EventHandler(this.btnCareerIncrease_Click);
-			// 
-			// btnAddSpec
-			// 
-			this.btnAddSpec.Image = global::Chummer.Properties.Resources.add;
-			this.btnAddSpec.Location = new System.Drawing.Point(527, -2);
-			this.btnAddSpec.Name = "btnAddSpec";
-			this.btnAddSpec.Size = new System.Drawing.Size(24, 24);
-			this.btnAddSpec.TabIndex = 26;
-			this.btnAddSpec.UseVisualStyleBackColor = true;
-			this.btnAddSpec.Visible = false;
-			this.btnAddSpec.Click += new System.EventHandler(this.btnAddSpec_Click);
-			// 
-			// nudSkill
-			// 
-			this.nudSkill.InterceptMouseWheel = Chummer.helpers.NumericUpDownEx.InterceptMouseWheelMode.WhenMouseOver;
-			this.nudSkill.Location = new System.Drawing.Point(206, 1);
-			this.nudSkill.Maximum = new decimal(new int[] {
-            99,
-            0,
-            0,
-            0});
-			this.nudSkill.Name = "nudSkill";
-			this.nudSkill.ShowUpDownButtons = Chummer.helpers.NumericUpDownEx.ShowUpDownButtonsMode.WhenFocusOrMouseOver;
-			this.nudSkill.Size = new System.Drawing.Size(40, 20);
-			this.nudSkill.TabIndex = 15;
-			// 
-			// nudKarma
-			// 
-			this.nudKarma.InterceptMouseWheel = Chummer.helpers.NumericUpDownEx.InterceptMouseWheelMode.WhenMouseOver;
-			this.nudKarma.Location = new System.Drawing.Point(248, 1);
-			this.nudKarma.Maximum = new decimal(new int[] {
-            99,
-            0,
-            0,
-            0});
-<<<<<<< HEAD
-			this.nudKarma.Name = "nudKarma";
-			this.nudKarma.ShowUpDownButtons = Chummer.helpers.NumericUpDownEx.ShowUpDownButtonsMode.WhenFocusOrMouseOver;
-			this.nudKarma.Size = new System.Drawing.Size(40, 20);
-			this.nudKarma.TabIndex = 14;
-			// 
-			// KnowledgeSkillControl
-			// 
-			this.AutoScaleDimensions = new System.Drawing.SizeF(6F, 13F);
-			this.AutoScaleMode = System.Windows.Forms.AutoScaleMode.Font;
-			this.Controls.Add(this.btnAddSpec);
-			this.Controls.Add(this.btnCareerIncrease);
-			this.Controls.Add(this.lblSpec);
-			this.Controls.Add(this.lblName);
-			this.Controls.Add(this.lblRating);
-			this.Controls.Add(this.cboType);
-			this.Controls.Add(this.cboSkill);
-			this.Controls.Add(this.cmdDelete);
-			this.Controls.Add(this.chkKarma);
-			this.Controls.Add(this.cboSpec);
-			this.Controls.Add(this.lblModifiedRating);
-			this.Controls.Add(this.nudSkill);
-			this.Controls.Add(this.nudKarma);
-			this.Margin = new System.Windows.Forms.Padding(0);
-			this.Name = "KnowledgeSkillControl";
-			this.Size = new System.Drawing.Size(800, 23);
-			((System.ComponentModel.ISupportInitialize)(this.nudSkill)).EndInit();
-			((System.ComponentModel.ISupportInitialize)(this.nudKarma)).EndInit();
-			this.ResumeLayout(false);
-			this.PerformLayout();
-=======
-            this.nudSkill.Name = "nudSkill";
-            this.nudSkill.Size = new System.Drawing.Size(40, 20);
-            this.nudSkill.TabIndex = 15;
-            // 
-            // lblModifiedRating
-            // 
-            this.lblModifiedRating.AutoSize = true;
-            this.lblModifiedRating.Font = new System.Drawing.Font("Microsoft Sans Serif", 8.25F, System.Drawing.FontStyle.Bold, System.Drawing.GraphicsUnit.Point, ((byte)(0)));
-            this.lblModifiedRating.Location = new System.Drawing.Point(294, 4);
-            this.lblModifiedRating.Name = "lblModifiedRating";
-            this.lblModifiedRating.Size = new System.Drawing.Size(47, 13);
-            this.lblModifiedRating.TabIndex = 16;
-            this.lblModifiedRating.Text = "10 (12)";
-            // 
-            // cboSpec
-            // 
-            this.cboSpec.FormattingEnabled = true;
-            this.cboSpec.Location = new System.Drawing.Point(344, 0);
-            this.cboSpec.Name = "cboSpec";
-            this.cboSpec.Size = new System.Drawing.Size(177, 21);
-            this.cboSpec.TabIndex = 17;
-            // 
-            // chkKarma
-            // 
-            this.chkKarma.AutoSize = true;
-            this.chkKarma.Location = new System.Drawing.Point(527, 4);
-            this.chkKarma.Name = "chkKarma";
-            this.chkKarma.Size = new System.Drawing.Size(15, 14);
-            this.chkKarma.TabIndex = 18;
-            this.chkKarma.UseVisualStyleBackColor = true;
-            // 
-            // cmdDelete
-            // 
-            this.cmdDelete.Location = new System.Drawing.Point(702, 1);
-            this.cmdDelete.Name = "cmdDelete";
-            this.cmdDelete.Size = new System.Drawing.Size(75, 21);
-            this.cmdDelete.TabIndex = 19;
-            this.cmdDelete.Tag = "String_Delete";
-            this.cmdDelete.Text = "Delete";
-            this.cmdDelete.UseVisualStyleBackColor = true;
-            // 
-            // cboSkill
-            // 
-            this.cboSkill.FormattingEnabled = true;
-            this.cboSkill.Location = new System.Drawing.Point(3, 1);
-            this.cboSkill.Name = "cboSkill";
-            this.cboSkill.Size = new System.Drawing.Size(190, 21);
-            this.cboSkill.Sorted = true;
-            this.cboSkill.TabIndex = 20;
-            // 
-            // cboType
-            // 
-            this.cboType.DropDownStyle = System.Windows.Forms.ComboBoxStyle.DropDownList;
-            this.cboType.FormattingEnabled = true;
-            this.cboType.Location = new System.Drawing.Point(557, 0);
-            this.cboType.Name = "cboType";
-            this.cboType.Size = new System.Drawing.Size(139, 21);
-            this.cboType.Sorted = true;
-            this.cboType.TabIndex = 21;
-            // 
-            // lblRating
-            // 
-            this.lblRating.AutoSize = true;
-            this.lblRating.Location = new System.Drawing.Point(210, 4);
-            this.lblRating.Name = "lblRating";
-            this.lblRating.Size = new System.Drawing.Size(13, 13);
-            this.lblRating.TabIndex = 22;
-            this.lblRating.Text = "0";
-            this.lblRating.Visible = false;
-            // 
-            // lblName
-            // 
-            this.lblName.AutoSize = true;
-            this.lblName.Location = new System.Drawing.Point(4, 4);
-            this.lblName.Name = "lblName";
-            this.lblName.Size = new System.Drawing.Size(44, 13);
-            this.lblName.TabIndex = 23;
-            this.lblName.Text = "[NAME]";
-            this.lblName.Visible = false;
-            // 
-            // lblSpec
-            // 
-            this.lblSpec.AutoSize = true;
-            this.lblSpec.Location = new System.Drawing.Point(347, 3);
-            this.lblSpec.Name = "lblSpec";
-            this.lblSpec.Size = new System.Drawing.Size(41, 13);
-            this.lblSpec.TabIndex = 24;
-            this.lblSpec.Text = "[SPEC]";
-            this.lblSpec.Visible = false;
-            // 
-            // btnCareerIncrease
-            // 
-            this.btnCareerIncrease.Image = global::Chummer.Properties.Resources.add;
-            this.btnCareerIncrease.Location = new System.Drawing.Point(229, -2);
-            this.btnCareerIncrease.Name = "btnCareerIncrease";
-            this.btnCareerIncrease.Size = new System.Drawing.Size(24, 24);
-            this.btnCareerIncrease.TabIndex = 25;
-            this.btnCareerIncrease.UseVisualStyleBackColor = true;
-            this.btnCareerIncrease.Visible = false;
-            this.btnCareerIncrease.Click += new System.EventHandler(this.btnCareerIncrease_Click);
-            // 
-            // btnAddSpec
-            // 
-            this.btnAddSpec.Image = global::Chummer.Properties.Resources.add;
-            this.btnAddSpec.Location = new System.Drawing.Point(527, -2);
-            this.btnAddSpec.Name = "btnAddSpec";
-            this.btnAddSpec.Size = new System.Drawing.Size(24, 24);
-            this.btnAddSpec.TabIndex = 26;
-            this.btnAddSpec.UseVisualStyleBackColor = true;
-            this.btnAddSpec.Visible = false;
-            this.btnAddSpec.Click += new System.EventHandler(this.btnAddSpec_Click);
-            // 
-            // KnowledgeSkillControl
-            // 
-            this.AutoScaleDimensions = new System.Drawing.SizeF(6F, 13F);
-            this.AutoScaleMode = System.Windows.Forms.AutoScaleMode.Font;
-            this.Controls.Add(this.btnAddSpec);
-            this.Controls.Add(this.btnCareerIncrease);
-            this.Controls.Add(this.lblSpec);
-            this.Controls.Add(this.lblName);
-            this.Controls.Add(this.lblRating);
-            this.Controls.Add(this.cboType);
-            this.Controls.Add(this.cboSkill);
-            this.Controls.Add(this.cmdDelete);
-            this.Controls.Add(this.chkKarma);
-            this.Controls.Add(this.cboSpec);
-            this.Controls.Add(this.lblModifiedRating);
-            this.Controls.Add(this.nudSkill);
-            this.Controls.Add(this.nudKarma);
-            this.Margin = new System.Windows.Forms.Padding(0);
-            this.Name = "KnowledgeSkillControl";
-            this.Size = new System.Drawing.Size(800, 23);
-            ((System.ComponentModel.ISupportInitialize)(this.nudKarma)).EndInit();
-            ((System.ComponentModel.ISupportInitialize)(this.nudSkill)).EndInit();
-            this.ResumeLayout(false);
-            this.PerformLayout();
->>>>>>> 86ccb878
-
+            this.lblModifiedRating = new System.Windows.Forms.Label();
+            this.cboSpec = new System.Windows.Forms.ComboBox();
+            this.chkKarma = new System.Windows.Forms.CheckBox();
+            this.cmdDelete = new System.Windows.Forms.Button();
+            this.cboSkill = new System.Windows.Forms.ComboBox();
+            this.cboType = new System.Windows.Forms.ComboBox();
+            this.lblRating = new System.Windows.Forms.Label();
+            this.lblName = new System.Windows.Forms.Label();
+            this.lblSpec = new System.Windows.Forms.Label();
+            this.btnCareerIncrease = new System.Windows.Forms.Button();
+            this.btnAddSpec = new System.Windows.Forms.Button();
+			this.nudSkill = new Chummer.helpers.NumericUpDownEx();
+			this.nudKarma = new Chummer.helpers.NumericUpDownEx();
+            ((System.ComponentModel.ISupportInitialize)(this.nudSkill)).BeginInit();
+			((System.ComponentModel.ISupportInitialize)(this.nudKarma)).BeginInit();
+            this.SuspendLayout();
+            // 
+            // lblModifiedRating
+            // 
+            this.lblModifiedRating.AutoSize = true;
+            this.lblModifiedRating.Font = new System.Drawing.Font("Microsoft Sans Serif", 8.25F, System.Drawing.FontStyle.Bold, System.Drawing.GraphicsUnit.Point, ((byte)(0)));
+            this.lblModifiedRating.Location = new System.Drawing.Point(294, 4);
+            this.lblModifiedRating.Name = "lblModifiedRating";
+            this.lblModifiedRating.Size = new System.Drawing.Size(47, 13);
+            this.lblModifiedRating.TabIndex = 16;
+            this.lblModifiedRating.Text = "10 (12)";
+            // 
+            // cboSpec
+            // 
+            this.cboSpec.FormattingEnabled = true;
+            this.cboSpec.Location = new System.Drawing.Point(344, 0);
+            this.cboSpec.Name = "cboSpec";
+            this.cboSpec.Size = new System.Drawing.Size(177, 21);
+            this.cboSpec.TabIndex = 17;
+            // 
+            // chkKarma
+            // 
+            this.chkKarma.AutoSize = true;
+            this.chkKarma.Location = new System.Drawing.Point(527, 4);
+            this.chkKarma.Name = "chkKarma";
+            this.chkKarma.Size = new System.Drawing.Size(15, 14);
+            this.chkKarma.TabIndex = 18;
+            this.chkKarma.UseVisualStyleBackColor = true;
+            // 
+            // cmdDelete
+            // 
+            this.cmdDelete.Location = new System.Drawing.Point(702, 1);
+            this.cmdDelete.Name = "cmdDelete";
+            this.cmdDelete.Size = new System.Drawing.Size(75, 21);
+            this.cmdDelete.TabIndex = 19;
+            this.cmdDelete.Tag = "String_Delete";
+            this.cmdDelete.Text = "Delete";
+            this.cmdDelete.UseVisualStyleBackColor = true;
+            // 
+            // cboSkill
+            // 
+            this.cboSkill.FormattingEnabled = true;
+            this.cboSkill.Location = new System.Drawing.Point(3, 1);
+            this.cboSkill.Name = "cboSkill";
+            this.cboSkill.Size = new System.Drawing.Size(190, 21);
+            this.cboSkill.Sorted = true;
+            this.cboSkill.TabIndex = 20;
+            // 
+            // cboType
+            // 
+            this.cboType.DropDownStyle = System.Windows.Forms.ComboBoxStyle.DropDownList;
+            this.cboType.FormattingEnabled = true;
+            this.cboType.Location = new System.Drawing.Point(557, 0);
+            this.cboType.Name = "cboType";
+            this.cboType.Size = new System.Drawing.Size(139, 21);
+            this.cboType.Sorted = true;
+            this.cboType.TabIndex = 21;
+            // 
+            // lblRating
+            // 
+            this.lblRating.AutoSize = true;
+            this.lblRating.Location = new System.Drawing.Point(210, 4);
+            this.lblRating.Name = "lblRating";
+            this.lblRating.Size = new System.Drawing.Size(13, 13);
+            this.lblRating.TabIndex = 22;
+            this.lblRating.Text = "0";
+            this.lblRating.Visible = false;
+            // 
+            // lblName
+            // 
+            this.lblName.AutoSize = true;
+            this.lblName.Location = new System.Drawing.Point(4, 4);
+            this.lblName.Name = "lblName";
+            this.lblName.Size = new System.Drawing.Size(44, 13);
+            this.lblName.TabIndex = 23;
+            this.lblName.Text = "[NAME]";
+            this.lblName.Visible = false;
+            // 
+            // lblSpec
+            // 
+            this.lblSpec.AutoSize = true;
+            this.lblSpec.Location = new System.Drawing.Point(347, 3);
+            this.lblSpec.Name = "lblSpec";
+            this.lblSpec.Size = new System.Drawing.Size(41, 13);
+            this.lblSpec.TabIndex = 24;
+            this.lblSpec.Text = "[SPEC]";
+            this.lblSpec.Visible = false;
+            // 
+            // btnCareerIncrease
+            // 
+            this.btnCareerIncrease.Image = global::Chummer.Properties.Resources.add;
+            this.btnCareerIncrease.Location = new System.Drawing.Point(229, -2);
+            this.btnCareerIncrease.Name = "btnCareerIncrease";
+            this.btnCareerIncrease.Size = new System.Drawing.Size(24, 24);
+            this.btnCareerIncrease.TabIndex = 25;
+            this.btnCareerIncrease.UseVisualStyleBackColor = true;
+            this.btnCareerIncrease.Visible = false;
+            this.btnCareerIncrease.Click += new System.EventHandler(this.btnCareerIncrease_Click);
+            // 
+            // btnAddSpec
+            // 
+            this.btnAddSpec.Image = global::Chummer.Properties.Resources.add;
+            this.btnAddSpec.Location = new System.Drawing.Point(527, -2);
+            this.btnAddSpec.Name = "btnAddSpec";
+            this.btnAddSpec.Size = new System.Drawing.Size(24, 24);
+            this.btnAddSpec.TabIndex = 26;
+            this.btnAddSpec.UseVisualStyleBackColor = true;
+            this.btnAddSpec.Visible = false;
+            this.btnAddSpec.Click += new System.EventHandler(this.btnAddSpec_Click);
+            // 
+			// nudSkill
+			// 
+			this.nudSkill.InterceptMouseWheel = Chummer.helpers.NumericUpDownEx.InterceptMouseWheelMode.WhenMouseOver;
+			this.nudSkill.Location = new System.Drawing.Point(206, 1);
+			this.nudSkill.Maximum = new decimal(new int[] {
+            99,
+            0,
+            0,
+            0});
+			this.nudSkill.Name = "nudSkill";
+			this.nudSkill.ShowUpDownButtons = Chummer.helpers.NumericUpDownEx.ShowUpDownButtonsMode.WhenFocusOrMouseOver;
+			this.nudSkill.Size = new System.Drawing.Size(40, 20);
+			this.nudSkill.TabIndex = 15;
+			// 
+			// nudKarma
+			// 
+			this.nudKarma.InterceptMouseWheel = Chummer.helpers.NumericUpDownEx.InterceptMouseWheelMode.WhenMouseOver;
+			this.nudKarma.Location = new System.Drawing.Point(248, 1);
+			this.nudKarma.Maximum = new decimal(new int[] {
+            99,
+            0,
+            0,
+            0});
+			this.nudKarma.Name = "nudKarma";
+			this.nudKarma.ShowUpDownButtons = Chummer.helpers.NumericUpDownEx.ShowUpDownButtonsMode.WhenFocusOrMouseOver;
+			this.nudKarma.Size = new System.Drawing.Size(40, 20);
+			this.nudKarma.TabIndex = 14;
+			// 
+            // KnowledgeSkillControl
+            // 
+            this.AutoScaleDimensions = new System.Drawing.SizeF(6F, 13F);
+            this.AutoScaleMode = System.Windows.Forms.AutoScaleMode.Font;
+            this.Controls.Add(this.btnAddSpec);
+            this.Controls.Add(this.btnCareerIncrease);
+            this.Controls.Add(this.lblSpec);
+            this.Controls.Add(this.lblName);
+            this.Controls.Add(this.lblRating);
+            this.Controls.Add(this.cboType);
+            this.Controls.Add(this.cboSkill);
+            this.Controls.Add(this.cmdDelete);
+            this.Controls.Add(this.chkKarma);
+            this.Controls.Add(this.cboSpec);
+            this.Controls.Add(this.lblModifiedRating);
+            this.Controls.Add(this.nudSkill);
+            this.Controls.Add(this.nudKarma);
+            this.Margin = new System.Windows.Forms.Padding(0);
+            this.Name = "KnowledgeSkillControl";
+            this.Size = new System.Drawing.Size(800, 23);
+			((System.ComponentModel.ISupportInitialize)(this.nudSkill)).EndInit();
+            ((System.ComponentModel.ISupportInitialize)(this.nudKarma)).EndInit();
+            this.ResumeLayout(false);
+            this.PerformLayout();
+
 		}
 
 		#endregion
@@ -356,11 +216,11 @@
 		private System.Windows.Forms.CheckBox chkKarma;
 		private System.Windows.Forms.Button cmdDelete;
 		private System.Windows.Forms.ComboBox cboSkill;
-		private System.Windows.Forms.ComboBox cboType;
-		private System.Windows.Forms.Label lblRating;
-		private System.Windows.Forms.Label lblName;
-		private System.Windows.Forms.Label lblSpec;
-		private System.Windows.Forms.Button btnCareerIncrease;
-		private System.Windows.Forms.Button btnAddSpec;
+		private System.Windows.Forms.ComboBox cboType;
+		private System.Windows.Forms.Label lblRating;
+		private System.Windows.Forms.Label lblName;
+		private System.Windows.Forms.Label lblSpec;
+		private System.Windows.Forms.Button btnCareerIncrease;
+		private System.Windows.Forms.Button btnAddSpec;
 	}
 }