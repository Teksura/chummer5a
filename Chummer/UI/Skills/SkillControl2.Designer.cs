﻿using System;
using System.ComponentModel;
using System.Windows.Forms;

<<<<<<< HEAD
namespace Chummer.UI.Skills
{
	partial class SkillControl2
	{
		/// <summary> 
		/// Required designer variable.
		/// </summary>
		private System.ComponentModel.IContainer components = null;

		/// <summary> 
		/// Clean up any resources being used.
		/// </summary>
		/// <param name="disposing">true if managed resources should be disposed; otherwise, false.</param>
		protected override void Dispose(bool disposing)
		{
			if (disposing && (components != null))
			{
				components.Dispose();
			}
			base.Dispose(disposing);
		}

		#region Component Designer generated code

		/// <summary> 
		/// Required method for Designer support - do not modify 
		/// the contents of this method with the code editor.
		/// </summary>
		private void InitializeComponent()
		{
			this.components = new System.ComponentModel.Container();
			this.lblName = new System.Windows.Forms.Label();
			this.cmsSkillLabel = new System.Windows.Forms.ContextMenuStrip(this.components);
			this.tsSkillLabelNotes = new System.Windows.Forms.ToolStripMenuItem();
			this.lblAttribute = new System.Windows.Forms.Label();
			this.nudKarma = new Chummer.helpers.NumericUpDownEx();
			this.nudSkill = new Chummer.helpers.NumericUpDownEx();
			this.lblModifiedRating = new System.Windows.Forms.Label();
			this.cboSpec = new System.Windows.Forms.ComboBox();
			this.chkKarma = new System.Windows.Forms.CheckBox();
			this.cmdDelete = new System.Windows.Forms.Button();
			this.lblCareerRating = new System.Windows.Forms.Label();
			this.btnCareerIncrease = new System.Windows.Forms.Button();
			this.lblCareerSpec = new System.Windows.Forms.Label();
			this.btnAddSpec = new System.Windows.Forms.Button();
			this.tipTooltip = new System.Windows.Forms.ToolTip(this.components);
			this.btnAttribute = new System.Windows.Forms.Button();
			this.cboSelectAttribute = new System.Windows.Forms.ComboBox();
			this.cmsSkillLabel.SuspendLayout();
			((System.ComponentModel.ISupportInitialize)(this.nudKarma)).BeginInit();
			((System.ComponentModel.ISupportInitialize)(this.nudSkill)).BeginInit();
			this.SuspendLayout();
			// 
			// lblName
			// 
			this.lblName.AutoSize = true;
			this.lblName.ContextMenuStrip = this.cmsSkillLabel;
			this.lblName.Location = new System.Drawing.Point(0, 4);
			this.lblName.Name = "lblName";
			this.lblName.Size = new System.Drawing.Size(35, 13);
			this.lblName.TabIndex = 0;
			this.lblName.Text = "label1";
			this.lblName.Click += new System.EventHandler(this.lblName_Click);
			// 
			// cmsSkillLabel
			// 
			this.cmsSkillLabel.Items.AddRange(new System.Windows.Forms.ToolStripItem[] {
=======
namespace Chummer.UI.Skills
{
	partial class SkillControl2
	{
		/// <summary> 
		/// Required designer variable.
		/// </summary>
		private System.ComponentModel.IContainer components = null;

		/// <summary> 
		/// Clean up any resources being used.
		/// </summary>
		/// <param name="disposing">true if managed resources should be disposed; otherwise, false.</param>
		protected override void Dispose(bool disposing)
		{
			if (disposing && (components != null))
			{
				components.Dispose();
			}
			_italic.Dispose();
			base.Dispose(disposing);
		}

		#region Component Designer generated code

		/// <summary> 
		/// Required method for Designer support - do not modify 
		/// the contents of this method with the code editor.
		/// </summary>
		private void InitializeComponent()
		{
            this.components = new System.ComponentModel.Container();
            this.lblName = new System.Windows.Forms.Label();
            this.cmsSkillLabel = new System.Windows.Forms.ContextMenuStrip(this.components);
            this.tsSkillLabelNotes = new System.Windows.Forms.ToolStripMenuItem();
            this.lblAttribute = new System.Windows.Forms.Label();
            this.nudKarma = new System.Windows.Forms.NumericUpDown();
            this.nudSkill = new System.Windows.Forms.NumericUpDown();
            this.lblModifiedRating = new System.Windows.Forms.Label();
            this.cboSpec = new System.Windows.Forms.ComboBox();
            this.chkKarma = new System.Windows.Forms.CheckBox();
            this.cmdDelete = new System.Windows.Forms.Button();
            this.lblCareerRating = new System.Windows.Forms.Label();
            this.btnCareerIncrease = new System.Windows.Forms.Button();
            this.lblCareerSpec = new System.Windows.Forms.Label();
            this.btnAddSpec = new System.Windows.Forms.Button();
            this.tipTooltip = new TheArtOfDev.HtmlRenderer.WinForms.HtmlToolTip();
            this.btnAttribute = new System.Windows.Forms.Button();
            this.cboSelectAttribute = new System.Windows.Forms.ComboBox();
            this.cmsSkillLabel.SuspendLayout();
            ((System.ComponentModel.ISupportInitialize)(this.nudKarma)).BeginInit();
            ((System.ComponentModel.ISupportInitialize)(this.nudSkill)).BeginInit();
            this.SuspendLayout();
            // 
            // lblName
            // 
            this.lblName.AutoSize = true;
            this.lblName.ContextMenuStrip = this.cmsSkillLabel;
            this.lblName.Location = new System.Drawing.Point(0, 4);
            this.lblName.Name = "lblName";
            this.lblName.Size = new System.Drawing.Size(35, 13);
            this.lblName.TabIndex = 0;
            this.lblName.Text = "label1";
            this.lblName.Click += new System.EventHandler(this.lblName_Click);
            // 
            // cmsSkillLabel
            // 
            this.cmsSkillLabel.Items.AddRange(new System.Windows.Forms.ToolStripItem[] {
>>>>>>> 86ccb878
            this.tsSkillLabelNotes});
			this.cmsSkillLabel.Name = "cmsWeapon";
			this.cmsSkillLabel.Size = new System.Drawing.Size(106, 26);
			this.cmsSkillLabel.Opening += new System.ComponentModel.CancelEventHandler(this.ContextMenu_Opening);
			// 
			// tsSkillLabelNotes
			// 
			this.tsSkillLabelNotes.Image = global::Chummer.Properties.Resources.note_edit;
			this.tsSkillLabelNotes.Name = "tsSkillLabelNotes";
			this.tsSkillLabelNotes.Size = new System.Drawing.Size(105, 22);
			this.tsSkillLabelNotes.Tag = "Menu_Notes";
			this.tsSkillLabelNotes.Text = "&Notes";
			this.tsSkillLabelNotes.Click += new System.EventHandler(this.tsSkillLabelNotes_Click);
			// 
			// lblAttribute
			// 
			this.lblAttribute.AutoSize = true;
			this.lblAttribute.Location = new System.Drawing.Point(133, 4);
			this.lblAttribute.Name = "lblAttribute";
			this.lblAttribute.Size = new System.Drawing.Size(29, 13);
			this.lblAttribute.TabIndex = 3;
			this.lblAttribute.Text = "ATR";
			// 
			// nudKarma
			// 
			this.nudKarma.InterceptMouseWheel = Chummer.helpers.NumericUpDownEx.InterceptMouseWheelMode.WhenMouseOver;
			this.nudKarma.Location = new System.Drawing.Point(210, 1);
			this.nudKarma.Maximum = new decimal(new int[] {
            99,
            0,
            0,
            0});
			this.nudKarma.Name = "nudKarma";
			this.nudKarma.ShowUpDownButtons = Chummer.helpers.NumericUpDownEx.ShowUpDownButtonsMode.WhenFocusOrMouseOver;
			this.nudKarma.Size = new System.Drawing.Size(40, 20);
			this.nudKarma.TabIndex = 14;
			// 
			// nudSkill
			// 
			this.nudSkill.InterceptMouseWheel = Chummer.helpers.NumericUpDownEx.InterceptMouseWheelMode.WhenMouseOver;
			this.nudSkill.Location = new System.Drawing.Point(168, 1);
			this.nudSkill.Maximum = new decimal(new int[] {
            99,
            0,
            0,
            0});
			this.nudSkill.Name = "nudSkill";
			this.nudSkill.ShowUpDownButtons = Chummer.helpers.NumericUpDownEx.ShowUpDownButtonsMode.WhenFocusOrMouseOver;
			this.nudSkill.Size = new System.Drawing.Size(40, 20);
			this.nudSkill.TabIndex = 15;
			// 
			// lblModifiedRating
			// 
			this.lblModifiedRating.AutoSize = true;
			this.lblModifiedRating.Font = new System.Drawing.Font("Microsoft Sans Serif", 8.25F, System.Drawing.FontStyle.Bold, System.Drawing.GraphicsUnit.Point, ((byte)(0)));
			this.lblModifiedRating.Location = new System.Drawing.Point(256, 4);
			this.lblModifiedRating.Name = "lblModifiedRating";
			this.lblModifiedRating.Size = new System.Drawing.Size(14, 13);
			this.lblModifiedRating.TabIndex = 16;
			this.lblModifiedRating.Text = "0";
			// 
			// cboSpec
			// 
			this.cboSpec.Anchor = ((System.Windows.Forms.AnchorStyles)(((System.Windows.Forms.AnchorStyles.Top | System.Windows.Forms.AnchorStyles.Left) 
            | System.Windows.Forms.AnchorStyles.Right)));
			this.cboSpec.FormattingEnabled = true;
			this.cboSpec.Location = new System.Drawing.Point(310, 1);
			this.cboSpec.Name = "cboSpec";
			this.cboSpec.Size = new System.Drawing.Size(402, 21);
			this.cboSpec.Sorted = true;
			this.cboSpec.TabIndex = 17;
			// 
			// chkKarma
			// 
			this.chkKarma.Anchor = ((System.Windows.Forms.AnchorStyles)((System.Windows.Forms.AnchorStyles.Top | System.Windows.Forms.AnchorStyles.Right)));
			this.chkKarma.AutoSize = true;
			this.chkKarma.Location = new System.Drawing.Point(723, 4);
			this.chkKarma.Name = "chkKarma";
			this.chkKarma.Size = new System.Drawing.Size(15, 14);
			this.chkKarma.TabIndex = 18;
			this.chkKarma.UseVisualStyleBackColor = true;
			// 
			// cmdDelete
			// 
			this.cmdDelete.Anchor = ((System.Windows.Forms.AnchorStyles)((System.Windows.Forms.AnchorStyles.Top | System.Windows.Forms.AnchorStyles.Right)));
			this.cmdDelete.Location = new System.Drawing.Point(718, 0);
			this.cmdDelete.Name = "cmdDelete";
			this.cmdDelete.Size = new System.Drawing.Size(71, 23);
			this.cmdDelete.TabIndex = 19;
			this.cmdDelete.Tag = "String_Delete";
			this.cmdDelete.Text = "Delete";
			this.cmdDelete.UseVisualStyleBackColor = true;
			this.cmdDelete.Visible = false;
			// 
			// lblCareerRating
			// 
			this.lblCareerRating.AutoSize = true;
			this.lblCareerRating.Location = new System.Drawing.Point(169, 4);
			this.lblCareerRating.Name = "lblCareerRating";
			this.lblCareerRating.Size = new System.Drawing.Size(19, 13);
			this.lblCareerRating.TabIndex = 20;
			this.lblCareerRating.Text = "00";
			this.lblCareerRating.Visible = false;
			// 
			// btnCareerIncrease
			// 
			this.btnCareerIncrease.Image = global::Chummer.Properties.Resources.add;
			this.btnCareerIncrease.Location = new System.Drawing.Point(214, -2);
			this.btnCareerIncrease.Name = "btnCareerIncrease";
			this.btnCareerIncrease.Size = new System.Drawing.Size(24, 24);
			this.btnCareerIncrease.TabIndex = 21;
			this.btnCareerIncrease.UseVisualStyleBackColor = true;
			this.btnCareerIncrease.Visible = false;
			this.btnCareerIncrease.Click += new System.EventHandler(this.btnCareerIncrease_Click);
			// 
			// lblCareerSpec
			// 
			this.lblCareerSpec.AutoSize = true;
			this.lblCareerSpec.Location = new System.Drawing.Point(290, 4);
			this.lblCareerSpec.Name = "lblCareerSpec";
			this.lblCareerSpec.Size = new System.Drawing.Size(35, 13);
			this.lblCareerSpec.TabIndex = 22;
			this.lblCareerSpec.Text = "label1";
			this.lblCareerSpec.Visible = false;
			// 
			// btnAddSpec
			// 
			this.btnAddSpec.Anchor = ((System.Windows.Forms.AnchorStyles)((System.Windows.Forms.AnchorStyles.Top | System.Windows.Forms.AnchorStyles.Right)));
			this.btnAddSpec.Image = global::Chummer.Properties.Resources.add;
			this.btnAddSpec.Location = new System.Drawing.Point(765, -2);
			this.btnAddSpec.Name = "btnAddSpec";
			this.btnAddSpec.Size = new System.Drawing.Size(24, 24);
			this.btnAddSpec.TabIndex = 23;
			this.btnAddSpec.UseVisualStyleBackColor = true;
			this.btnAddSpec.Visible = false;
			this.btnAddSpec.Click += new System.EventHandler(this.btnAddSpec_Click);
			// 
			// tipTooltip
			// 
			this.tipTooltip.AutoPopDelay = 10000;
			this.tipTooltip.InitialDelay = 250;
			this.tipTooltip.IsBalloon = true;
			this.tipTooltip.ReshowDelay = 100;
			this.tipTooltip.ToolTipIcon = System.Windows.Forms.ToolTipIcon.Info;
			this.tipTooltip.ToolTipTitle = "Chummer Help";
			// 
			// btnAttribute
			// 
			this.btnAttribute.FlatAppearance.BorderSize = 0;
			this.btnAttribute.FlatStyle = System.Windows.Forms.FlatStyle.Flat;
			this.btnAttribute.Location = new System.Drawing.Point(128, 0);
			this.btnAttribute.Margin = new System.Windows.Forms.Padding(1);
			this.btnAttribute.Name = "btnAttribute";
			this.btnAttribute.Size = new System.Drawing.Size(39, 23);
			this.btnAttribute.TabIndex = 24;
			this.btnAttribute.Text = "ATR";
			this.btnAttribute.UseVisualStyleBackColor = true;
			this.btnAttribute.Visible = false;
			this.btnAttribute.Click += new System.EventHandler(this.btnAttribute_Click);
			// 
			// cboSelectAttribute
			// 
			this.cboSelectAttribute.DropDownStyle = System.Windows.Forms.ComboBoxStyle.DropDownList;
			this.cboSelectAttribute.FormattingEnabled = true;
			this.cboSelectAttribute.Location = new System.Drawing.Point(128, 0);
			this.cboSelectAttribute.Name = "cboSelectAttribute";
			this.cboSelectAttribute.Size = new System.Drawing.Size(39, 21);
			this.cboSelectAttribute.TabIndex = 25;
			this.cboSelectAttribute.Visible = false;
			this.cboSelectAttribute.DropDownClosed += new System.EventHandler(this.cboSelectAttribute_Closed);
			// 
			// SkillControl2
			// 
			this.AutoScaleDimensions = new System.Drawing.SizeF(6F, 13F);
			this.AutoScaleMode = System.Windows.Forms.AutoScaleMode.Font;
			this.Controls.Add(this.cboSelectAttribute);
			this.Controls.Add(this.btnAttribute);
			this.Controls.Add(this.btnAddSpec);
			this.Controls.Add(this.lblCareerSpec);
			this.Controls.Add(this.btnCareerIncrease);
			this.Controls.Add(this.lblCareerRating);
			this.Controls.Add(this.cmdDelete);
			this.Controls.Add(this.chkKarma);
			this.Controls.Add(this.cboSpec);
			this.Controls.Add(this.lblModifiedRating);
			this.Controls.Add(this.nudSkill);
			this.Controls.Add(this.nudKarma);
			this.Controls.Add(this.lblAttribute);
			this.Controls.Add(this.lblName);
			this.Margin = new System.Windows.Forms.Padding(0);
			this.Name = "SkillControl2";
			this.Size = new System.Drawing.Size(789, 23);
			this.cmsSkillLabel.ResumeLayout(false);
			((System.ComponentModel.ISupportInitialize)(this.nudKarma)).EndInit();
			((System.ComponentModel.ISupportInitialize)(this.nudSkill)).EndInit();
			this.ResumeLayout(false);
			this.PerformLayout();

		}

		#endregion

<<<<<<< HEAD
		private System.Windows.Forms.Label lblName;
		private System.Windows.Forms.Label lblAttribute;
		private Chummer.helpers.NumericUpDownEx nudKarma;
		private Chummer.helpers.NumericUpDownEx nudSkill;
		private System.Windows.Forms.Label lblModifiedRating;
		private System.Windows.Forms.ComboBox cboSpec;
		private System.Windows.Forms.CheckBox chkKarma;
		private System.Windows.Forms.Button cmdDelete;
		private System.Windows.Forms.Label lblCareerRating;
		private System.Windows.Forms.Button btnCareerIncrease;
		private System.Windows.Forms.Label lblCareerSpec;
=======
		private System.Windows.Forms.Label lblName;
		private System.Windows.Forms.Label lblAttribute;
		private System.Windows.Forms.NumericUpDown nudKarma;
		private System.Windows.Forms.NumericUpDown nudSkill;
		private System.Windows.Forms.Label lblModifiedRating;
		private System.Windows.Forms.ComboBox cboSpec;
		private System.Windows.Forms.CheckBox chkKarma;
		private System.Windows.Forms.Button cmdDelete;
		private System.Windows.Forms.Label lblCareerRating;
		private System.Windows.Forms.Button btnCareerIncrease;
		private System.Windows.Forms.Label lblCareerSpec;
>>>>>>> 86ccb878
		private System.Windows.Forms.Button btnAddSpec;
		private TheArtOfDev.HtmlRenderer.WinForms.HtmlToolTip tipTooltip;
		private System.Windows.Forms.Button btnAttribute;
		private System.Windows.Forms.ComboBox cboSelectAttribute;
		private ContextMenuStrip cmsSkillLabel;
		private ToolStripMenuItem tsSkillLabelNotes;
	}
}
<|MERGE_RESOLUTION|>--- conflicted
+++ resolved
@@ -1,8 +1,7 @@
-﻿using System;
-using System.ComponentModel;
-using System.Windows.Forms;
-
-<<<<<<< HEAD
+﻿using System;
+using System.ComponentModel;
+using System.Windows.Forms;
+
 namespace Chummer.UI.Skills
 {
 	partial class SkillControl2
@@ -22,6 +21,7 @@
 			{
 				components.Dispose();
 			}
+			_italic.Dispose();
 			base.Dispose(disposing);
 		}
 
@@ -33,316 +33,245 @@
 		/// </summary>
 		private void InitializeComponent()
 		{
-			this.components = new System.ComponentModel.Container();
-			this.lblName = new System.Windows.Forms.Label();
-			this.cmsSkillLabel = new System.Windows.Forms.ContextMenuStrip(this.components);
-			this.tsSkillLabelNotes = new System.Windows.Forms.ToolStripMenuItem();
-			this.lblAttribute = new System.Windows.Forms.Label();
-			this.nudKarma = new Chummer.helpers.NumericUpDownEx();
-			this.nudSkill = new Chummer.helpers.NumericUpDownEx();
-			this.lblModifiedRating = new System.Windows.Forms.Label();
-			this.cboSpec = new System.Windows.Forms.ComboBox();
-			this.chkKarma = new System.Windows.Forms.CheckBox();
-			this.cmdDelete = new System.Windows.Forms.Button();
-			this.lblCareerRating = new System.Windows.Forms.Label();
-			this.btnCareerIncrease = new System.Windows.Forms.Button();
-			this.lblCareerSpec = new System.Windows.Forms.Label();
-			this.btnAddSpec = new System.Windows.Forms.Button();
-			this.tipTooltip = new System.Windows.Forms.ToolTip(this.components);
-			this.btnAttribute = new System.Windows.Forms.Button();
-			this.cboSelectAttribute = new System.Windows.Forms.ComboBox();
-			this.cmsSkillLabel.SuspendLayout();
-			((System.ComponentModel.ISupportInitialize)(this.nudKarma)).BeginInit();
-			((System.ComponentModel.ISupportInitialize)(this.nudSkill)).BeginInit();
-			this.SuspendLayout();
-			// 
-			// lblName
-			// 
-			this.lblName.AutoSize = true;
-			this.lblName.ContextMenuStrip = this.cmsSkillLabel;
-			this.lblName.Location = new System.Drawing.Point(0, 4);
-			this.lblName.Name = "lblName";
-			this.lblName.Size = new System.Drawing.Size(35, 13);
-			this.lblName.TabIndex = 0;
-			this.lblName.Text = "label1";
-			this.lblName.Click += new System.EventHandler(this.lblName_Click);
-			// 
-			// cmsSkillLabel
-			// 
-			this.cmsSkillLabel.Items.AddRange(new System.Windows.Forms.ToolStripItem[] {
-=======
-namespace Chummer.UI.Skills
-{
-	partial class SkillControl2
-	{
-		/// <summary> 
-		/// Required designer variable.
-		/// </summary>
-		private System.ComponentModel.IContainer components = null;
-
-		/// <summary> 
-		/// Clean up any resources being used.
-		/// </summary>
-		/// <param name="disposing">true if managed resources should be disposed; otherwise, false.</param>
-		protected override void Dispose(bool disposing)
-		{
-			if (disposing && (components != null))
-			{
-				components.Dispose();
-			}
-			_italic.Dispose();
-			base.Dispose(disposing);
-		}
-
-		#region Component Designer generated code
-
-		/// <summary> 
-		/// Required method for Designer support - do not modify 
-		/// the contents of this method with the code editor.
-		/// </summary>
-		private void InitializeComponent()
-		{
-            this.components = new System.ComponentModel.Container();
-            this.lblName = new System.Windows.Forms.Label();
-            this.cmsSkillLabel = new System.Windows.Forms.ContextMenuStrip(this.components);
-            this.tsSkillLabelNotes = new System.Windows.Forms.ToolStripMenuItem();
-            this.lblAttribute = new System.Windows.Forms.Label();
-            this.nudKarma = new System.Windows.Forms.NumericUpDown();
-            this.nudSkill = new System.Windows.Forms.NumericUpDown();
-            this.lblModifiedRating = new System.Windows.Forms.Label();
-            this.cboSpec = new System.Windows.Forms.ComboBox();
-            this.chkKarma = new System.Windows.Forms.CheckBox();
-            this.cmdDelete = new System.Windows.Forms.Button();
-            this.lblCareerRating = new System.Windows.Forms.Label();
-            this.btnCareerIncrease = new System.Windows.Forms.Button();
-            this.lblCareerSpec = new System.Windows.Forms.Label();
-            this.btnAddSpec = new System.Windows.Forms.Button();
-            this.tipTooltip = new TheArtOfDev.HtmlRenderer.WinForms.HtmlToolTip();
-            this.btnAttribute = new System.Windows.Forms.Button();
-            this.cboSelectAttribute = new System.Windows.Forms.ComboBox();
-            this.cmsSkillLabel.SuspendLayout();
-            ((System.ComponentModel.ISupportInitialize)(this.nudKarma)).BeginInit();
-            ((System.ComponentModel.ISupportInitialize)(this.nudSkill)).BeginInit();
-            this.SuspendLayout();
-            // 
-            // lblName
-            // 
-            this.lblName.AutoSize = true;
-            this.lblName.ContextMenuStrip = this.cmsSkillLabel;
-            this.lblName.Location = new System.Drawing.Point(0, 4);
-            this.lblName.Name = "lblName";
-            this.lblName.Size = new System.Drawing.Size(35, 13);
-            this.lblName.TabIndex = 0;
-            this.lblName.Text = "label1";
-            this.lblName.Click += new System.EventHandler(this.lblName_Click);
-            // 
-            // cmsSkillLabel
-            // 
-            this.cmsSkillLabel.Items.AddRange(new System.Windows.Forms.ToolStripItem[] {
->>>>>>> 86ccb878
-            this.tsSkillLabelNotes});
-			this.cmsSkillLabel.Name = "cmsWeapon";
-			this.cmsSkillLabel.Size = new System.Drawing.Size(106, 26);
-			this.cmsSkillLabel.Opening += new System.ComponentModel.CancelEventHandler(this.ContextMenu_Opening);
-			// 
-			// tsSkillLabelNotes
-			// 
-			this.tsSkillLabelNotes.Image = global::Chummer.Properties.Resources.note_edit;
-			this.tsSkillLabelNotes.Name = "tsSkillLabelNotes";
-			this.tsSkillLabelNotes.Size = new System.Drawing.Size(105, 22);
-			this.tsSkillLabelNotes.Tag = "Menu_Notes";
-			this.tsSkillLabelNotes.Text = "&Notes";
-			this.tsSkillLabelNotes.Click += new System.EventHandler(this.tsSkillLabelNotes_Click);
-			// 
-			// lblAttribute
-			// 
-			this.lblAttribute.AutoSize = true;
-			this.lblAttribute.Location = new System.Drawing.Point(133, 4);
-			this.lblAttribute.Name = "lblAttribute";
-			this.lblAttribute.Size = new System.Drawing.Size(29, 13);
-			this.lblAttribute.TabIndex = 3;
-			this.lblAttribute.Text = "ATR";
-			// 
-			// nudKarma
-			// 
-			this.nudKarma.InterceptMouseWheel = Chummer.helpers.NumericUpDownEx.InterceptMouseWheelMode.WhenMouseOver;
-			this.nudKarma.Location = new System.Drawing.Point(210, 1);
-			this.nudKarma.Maximum = new decimal(new int[] {
-            99,
-            0,
-            0,
-            0});
-			this.nudKarma.Name = "nudKarma";
-			this.nudKarma.ShowUpDownButtons = Chummer.helpers.NumericUpDownEx.ShowUpDownButtonsMode.WhenFocusOrMouseOver;
-			this.nudKarma.Size = new System.Drawing.Size(40, 20);
-			this.nudKarma.TabIndex = 14;
-			// 
-			// nudSkill
-			// 
-			this.nudSkill.InterceptMouseWheel = Chummer.helpers.NumericUpDownEx.InterceptMouseWheelMode.WhenMouseOver;
-			this.nudSkill.Location = new System.Drawing.Point(168, 1);
-			this.nudSkill.Maximum = new decimal(new int[] {
-            99,
-            0,
-            0,
-            0});
-			this.nudSkill.Name = "nudSkill";
-			this.nudSkill.ShowUpDownButtons = Chummer.helpers.NumericUpDownEx.ShowUpDownButtonsMode.WhenFocusOrMouseOver;
-			this.nudSkill.Size = new System.Drawing.Size(40, 20);
-			this.nudSkill.TabIndex = 15;
-			// 
-			// lblModifiedRating
-			// 
-			this.lblModifiedRating.AutoSize = true;
-			this.lblModifiedRating.Font = new System.Drawing.Font("Microsoft Sans Serif", 8.25F, System.Drawing.FontStyle.Bold, System.Drawing.GraphicsUnit.Point, ((byte)(0)));
-			this.lblModifiedRating.Location = new System.Drawing.Point(256, 4);
-			this.lblModifiedRating.Name = "lblModifiedRating";
-			this.lblModifiedRating.Size = new System.Drawing.Size(14, 13);
-			this.lblModifiedRating.TabIndex = 16;
-			this.lblModifiedRating.Text = "0";
-			// 
-			// cboSpec
-			// 
-			this.cboSpec.Anchor = ((System.Windows.Forms.AnchorStyles)(((System.Windows.Forms.AnchorStyles.Top | System.Windows.Forms.AnchorStyles.Left) 
-            | System.Windows.Forms.AnchorStyles.Right)));
-			this.cboSpec.FormattingEnabled = true;
-			this.cboSpec.Location = new System.Drawing.Point(310, 1);
-			this.cboSpec.Name = "cboSpec";
-			this.cboSpec.Size = new System.Drawing.Size(402, 21);
-			this.cboSpec.Sorted = true;
-			this.cboSpec.TabIndex = 17;
-			// 
-			// chkKarma
-			// 
-			this.chkKarma.Anchor = ((System.Windows.Forms.AnchorStyles)((System.Windows.Forms.AnchorStyles.Top | System.Windows.Forms.AnchorStyles.Right)));
-			this.chkKarma.AutoSize = true;
-			this.chkKarma.Location = new System.Drawing.Point(723, 4);
-			this.chkKarma.Name = "chkKarma";
-			this.chkKarma.Size = new System.Drawing.Size(15, 14);
-			this.chkKarma.TabIndex = 18;
-			this.chkKarma.UseVisualStyleBackColor = true;
-			// 
-			// cmdDelete
-			// 
-			this.cmdDelete.Anchor = ((System.Windows.Forms.AnchorStyles)((System.Windows.Forms.AnchorStyles.Top | System.Windows.Forms.AnchorStyles.Right)));
-			this.cmdDelete.Location = new System.Drawing.Point(718, 0);
-			this.cmdDelete.Name = "cmdDelete";
-			this.cmdDelete.Size = new System.Drawing.Size(71, 23);
-			this.cmdDelete.TabIndex = 19;
-			this.cmdDelete.Tag = "String_Delete";
-			this.cmdDelete.Text = "Delete";
-			this.cmdDelete.UseVisualStyleBackColor = true;
-			this.cmdDelete.Visible = false;
-			// 
-			// lblCareerRating
-			// 
-			this.lblCareerRating.AutoSize = true;
-			this.lblCareerRating.Location = new System.Drawing.Point(169, 4);
-			this.lblCareerRating.Name = "lblCareerRating";
-			this.lblCareerRating.Size = new System.Drawing.Size(19, 13);
-			this.lblCareerRating.TabIndex = 20;
-			this.lblCareerRating.Text = "00";
-			this.lblCareerRating.Visible = false;
-			// 
-			// btnCareerIncrease
-			// 
-			this.btnCareerIncrease.Image = global::Chummer.Properties.Resources.add;
-			this.btnCareerIncrease.Location = new System.Drawing.Point(214, -2);
-			this.btnCareerIncrease.Name = "btnCareerIncrease";
-			this.btnCareerIncrease.Size = new System.Drawing.Size(24, 24);
-			this.btnCareerIncrease.TabIndex = 21;
-			this.btnCareerIncrease.UseVisualStyleBackColor = true;
-			this.btnCareerIncrease.Visible = false;
-			this.btnCareerIncrease.Click += new System.EventHandler(this.btnCareerIncrease_Click);
-			// 
-			// lblCareerSpec
-			// 
-			this.lblCareerSpec.AutoSize = true;
-			this.lblCareerSpec.Location = new System.Drawing.Point(290, 4);
-			this.lblCareerSpec.Name = "lblCareerSpec";
-			this.lblCareerSpec.Size = new System.Drawing.Size(35, 13);
-			this.lblCareerSpec.TabIndex = 22;
-			this.lblCareerSpec.Text = "label1";
-			this.lblCareerSpec.Visible = false;
-			// 
-			// btnAddSpec
-			// 
-			this.btnAddSpec.Anchor = ((System.Windows.Forms.AnchorStyles)((System.Windows.Forms.AnchorStyles.Top | System.Windows.Forms.AnchorStyles.Right)));
-			this.btnAddSpec.Image = global::Chummer.Properties.Resources.add;
-			this.btnAddSpec.Location = new System.Drawing.Point(765, -2);
-			this.btnAddSpec.Name = "btnAddSpec";
-			this.btnAddSpec.Size = new System.Drawing.Size(24, 24);
-			this.btnAddSpec.TabIndex = 23;
-			this.btnAddSpec.UseVisualStyleBackColor = true;
-			this.btnAddSpec.Visible = false;
-			this.btnAddSpec.Click += new System.EventHandler(this.btnAddSpec_Click);
-			// 
-			// tipTooltip
-			// 
-			this.tipTooltip.AutoPopDelay = 10000;
-			this.tipTooltip.InitialDelay = 250;
-			this.tipTooltip.IsBalloon = true;
-			this.tipTooltip.ReshowDelay = 100;
-			this.tipTooltip.ToolTipIcon = System.Windows.Forms.ToolTipIcon.Info;
-			this.tipTooltip.ToolTipTitle = "Chummer Help";
-			// 
-			// btnAttribute
-			// 
-			this.btnAttribute.FlatAppearance.BorderSize = 0;
-			this.btnAttribute.FlatStyle = System.Windows.Forms.FlatStyle.Flat;
-			this.btnAttribute.Location = new System.Drawing.Point(128, 0);
-			this.btnAttribute.Margin = new System.Windows.Forms.Padding(1);
-			this.btnAttribute.Name = "btnAttribute";
-			this.btnAttribute.Size = new System.Drawing.Size(39, 23);
-			this.btnAttribute.TabIndex = 24;
-			this.btnAttribute.Text = "ATR";
-			this.btnAttribute.UseVisualStyleBackColor = true;
-			this.btnAttribute.Visible = false;
-			this.btnAttribute.Click += new System.EventHandler(this.btnAttribute_Click);
-			// 
-			// cboSelectAttribute
-			// 
-			this.cboSelectAttribute.DropDownStyle = System.Windows.Forms.ComboBoxStyle.DropDownList;
-			this.cboSelectAttribute.FormattingEnabled = true;
-			this.cboSelectAttribute.Location = new System.Drawing.Point(128, 0);
-			this.cboSelectAttribute.Name = "cboSelectAttribute";
-			this.cboSelectAttribute.Size = new System.Drawing.Size(39, 21);
-			this.cboSelectAttribute.TabIndex = 25;
-			this.cboSelectAttribute.Visible = false;
-			this.cboSelectAttribute.DropDownClosed += new System.EventHandler(this.cboSelectAttribute_Closed);
-			// 
-			// SkillControl2
-			// 
-			this.AutoScaleDimensions = new System.Drawing.SizeF(6F, 13F);
-			this.AutoScaleMode = System.Windows.Forms.AutoScaleMode.Font;
-			this.Controls.Add(this.cboSelectAttribute);
-			this.Controls.Add(this.btnAttribute);
-			this.Controls.Add(this.btnAddSpec);
-			this.Controls.Add(this.lblCareerSpec);
-			this.Controls.Add(this.btnCareerIncrease);
-			this.Controls.Add(this.lblCareerRating);
-			this.Controls.Add(this.cmdDelete);
-			this.Controls.Add(this.chkKarma);
-			this.Controls.Add(this.cboSpec);
-			this.Controls.Add(this.lblModifiedRating);
-			this.Controls.Add(this.nudSkill);
-			this.Controls.Add(this.nudKarma);
-			this.Controls.Add(this.lblAttribute);
-			this.Controls.Add(this.lblName);
-			this.Margin = new System.Windows.Forms.Padding(0);
-			this.Name = "SkillControl2";
-			this.Size = new System.Drawing.Size(789, 23);
-			this.cmsSkillLabel.ResumeLayout(false);
-			((System.ComponentModel.ISupportInitialize)(this.nudKarma)).EndInit();
-			((System.ComponentModel.ISupportInitialize)(this.nudSkill)).EndInit();
-			this.ResumeLayout(false);
-			this.PerformLayout();
-
-		}
-
+            this.components = new System.ComponentModel.Container();
+            this.lblName = new System.Windows.Forms.Label();
+            this.cmsSkillLabel = new System.Windows.Forms.ContextMenuStrip(this.components);
+            this.tsSkillLabelNotes = new System.Windows.Forms.ToolStripMenuItem();
+            this.lblAttribute = new System.Windows.Forms.Label();
+			this.nudKarma = new Chummer.helpers.NumericUpDownEx();
+			this.nudSkill = new Chummer.helpers.NumericUpDownEx();
+            this.lblModifiedRating = new System.Windows.Forms.Label();
+            this.cboSpec = new System.Windows.Forms.ComboBox();
+            this.chkKarma = new System.Windows.Forms.CheckBox();
+            this.cmdDelete = new System.Windows.Forms.Button();
+            this.lblCareerRating = new System.Windows.Forms.Label();
+            this.btnCareerIncrease = new System.Windows.Forms.Button();
+            this.lblCareerSpec = new System.Windows.Forms.Label();
+            this.btnAddSpec = new System.Windows.Forms.Button();
+            this.tipTooltip = new TheArtOfDev.HtmlRenderer.WinForms.HtmlToolTip();
+            this.btnAttribute = new System.Windows.Forms.Button();
+            this.cboSelectAttribute = new System.Windows.Forms.ComboBox();
+            this.cmsSkillLabel.SuspendLayout();
+            ((System.ComponentModel.ISupportInitialize)(this.nudKarma)).BeginInit();
+            ((System.ComponentModel.ISupportInitialize)(this.nudSkill)).BeginInit();
+            this.SuspendLayout();
+            // 
+            // lblName
+            // 
+            this.lblName.AutoSize = true;
+            this.lblName.ContextMenuStrip = this.cmsSkillLabel;
+            this.lblName.Location = new System.Drawing.Point(0, 4);
+            this.lblName.Name = "lblName";
+            this.lblName.Size = new System.Drawing.Size(35, 13);
+            this.lblName.TabIndex = 0;
+            this.lblName.Text = "label1";
+            this.lblName.Click += new System.EventHandler(this.lblName_Click);
+            // 
+            // cmsSkillLabel
+            // 
+            this.cmsSkillLabel.Items.AddRange(new System.Windows.Forms.ToolStripItem[] {
+            this.tsSkillLabelNotes});
+            this.cmsSkillLabel.Name = "cmsWeapon";
+            this.cmsSkillLabel.Size = new System.Drawing.Size(106, 26);
+            this.cmsSkillLabel.Opening += new System.ComponentModel.CancelEventHandler(this.ContextMenu_Opening);
+            // 
+            // tsSkillLabelNotes
+            // 
+            this.tsSkillLabelNotes.Image = global::Chummer.Properties.Resources.note_edit;
+            this.tsSkillLabelNotes.Name = "tsSkillLabelNotes";
+            this.tsSkillLabelNotes.Size = new System.Drawing.Size(105, 22);
+            this.tsSkillLabelNotes.Tag = "Menu_Notes";
+            this.tsSkillLabelNotes.Text = "&Notes";
+            this.tsSkillLabelNotes.Click += new System.EventHandler(this.tsSkillLabelNotes_Click);
+            // 
+            // lblAttribute
+            // 
+            this.lblAttribute.AutoSize = true;
+            this.lblAttribute.Location = new System.Drawing.Point(133, 4);
+            this.lblAttribute.Name = "lblAttribute";
+            this.lblAttribute.Size = new System.Drawing.Size(29, 13);
+            this.lblAttribute.TabIndex = 3;
+            this.lblAttribute.Text = "ATR";
+            // 
+            // nudKarma
+            // 
+			this.nudKarma.InterceptMouseWheel = Chummer.helpers.NumericUpDownEx.InterceptMouseWheelMode.WhenMouseOver;
+            this.nudKarma.Location = new System.Drawing.Point(210, 1);
+            this.nudKarma.Maximum = new decimal(new int[] {
+            99,
+            0,
+            0,
+            0});
+            this.nudKarma.Name = "nudKarma";
+			this.nudKarma.ShowUpDownButtons = Chummer.helpers.NumericUpDownEx.ShowUpDownButtonsMode.WhenFocusOrMouseOver;
+            this.nudKarma.Size = new System.Drawing.Size(40, 20);
+            this.nudKarma.TabIndex = 14;
+            // 
+            // nudSkill
+            // 
+			this.nudSkill.InterceptMouseWheel = Chummer.helpers.NumericUpDownEx.InterceptMouseWheelMode.WhenMouseOver;
+            this.nudSkill.Location = new System.Drawing.Point(168, 1);
+            this.nudSkill.Maximum = new decimal(new int[] {
+            99,
+            0,
+            0,
+            0});
+            this.nudSkill.Name = "nudSkill";
+			this.nudSkill.ShowUpDownButtons = Chummer.helpers.NumericUpDownEx.ShowUpDownButtonsMode.WhenFocusOrMouseOver;
+            this.nudSkill.Size = new System.Drawing.Size(40, 20);
+            this.nudSkill.TabIndex = 15;
+            // 
+            // lblModifiedRating
+            // 
+            this.lblModifiedRating.AutoSize = true;
+            this.lblModifiedRating.Font = new System.Drawing.Font("Microsoft Sans Serif", 8.25F, System.Drawing.FontStyle.Bold, System.Drawing.GraphicsUnit.Point, ((byte)(0)));
+            this.lblModifiedRating.Location = new System.Drawing.Point(256, 4);
+            this.lblModifiedRating.Name = "lblModifiedRating";
+            this.lblModifiedRating.Size = new System.Drawing.Size(14, 13);
+            this.lblModifiedRating.TabIndex = 16;
+            this.lblModifiedRating.Text = "0";
+            // 
+            // cboSpec
+            // 
+            this.cboSpec.Anchor = ((System.Windows.Forms.AnchorStyles)(((System.Windows.Forms.AnchorStyles.Top | System.Windows.Forms.AnchorStyles.Left) 
+            | System.Windows.Forms.AnchorStyles.Right)));
+            this.cboSpec.FormattingEnabled = true;
+            this.cboSpec.Location = new System.Drawing.Point(310, 1);
+            this.cboSpec.Name = "cboSpec";
+            this.cboSpec.Size = new System.Drawing.Size(402, 21);
+            this.cboSpec.Sorted = true;
+            this.cboSpec.TabIndex = 17;
+            // 
+            // chkKarma
+            // 
+            this.chkKarma.Anchor = ((System.Windows.Forms.AnchorStyles)((System.Windows.Forms.AnchorStyles.Top | System.Windows.Forms.AnchorStyles.Right)));
+            this.chkKarma.AutoSize = true;
+            this.chkKarma.Location = new System.Drawing.Point(723, 4);
+            this.chkKarma.Name = "chkKarma";
+            this.chkKarma.Size = new System.Drawing.Size(15, 14);
+            this.chkKarma.TabIndex = 18;
+            this.chkKarma.UseVisualStyleBackColor = true;
+            // 
+            // cmdDelete
+            // 
+            this.cmdDelete.Anchor = ((System.Windows.Forms.AnchorStyles)((System.Windows.Forms.AnchorStyles.Top | System.Windows.Forms.AnchorStyles.Right)));
+            this.cmdDelete.Location = new System.Drawing.Point(718, 0);
+            this.cmdDelete.Name = "cmdDelete";
+            this.cmdDelete.Size = new System.Drawing.Size(71, 23);
+            this.cmdDelete.TabIndex = 19;
+            this.cmdDelete.Tag = "String_Delete";
+            this.cmdDelete.Text = "Delete";
+            this.cmdDelete.UseVisualStyleBackColor = true;
+            this.cmdDelete.Visible = false;
+            // 
+            // lblCareerRating
+            // 
+            this.lblCareerRating.AutoSize = true;
+            this.lblCareerRating.Location = new System.Drawing.Point(169, 4);
+            this.lblCareerRating.Name = "lblCareerRating";
+            this.lblCareerRating.Size = new System.Drawing.Size(19, 13);
+            this.lblCareerRating.TabIndex = 20;
+            this.lblCareerRating.Text = "00";
+            this.lblCareerRating.Visible = false;
+            // 
+            // btnCareerIncrease
+            // 
+            this.btnCareerIncrease.Image = global::Chummer.Properties.Resources.add;
+            this.btnCareerIncrease.Location = new System.Drawing.Point(214, -2);
+            this.btnCareerIncrease.Name = "btnCareerIncrease";
+            this.btnCareerIncrease.Size = new System.Drawing.Size(24, 24);
+            this.btnCareerIncrease.TabIndex = 21;
+            this.btnCareerIncrease.UseVisualStyleBackColor = true;
+            this.btnCareerIncrease.Visible = false;
+            this.btnCareerIncrease.Click += new System.EventHandler(this.btnCareerIncrease_Click);
+            // 
+            // lblCareerSpec
+            // 
+            this.lblCareerSpec.AutoSize = true;
+            this.lblCareerSpec.Location = new System.Drawing.Point(290, 4);
+            this.lblCareerSpec.Name = "lblCareerSpec";
+            this.lblCareerSpec.Size = new System.Drawing.Size(35, 13);
+            this.lblCareerSpec.TabIndex = 22;
+            this.lblCareerSpec.Text = "label1";
+            this.lblCareerSpec.Visible = false;
+            // 
+            // btnAddSpec
+            // 
+            this.btnAddSpec.Anchor = ((System.Windows.Forms.AnchorStyles)((System.Windows.Forms.AnchorStyles.Top | System.Windows.Forms.AnchorStyles.Right)));
+            this.btnAddSpec.Image = global::Chummer.Properties.Resources.add;
+            this.btnAddSpec.Location = new System.Drawing.Point(765, -2);
+            this.btnAddSpec.Name = "btnAddSpec";
+            this.btnAddSpec.Size = new System.Drawing.Size(24, 24);
+            this.btnAddSpec.TabIndex = 23;
+            this.btnAddSpec.UseVisualStyleBackColor = true;
+            this.btnAddSpec.Visible = false;
+            this.btnAddSpec.Click += new System.EventHandler(this.btnAddSpec_Click);
+            // 
+            // tipTooltip
+            // 
+            this.tipTooltip.AutoPopDelay = 10000;
+            this.tipTooltip.InitialDelay = 250;
+            this.tipTooltip.IsBalloon = true;
+            this.tipTooltip.ReshowDelay = 100;
+            this.tipTooltip.ToolTipIcon = System.Windows.Forms.ToolTipIcon.Info;
+            this.tipTooltip.ToolTipTitle = "Chummer Help";
+            // 
+            // btnAttribute
+            // 
+            this.btnAttribute.FlatAppearance.BorderSize = 0;
+            this.btnAttribute.FlatStyle = System.Windows.Forms.FlatStyle.Flat;
+            this.btnAttribute.Location = new System.Drawing.Point(128, 0);
+            this.btnAttribute.Margin = new System.Windows.Forms.Padding(1);
+            this.btnAttribute.Name = "btnAttribute";
+            this.btnAttribute.Size = new System.Drawing.Size(39, 23);
+            this.btnAttribute.TabIndex = 24;
+            this.btnAttribute.Text = "ATR";
+            this.btnAttribute.UseVisualStyleBackColor = true;
+            this.btnAttribute.Visible = false;
+            this.btnAttribute.Click += new System.EventHandler(this.btnAttribute_Click);
+            // 
+            // cboSelectAttribute
+            // 
+            this.cboSelectAttribute.DropDownStyle = System.Windows.Forms.ComboBoxStyle.DropDownList;
+            this.cboSelectAttribute.FormattingEnabled = true;
+            this.cboSelectAttribute.Location = new System.Drawing.Point(128, 0);
+            this.cboSelectAttribute.Name = "cboSelectAttribute";
+            this.cboSelectAttribute.Size = new System.Drawing.Size(39, 21);
+            this.cboSelectAttribute.TabIndex = 25;
+            this.cboSelectAttribute.Visible = false;
+            this.cboSelectAttribute.DropDownClosed += new System.EventHandler(this.cboSelectAttribute_Closed);
+            // 
+            // SkillControl2
+            // 
+            this.AutoScaleDimensions = new System.Drawing.SizeF(6F, 13F);
+            this.AutoScaleMode = System.Windows.Forms.AutoScaleMode.Font;
+            this.Controls.Add(this.cboSelectAttribute);
+            this.Controls.Add(this.btnAttribute);
+            this.Controls.Add(this.btnAddSpec);
+            this.Controls.Add(this.lblCareerSpec);
+            this.Controls.Add(this.btnCareerIncrease);
+            this.Controls.Add(this.lblCareerRating);
+            this.Controls.Add(this.cmdDelete);
+            this.Controls.Add(this.chkKarma);
+            this.Controls.Add(this.cboSpec);
+            this.Controls.Add(this.lblModifiedRating);
+            this.Controls.Add(this.nudSkill);
+            this.Controls.Add(this.nudKarma);
+            this.Controls.Add(this.lblAttribute);
+            this.Controls.Add(this.lblName);
+            this.Margin = new System.Windows.Forms.Padding(0);
+            this.Name = "SkillControl2";
+            this.Size = new System.Drawing.Size(789, 23);
+            this.cmsSkillLabel.ResumeLayout(false);
+            ((System.ComponentModel.ISupportInitialize)(this.nudKarma)).EndInit();
+            ((System.ComponentModel.ISupportInitialize)(this.nudSkill)).EndInit();
+            this.ResumeLayout(false);
+            this.PerformLayout();
+
+		}
+
 		#endregion
-
-<<<<<<< HEAD
+
 		private System.Windows.Forms.Label lblName;
 		private System.Windows.Forms.Label lblAttribute;
 		private Chummer.helpers.NumericUpDownEx nudKarma;
@@ -354,24 +283,11 @@
 		private System.Windows.Forms.Label lblCareerRating;
 		private System.Windows.Forms.Button btnCareerIncrease;
 		private System.Windows.Forms.Label lblCareerSpec;
-=======
-		private System.Windows.Forms.Label lblName;
-		private System.Windows.Forms.Label lblAttribute;
-		private System.Windows.Forms.NumericUpDown nudKarma;
-		private System.Windows.Forms.NumericUpDown nudSkill;
-		private System.Windows.Forms.Label lblModifiedRating;
-		private System.Windows.Forms.ComboBox cboSpec;
-		private System.Windows.Forms.CheckBox chkKarma;
-		private System.Windows.Forms.Button cmdDelete;
-		private System.Windows.Forms.Label lblCareerRating;
-		private System.Windows.Forms.Button btnCareerIncrease;
-		private System.Windows.Forms.Label lblCareerSpec;
->>>>>>> 86ccb878
-		private System.Windows.Forms.Button btnAddSpec;
-		private TheArtOfDev.HtmlRenderer.WinForms.HtmlToolTip tipTooltip;
-		private System.Windows.Forms.Button btnAttribute;
-		private System.Windows.Forms.ComboBox cboSelectAttribute;
-		private ContextMenuStrip cmsSkillLabel;
-		private ToolStripMenuItem tsSkillLabelNotes;
+		private System.Windows.Forms.Button btnAddSpec;
+		private TheArtOfDev.HtmlRenderer.WinForms.HtmlToolTip tipTooltip;
+		private System.Windows.Forms.Button btnAttribute;
+		private System.Windows.Forms.ComboBox cboSelectAttribute;
+		private ContextMenuStrip cmsSkillLabel;
+		private ToolStripMenuItem tsSkillLabelNotes;
 	}
-}
+}