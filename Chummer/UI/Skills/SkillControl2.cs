/*  This file is part of Chummer5a.
 *
 *  Chummer5a is free software: you can redistribute it and/or modify
 *  it under the terms of the GNU General Public License as published by
 *  the Free Software Foundation, either version 3 of the License, or
 *  (at your option) any later version.
 *
 *  Chummer5a is distributed in the hope that it will be useful,
 *  but WITHOUT ANY WARRANTY; without even the implied warranty of
 *  MERCHANTABILITY or FITNESS FOR A PARTICULAR PURPOSE.  See the
 *  GNU General Public License for more details.
 *
 *  You should have received a copy of the GNU General Public License
 *  along with Chummer5a.  If not, see <http://www.gnu.org/licenses/>.
 *
 *  You can obtain the full source code for Chummer5a at
 *  https://github.com/chummer5a/chummer5a
 */

using System;
using System.Collections.Generic;
using System.ComponentModel;
using System.Diagnostics;
using System.Drawing;
using System.Threading;
using System.Windows.Forms;
using Chummer.Annotations;
using Chummer.Backend.Attributes;
using Chummer.Backend.Skills;
using Chummer.Properties;

namespace Chummer.UI.Skills
{
    [DebuggerDisplay("{_objSkill.Name} {Visible} {btnAddSpec.Visible}")]
    public sealed partial class SkillControl2 : UserControl
    {
        private readonly bool _blnLoading = true;
        private readonly Skill _objSkill;
        private readonly Font _fntNormal;
        private readonly Font _fntItalic;
        private readonly Font _fntNormalName;
        private readonly Font _fntItalicName;
        private CharacterAttrib _objAttributeActive;
        private readonly Button cmdDelete;
        private readonly ButtonWithToolTip btnCareerIncrease;
        private readonly Label lblCareerRating;
        private readonly NumericUpDownEx nudKarma;
        private readonly NumericUpDownEx nudSkill;
        private readonly Label lblCareerSpec;
        private readonly ButtonWithToolTip btnAddSpec;
        private readonly ElasticComboBox cboSpec;
        private readonly ColorableCheckBox chkKarma;
        private readonly ElasticComboBox cboSelectAttribute;

        public SkillControl2(Skill objSkill)
        {
            if (objSkill == null)
                return;
            _objSkill = objSkill;
            _objAttributeActive = objSkill.AttributeObject;
            InitializeComponent();
            SkillControl2_DpiChangedAfterParent(null, EventArgs.Empty);
            this.UpdateLightDarkMode();
            this.TranslateWinForm();

            foreach (ToolStripItem tssItem in cmsSkillLabel.Items)
            {
                tssItem.UpdateLightDarkMode();
                tssItem.TranslateToolStripItemsRecursively();
            }

            SuspendLayout();

            //Display
            _fntNormalName = lblName.Font;
            _fntItalicName = new Font(_fntNormalName, FontStyle.Italic);
            _fntNormal = btnAttribute.Font;
            _fntItalic = new Font(_fntNormal, FontStyle.Italic);

            if (!_objSkill.Default)
                lblName.Font = _fntItalicName;
            lblName.DoOneWayDataBinding("Text", objSkill, nameof(Skill.CurrentDisplayName));
            lblName.DoOneWayDataBinding("ForeColor", objSkill, nameof(Skill.PreferredColor));
            lblName.DoOneWayDataBinding("ToolTipText", objSkill, nameof(Skill.HtmlSkillToolTip));

            btnAttribute.DoOneWayDataBinding("Text", objSkill, nameof(Skill.DisplayAttribute));

            var threadRefreshing = new Thread(SkillControl2_RefreshPoolTooltipAndDisplay) {IsBackground = true};
            threadRefreshing.Start();

            // Creating controls outside of the designer saves on handles if the controls would be invisible anyway
            if (objSkill.AllowDelete) // For active skills, can only change by going from Create to Career mode, so no databinding necessary
            {
                cmdDelete = new Button
                {
                    AutoSize = true,
                    AutoSizeMode = AutoSizeMode.GrowAndShrink,
                    Dock = DockStyle.Fill,
                    Margin = new Padding(3, 0, 3, 0),
                    Name = "cmdDelete",
                    Tag = "String_Delete",
                    Text = "Delete",
                    UseVisualStyleBackColor = true
                };
                cmdDelete.Click += cmdDelete_Click;
                cmdDelete.UpdateLightDarkMode();
                cmdDelete.TranslateWinForm();
                tlpRight.Controls.Add(cmdDelete, 4, 0);
            }

            int intMinimumSize;
            using (Graphics g = CreateGraphics())
                intMinimumSize = (int)(25 * g.DpiX / 96.0f);

            if (objSkill.CharacterObject.Created)
            {
                lblCareerRating = new Label
                {
                    Anchor = AnchorStyles.Right,
                    AutoSize = true,
                    MinimumSize = new Size(intMinimumSize, 0),
                    Name = "lblCareerRating",
                    Text = "00",
                    TextAlign = ContentAlignment.MiddleRight
                };
                btnCareerIncrease = new ButtonWithToolTip
                {
                    Anchor = AnchorStyles.Right,
                    AutoSize = true,
                    AutoSizeMode = AutoSizeMode.GrowAndShrink,
                    Image = Resources.add,
                    Margin = new Padding(3, 0, 3, 0),
                    Name = "btnCareerIncrease",
                    Padding = new Padding(1),
                    UseVisualStyleBackColor = true
                };
                btnCareerIncrease.Click += btnCareerIncrease_Click;

                lblCareerRating.DoOneWayDataBinding("Text", objSkill, nameof(Skill.Rating));
                btnCareerIncrease.DoOneWayDataBinding("Enabled", objSkill, nameof(Skill.CanUpgradeCareer));
                btnCareerIncrease.DoOneWayDataBinding("ToolTipText", objSkill, nameof(Skill.UpgradeToolTip));

                lblCareerRating.UpdateLightDarkMode();
                lblCareerRating.TranslateWinForm();
                btnCareerIncrease.UpdateLightDarkMode();
                btnCareerIncrease.TranslateWinForm();
                tlpMain.Controls.Add(lblCareerRating, 2, 0);
                tlpMain.Controls.Add(btnCareerIncrease, 3, 0);

                btnAddSpec = new ButtonWithToolTip
                {
                    Anchor = AnchorStyles.Right,
                    AutoSize = true,
                    AutoSizeMode = AutoSizeMode.GrowAndShrink,
                    Image = Resources.add,
                    Margin = new Padding(3, 0, 3, 0),
                    Name = "btnAddSpec",
                    Padding = new Padding(1),
                    UseVisualStyleBackColor = true
                };
                btnAddSpec.Click += btnAddSpec_Click;
                lblCareerSpec = new Label
                {
                    Anchor = AnchorStyles.Left,
                    AutoSize = true,
                    Name = "lblCareerSpec",
                    Text = "[Specializations]",
                    TextAlign = ContentAlignment.MiddleLeft
                };
                lblCareerSpec.DoOneWayDataBinding("Text", objSkill, nameof(Skill.CurrentDisplaySpecialization));
                btnAddSpec.DoOneWayDataBinding("Enabled", objSkill, nameof(Skill.CanAffordSpecialization));
                btnAddSpec.DoDatabinding("Visible", objSkill, nameof(Skill.CanHaveSpecs));
                btnAddSpec.DoOneWayDataBinding("ToolTipText", objSkill, nameof(Skill.AddSpecToolTip));

                lblCareerSpec.UpdateLightDarkMode();
                lblCareerSpec.TranslateWinForm();
                btnAddSpec.UpdateLightDarkMode();
                btnAddSpec.TranslateWinForm();
                tlpRight.Controls.Add(lblCareerSpec, 0, 0);
                tlpRight.Controls.Add(btnAddSpec, 1, 0);

                List<ListItem> lstAttributeItems = new List<ListItem>(AttributeSection.AttributeStrings.Count);
                foreach (string strLoopAttribute in AttributeSection.AttributeStrings)
                {
                    if (strLoopAttribute == "MAGAdept")
                    {
                        if (!objSkill.CharacterObject.Options.MysAdeptSecondMAGAttribute)
                            continue;
                        lstAttributeItems.Add(new ListItem(strLoopAttribute, LanguageManager.MAGAdeptString()));
                    }
                    else
                    {
                        string strAttributeShort = LanguageManager.GetString("String_Attribute" + strLoopAttribute + "Short", GlobalOptions.Language, false);
                        lstAttributeItems.Add(new ListItem(strLoopAttribute, !string.IsNullOrEmpty(strAttributeShort) ? strAttributeShort : strLoopAttribute));
                    }
                }

                cboSelectAttribute = new ElasticComboBox
                {
                    Anchor = AnchorStyles.Left | AnchorStyles.Right,
                    DropDownStyle = ComboBoxStyle.DropDownList,
                    FormattingEnabled = true,
                    Margin = new Padding(3, 0, 3, 0),
                    Name = "cboSelectAttribute"
                };
                cboSelectAttribute.DropDownClosed += cboSelectAttribute_Closed;
                cboSelectAttribute.BeginUpdate();
                cboSelectAttribute.DataSource = null;
                cboSelectAttribute.DataSource = lstAttributeItems;
                cboSelectAttribute.DisplayMember = nameof(ListItem.Name);
                cboSelectAttribute.ValueMember = nameof(ListItem.Value);
                cboSelectAttribute.SelectedValue = _objSkill.AttributeObject.Abbrev;
                cboSelectAttribute.EndUpdate();
                cboSelectAttribute.UpdateLightDarkMode();
                cboSelectAttribute.TranslateWinForm();
                pnlAttributes.Controls.Add(cboSelectAttribute);
            }
            else
            {
                nudSkill = new NumericUpDownEx
                {
                    Anchor = AnchorStyles.Right,
                    AutoSize = true,
                    InterceptMouseWheel = NumericUpDownEx.InterceptMouseWheelMode.WhenMouseOver,
                    Margin = new Padding(3, 2, 3, 2),
                    Maximum = new decimal(new[] {99, 0, 0, 0}),
                    Name = "nudSkill"
                };
                nudKarma = new NumericUpDownEx
                {
                    Anchor = AnchorStyles.Right,
                    AutoSize = true,
                    InterceptMouseWheel = NumericUpDownEx.InterceptMouseWheelMode.WhenMouseOver,
                    Margin = new Padding(3, 2, 3, 2),
                    Maximum = new decimal(new[] {99, 0, 0, 0}),
                    Name = "nudKarma"
                };

                // Trick to make it seem like the button is a label (+ onclick method not doing anything in Create mode)
                btnAttribute.FlatAppearance.MouseDownBackColor = Color.Transparent;
                btnAttribute.FlatAppearance.MouseOverBackColor = Color.Transparent;

                nudSkill.DoDatabinding("Visible", objSkill.CharacterObject, nameof(objSkill.CharacterObject.EffectiveBuildMethodUsesPriorityTables));
                nudSkill.DoDatabinding("Value", objSkill, nameof(Skill.Base));
                nudSkill.DoOneWayDataBinding("Enabled", objSkill, nameof(Skill.BaseUnlocked));
                nudSkill.InterceptMouseWheel = GlobalOptions.InterceptMode;
                nudKarma.DoDatabinding("Value", objSkill, nameof(Skill.Karma));
                nudKarma.DoOneWayDataBinding("Enabled", objSkill, nameof(Skill.KarmaUnlocked));
                nudKarma.InterceptMouseWheel = GlobalOptions.InterceptMode;

                nudSkill.UpdateLightDarkMode();
                nudSkill.TranslateWinForm();
                nudKarma.UpdateLightDarkMode();
                nudKarma.TranslateWinForm();
                tlpMain.Controls.Add(nudSkill, 2, 0);
                tlpMain.Controls.Add(nudKarma, 3, 0);

                if (objSkill.IsExoticSkill)
                {
                    lblCareerSpec = new Label
                    {
                        Anchor = AnchorStyles.Left,
                        AutoSize = true,
                        Name = "lblCareerSpec",
                        Text = "[Specializations]",
                        TextAlign = ContentAlignment.MiddleLeft
                    };
                    lblCareerSpec.DoOneWayDataBinding("Text", objSkill, nameof(Skill.CurrentDisplaySpecialization));
                    lblCareerSpec.UpdateLightDarkMode();
                    lblCareerSpec.TranslateWinForm();
                    tlpRight.Controls.Add(lblCareerSpec, 0, 0);
                }
                else
                {
                    cboSpec = new ElasticComboBox
                    {
                        Anchor = AnchorStyles.Left | AnchorStyles.Right,
                        AutoCompleteMode = AutoCompleteMode.Suggest,
                        FormattingEnabled = true,
                        Margin = new Padding(3, 0, 3, 0),
                        Name = "cboSpec",
                        Sorted = true,
                        TabStop = false
                    };
                    cboSpec.BeginUpdate();
                    cboSpec.DataSource = null;
                    cboSpec.DataSource = objSkill.CGLSpecializations;
                    cboSpec.DisplayMember = nameof(ListItem.Name);
                    cboSpec.ValueMember = nameof(ListItem.Value);
                    cboSpec.SelectedIndex = -1;
                    cboSpec.DoDatabinding("Text", objSkill, nameof(Skill.Specialization));
                    cboSpec.DoOneWayDataBinding("Enabled", objSkill, nameof(Skill.CanHaveSpecs));
                    cboSpec.EndUpdate();
                    cboSpec.UpdateLightDarkMode();
                    cboSpec.TranslateWinForm();
                    chkKarma = new ColorableCheckBox(components)
                    {
                        Anchor = AnchorStyles.Left,
                        AutoSize = true,
                        DefaultColorScheme = true,
                        Margin = new Padding(3, 0, 3, 0),
                        Name = "chkKarma",
                        UseVisualStyleBackColor = true
                    };
                    chkKarma.DoDatabinding("Visible", objSkill.CharacterObject, nameof(objSkill.CharacterObject.EffectiveBuildMethodUsesPriorityTables));
                    chkKarma.DoDatabinding("Checked", objSkill, nameof(Skill.BuyWithKarma));
                    chkKarma.DoOneWayDataBinding("Enabled", objSkill, nameof(Skill.CanHaveSpecs));
                    chkKarma.UpdateLightDarkMode();
                    chkKarma.TranslateWinForm();
                    tlpRight.Controls.Add(cboSpec, 0, 0);
                    tlpRight.Controls.Add(chkKarma, 1, 0);
                }
            }

            this.DoOneWayDataBinding("Enabled", objSkill, nameof(Skill.Enabled));
            this.DoOneWayDataBinding("BackColor", objSkill, nameof(Skill.PreferredControlColor));

            ResumeLayout(true);

            _blnLoading = false;

            _objSkill.PropertyChanged += Skill_PropertyChanged;
        }

        private void Skill_PropertyChanged(object sender, PropertyChangedEventArgs propertyChangedEventArgs)
        {
            if (_blnLoading)
                return;

            bool blnUpdateAll = false;
            //I learned something from this but i'm not sure it is a good solution
            //scratch that, i'm sure it is a bad solution. (Tooltip manager from tooltip, properties from reflection?

            //if name of changed is null it does magic to change all, otherwise it only does one.
            switch (propertyChangedEventArgs?.PropertyName)
            {
                case null:
                    blnUpdateAll = true;
                    goto case nameof(Skill.DisplayPool);
                case nameof(Skill.DisplayPool):
                    var threadRefreshing = new Thread(SkillControl2_RefreshPoolTooltipAndDisplay) { IsBackground = true };
                    threadRefreshing.Start();
                    if (blnUpdateAll)
                        goto case nameof(Skill.Default);
                    break;
                case nameof(Skill.Default):
                    lblName.Font = !_objSkill.Default ? _fntItalicName : _fntNormalName;
                    if (blnUpdateAll)
                        goto case nameof(Skill.CGLSpecializations);
                    break;
                case nameof(Skill.CGLSpecializations):
                    if (cboSpec?.Visible == true)
                    {
                        string strOldSpec = cboSpec.Text;
                        cboSpec.BeginUpdate();
                        cboSpec.DataSource = null;
                        cboSpec.DataSource = _objSkill.CGLSpecializations;
                        cboSpec.DisplayMember = nameof(ListItem.Name);
                        cboSpec.ValueMember = nameof(ListItem.Value);
                        if (string.IsNullOrEmpty(strOldSpec))
                            cboSpec.SelectedIndex = -1;
                        else
                        {
                            cboSpec.SelectedValue = strOldSpec;
                            if (cboSpec.SelectedIndex == -1)
                                cboSpec.Text = strOldSpec;
                        }
                        cboSpec.EndUpdate();
                    }
                    break;
            }
        }

        private void Attribute_PropertyChanged(object sender, PropertyChangedEventArgs propertyChangedEventArgs)
        {
            if (_blnLoading)
                return;

            switch (propertyChangedEventArgs?.PropertyName)
            {
                case null:
                case nameof(CharacterAttrib.Abbrev):
                case nameof(CharacterAttrib.TotalValue):

                    var threadRefreshing = new Thread(SkillControl2_RefreshPoolTooltipAndDisplay) { IsBackground = true };
                    threadRefreshing.Start();

                    break;
            }
        }
        private void btnCareerIncrease_Click(object sender, EventArgs e)
        {
            string confirmstring = string.Format(GlobalOptions.CultureInfo, LanguageManager.GetString("Message_ConfirmKarmaExpense"),
                    _objSkill.CurrentDisplayName, _objSkill.Rating + 1, _objSkill.UpgradeKarmaCost);

            if (!CommonFunctions.ConfirmKarmaExpense(confirmstring))
                return;

            _objSkill.Upgrade();
        }

        private void btnAddSpec_Click(object sender, EventArgs e)
        {
            int price = _objSkill.CharacterObject.Options.KarmaSpecialization;

            decimal decExtraSpecCost = 0;
            int intTotalBaseRating = _objSkill.TotalBaseRating;
            decimal decSpecCostMultiplier = 1.0m;
            foreach (Improvement objLoopImprovement in _objSkill.CharacterObject.Improvements)
            {
                if (objLoopImprovement.Minimum <= intTotalBaseRating
                    && (string.IsNullOrEmpty(objLoopImprovement.Condition)
                        || (objLoopImprovement.Condition == "career") == _objSkill.CharacterObject.Created
                        || (objLoopImprovement.Condition == "create") != _objSkill.CharacterObject.Created)
                    && objLoopImprovement.Enabled
                    && objLoopImprovement.ImprovedName == _objSkill.SkillCategory)
                {
                    if (objLoopImprovement.ImproveType == Improvement.ImprovementType.SkillCategorySpecializationKarmaCost)
                        decExtraSpecCost += objLoopImprovement.Value;
                    else if (objLoopImprovement.ImproveType == Improvement.ImprovementType.SkillCategorySpecializationKarmaCostMultiplier)
                        decSpecCostMultiplier *= objLoopImprovement.Value / 100.0m;
                }
            }
            if (decSpecCostMultiplier != 1.0m)
                price = (price * decSpecCostMultiplier + decExtraSpecCost).StandardRound();
            else
                price += decExtraSpecCost.StandardRound(); //Spec

            string confirmstring = string.Format(GlobalOptions.CultureInfo, LanguageManager.GetString("Message_ConfirmKarmaExpenseSkillSpecialization"), price);

            if (!CommonFunctions.ConfirmKarmaExpense(confirmstring))
                return;

            using (frmSelectSpec selectForm = new frmSelectSpec(_objSkill))
            {
                selectForm.ShowDialog(Program.MainForm);

                if (selectForm.DialogResult != DialogResult.OK)
                    return;

                _objSkill.AddSpecialization(selectForm.SelectedItem);
            }

            if (ParentForm is CharacterShared frmParent)
                frmParent.IsCharacterUpdateRequested = true;
        }

        private void btnAttribute_Click(object sender, EventArgs e)
        {
            if (cboSelectAttribute != null)
            {
                btnAttribute.Visible = false;
                cboSelectAttribute.Visible = true;
                cboSelectAttribute.DroppedDown = true;
            }
        }

        private void cboSelectAttribute_Closed(object sender, EventArgs e)
        {
            btnAttribute.Visible = true;
            cboSelectAttribute.Visible = false;
            _objAttributeActive.PropertyChanged -= Attribute_PropertyChanged;
            _objAttributeActive = _objSkill.CharacterObject.GetAttribute((string) cboSelectAttribute.SelectedValue);
            _objAttributeActive.PropertyChanged += Attribute_PropertyChanged;

            btnAttribute.Font = _objAttributeActive == _objSkill.AttributeObject ? _fntNormal : _fntItalic;
            btnAttribute.Text = cboSelectAttribute.Text;
            Attribute_PropertyChanged(sender, new PropertyChangedEventArgs(nameof(CharacterAttrib.Abbrev)));
            CustomAttributeChanged?.Invoke(sender, e);
        }

        public event EventHandler CustomAttributeChanged;

        public bool CustomAttributeSet => _objAttributeActive != _objSkill.AttributeObject;

        [UsedImplicitly]
        public int NameWidth => lblName.PreferredWidth + lblName.Margin.Right + pnlAttributes.Margin.Left + pnlAttributes.Width;

        [UsedImplicitly]
        public int NudSkillWidth => nudSkill?.Visible == true ? nudSkill.Width : 0;

        [UsedImplicitly]
        public void ResetSelectAttribute(object sender, EventArgs e)
        {
            if (!CustomAttributeSet)
                return;
            if (cboSelectAttribute != null)
            {
                cboSelectAttribute.SelectedValue = _objSkill.AttributeObject.Abbrev;
                cboSelectAttribute_Closed(sender, e);
            }
        }

        private void cmdDelete_Click(object sender, EventArgs e)
        {
            if (_objSkill.AllowDelete)
            {
                if (!CommonFunctions.ConfirmDelete(LanguageManager.GetString(_objSkill.IsExoticSkill ? "Message_DeleteExoticSkill" : "Message_DeleteSkill")))
                    return;
                _objSkill.UnbindSkill();
                _objSkill.CharacterObject.SkillsSection.Skills.Remove(_objSkill);
                _objSkill.CharacterObject.SkillsSection.SkillsDictionary.Remove(_objSkill.DictionaryKey);
            }
        }

        private void tsSkillLabelNotes_Click(object sender, EventArgs e)
        {
            using (frmNotes frmItemNotes = new frmNotes(_objSkill.Notes))
            {
                frmItemNotes.ShowDialog(this);
                if (frmItemNotes.DialogResult != DialogResult.OK)
                    return;
                _objSkill.Notes = frmItemNotes.Notes;
            }
        }

        private void lblName_Click(object sender, EventArgs e)
        {
            CommonFunctions.OpenPdf(_objSkill.Source + ' ' + _objSkill.DisplayPage(GlobalOptions.Language), _objSkill.CharacterObject);
        }

        [UsedImplicitly]
        public void MoveControls(int intNewNameWidth)
        {
            lblName.MinimumSize = new Size(intNewNameWidth - lblName.Margin.Right - pnlAttributes.Margin.Left - pnlAttributes.Width, lblName.MinimumSize.Height);
        }

        private void UnbindSkillControl()
        {
            _objSkill.PropertyChanged -= Skill_PropertyChanged;
            _objAttributeActive.PropertyChanged -= Attribute_PropertyChanged;

            foreach (Control objControl in Controls)
            {
                objControl.DataBindings.Clear();
            }
        }

        /// <summary>
        /// I'm not super pleased with how this works, but it's functional so w/e.
        /// The goal is for controls to retain the ability to display tooltips even while disabled. IT DOES NOT WORK VERY WELL.
        /// </summary>
        #region ButtonWithToolTip Visibility workaround

        ButtonWithToolTip _activeButton;

        private ButtonWithToolTip ActiveButton
        {
            get => _activeButton;
            set
            {
                if (value == ActiveButton) return;
                ActiveButton?.ToolTipObject.Hide(this);
                _activeButton = value;
                if (_activeButton?.Visible == true)
                {
                    ActiveButton?.ToolTipObject.Show(ActiveButton?.ToolTipText, this);
                }
            }
        }

        private Control FindToolTipControl(Point pt)
        {
            foreach (Control c in Controls)
            {
                if (!(c is ButtonWithToolTip)) continue;
                if (c.Bounds.Contains(pt)) return c;
            }
            return null;
        }

        private void OnMouseMove(object sender, MouseEventArgs e)
        {
            ActiveButton = FindToolTipControl(e.Location) as ButtonWithToolTip;
        }

        private void OnMouseLeave(object sender, EventArgs e)
        {
            ActiveButton = null;
        }
        #endregion

        private void SkillControl2_DpiChangedAfterParent(object sender, EventArgs e)
        {
            using (Graphics g = CreateGraphics())
            {
                pnlAttributes.MinimumSize = new Size((int) (40 * g.DpiX / 96.0f), 0);
                if (lblCareerRating != null)
                    lblCareerRating.MinimumSize = new Size((int) (25 * g.DpiX / 96.0f), 0);
                lblModifiedRating.MinimumSize = new Size((int) (50 * g.DpiX / 96.0f), 0);
            }
        }


        /// <summary>
        /// Refreshes the Tooltip and Displayed Dice Pool. Can be used in another Thread
        /// </summary>
        private void SkillControl2_RefreshPoolTooltipAndDisplay()
        {
            if (_blnLoading || lblModifiedRating.Text != 0.ToString(GlobalOptions.CultureInfo))
            {
                string backgroundCalcPool = _objSkill.DisplayOtherAttribute(_objAttributeActive.Abbrev);
                lblModifiedRating.DoThreadSafe(() => lblModifiedRating.Text = backgroundCalcPool);
            }

<<<<<<< HEAD

            string backgroundCalcTooltip = _objSkill.CompileDicepoolTooltip(_objAttributeActive.Abbrev);
            lblModifiedRating.DoThreadSafe(() => lblModifiedRating.ToolTipText = backgroundCalcTooltip);

=======
            string backgroundCalcTooltip = _objSkill.CompileDicepoolTooltip(_objAttributeActive.Abbrev);
            lblModifiedRating.DoThreadSafe(() => lblModifiedRating.ToolTipText = backgroundCalcTooltip);
>>>>>>> cf0ef086
        }
    }
}<|MERGE_RESOLUTION|>--- conflicted
+++ resolved
@@ -603,15 +603,9 @@
                 lblModifiedRating.DoThreadSafe(() => lblModifiedRating.Text = backgroundCalcPool);
             }
 
-<<<<<<< HEAD
-
             string backgroundCalcTooltip = _objSkill.CompileDicepoolTooltip(_objAttributeActive.Abbrev);
             lblModifiedRating.DoThreadSafe(() => lblModifiedRating.ToolTipText = backgroundCalcTooltip);
 
-=======
-            string backgroundCalcTooltip = _objSkill.CompileDicepoolTooltip(_objAttributeActive.Abbrev);
-            lblModifiedRating.DoThreadSafe(() => lblModifiedRating.ToolTipText = backgroundCalcTooltip);
->>>>>>> cf0ef086
         }
     }
 }