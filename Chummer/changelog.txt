--- conflicted
+++ resolved
@@ -17,14 +17,11 @@
 - Altered the Limit Spirit Selection bonus so that it also adds to its selection to the bonus' source. This also makes Apprentice indicate the chosen spirit instead of the chosen spell.
 - Fixed an issue that allowed priority choices that received a single skill or skill group to receive multiples.
 - Fixed incorrect costs for binding foci when using non-English language files.
-<<<<<<< HEAD
+- Fixed an issue with free spells from Dedicated Spellslinger improperly prompting for Karma in career mode.
 - Fixed archaic handling of how restrictions are applied to bonus Adept powers by adding a "bonus override" portion to bonuses that add specific Adept powers with certain restrictions (e.g. specifically free levels in Attribute Boost AGI instead of in any Attribute Boost).
 - Fixed a bug where bonuses granting free levels of certain adept powers, e.g. Improved Ability, would not actually have their effect applied, and would also not have their effect properly removed if the source of the bonus was removed.
 - Made minor performance optimization to code that constructs the dicepool tooltips for skills.
 - The "Select Skill" form can now process multiple skill group inclusions, skill group exclusions, and skill category inclusions the same way it does for multiple skill inclusions (the old way of handling multiple skill category inclusions still works). It can also handle multiple filters at once, e.g. list only Physical Skills that are linked to STR, or list all Social Skills excluding the ones in the Acting skill group.
-=======
-- Fixed an issue with free spells from Dedicated Spellslinger improperly prompting for Karma in career mode.
->>>>>>> ef963158
 
 Data Changes:
 
@@ -37,17 +34,14 @@
 - Fixed missing increased seating bonus for the Amenities (Squatter) vehicle modification.
 - Added entries for Chakram from the Run & Gun errata and the Horizon BoomerEye from the bottom of Boomerang's statblock in Run & Gun.
 - Added qualities for Explorer and Enchanter, and made minor fixes to Aware. Fixes #1705.
-<<<<<<< HEAD
+- Fixed an incorrect skill requirement for the Apt Pupil quality. 
+- Fixed an issue with the alternative Spider mentor increasing Karma costs for the Stealth skillgroup instead of applying a dicepool modifier.
 - Fixed an incorrect skill requirement for the Apt Pupil quality.
 - Updated all mentor spirits whose free adept powers have a restricted selection (e.g. Firebringer, Wise Warrior, Seducer) so that those restrictions properly work.
 - Corrected the text of Seducer mentor spirit's adept bonus to match the one found in the core rulebook.
 - Corrected the page number references of Forbidden Arcana mentor spirits.
 - Spider (Alt) now properly gives 2 levels of Spirit Claw instead of 1.
 - Changed the name of "Great Mother" mentor spirit from SASS to "Great Mother (SASS)" to differentiate it from an identically named mentor spirit from Forbidden Arcana.
-=======
-- Fixed an incorrect skill requirement for the Apt Pupil quality. 
-- Fixed an issue with the alternative Spider mentor increasing Karma costs for the Stealth skillgroup instead of applying a dicepool modifier. 
->>>>>>> ef963158
 
 New Strings:
 - Label_Options_SpellShapingFocus
