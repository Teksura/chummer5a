--- conflicted
+++ resolved
@@ -42,7 +42,7 @@
 - Fixed the behaviour of the Knowledge Skill custom Improvement type to properly load existing knowledge skills. 
 - Changed the VehicleMod class to properly have a Parent Vehicle for modding purposes. In practical terms, this prevents an issue with Drone Attribute modifications not having their minimum rating set to Attribute +1.
 - Fixed the behaviour of the SelectSkill improvement to allow filtering based on multiple categories. Properly filters the behaviour of the Improved Ability power to not show Magical Active skills. 
-<<<<<<< HEAD
+- Added a proof-of-concept Print-to-PDF functionality into the Print window. TODO: Progress bar for saving, configurable options for margins and such. 
 - Brought all projects to the same, .NET 4.5.2 target sku.
 - Fixed an issue where changing selections in Priority or Sum-to-Ten mode would unnecessarily reset the selected values for talents and skills within talents.
 - Made a mass attempt to remove unconditional try-catch blocks because they make debugging a pain and are slower if they can be replaced by a simple conditional.
@@ -53,9 +53,6 @@
 - Reduced load time for characters by about 25%.
 - Added an option to allow live updating of custom data from the customdata directory. Enabling this option allows the program to load custom data from the customdata directory in a way identical that actually does not reset cached copies, but it increases load times significantly.
 - Fixed a bug where cancelling the option saving confirmation message would still save options.
-=======
-- Added a proof-of-concept Print-to-PDF functionality into the Print window. TODO: Progress bar for saving, configurable options for margins and such. 
->>>>>>> bf8894a8
 
 Data Changes:
 
