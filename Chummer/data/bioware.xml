<?xml version="1.0" encoding="utf-8"?>
<!--This file is part of Chummer5a.

    Chummer5a is free software: you can redistribute it and/or modify
    it under the terms of the GNU General Public License as published by
    the Free Software Foundation, either version 3 of the License, or
    (at your option) any later version.

    Chummer5a is distributed in the hope that it will be useful,
    but WITHOUT ANY WARRANTY; without even the implied warranty of
    MERCHANTABILITY or FITNESS FOR A PARTICULAR PURPOSE.  See the
    GNU General Public License for more details.

    You should have received a copy of the GNU General Public License
    along with Chummer5a.  If not, see <http://www.gnu.org/licenses/>.

    You can obtain the full source code for Chummer5a at
    https://github.com/chummer5a/chummer5a
-->
<chummer xmlns="" xmlns:xsi="http://www.w3.org/2001/XMLSchema-instance" xsi:schemaLocation="http://www.w3.org/2001/XMLSchema bioware.xsd">
  <version>0</version>
  <grades>
    <grade>
      <id>f0a67dc0-6b0a-43fa-b389-a110ba1dd59d</id>
      <name>Standard</name>
      <ess>1</ess>
      <cost>1</cost>
      <avail>0</avail>
      <source>SR5</source>
      <page>451</page>
    </grade>
    <grade>
      <id>9166244c-440b-44a1-8795-4917b53e6101</id>
      <name>Standard (Burnout's Way)</name>
      <ess>0.8</ess>
      <cost>1</cost>
      <avail>0</avail>
      <source>SG</source>
      <page>177</page>
    </grade>
    <grade>
      <id>c4bbffe4-5818-4055-bc5e-f44562bde855</id>
      <name>Used</name>
      <ess>1.25</ess>
      <cost>0.75</cost>
      <avail>-4</avail>
      <source>SR5</source>
      <page>451</page>
    </grade>
    <grade>
      <id>c2c6a3cc-c4bf-42c8-9260-868fd44d34ce</id>
      <name>Alphaware</name>
      <ess>0.8</ess>
      <cost>1.2</cost>
      <avail>+2</avail>
      <source>SR5</source>
      <page>451</page>
    </grade>
    <grade>
      <id>9e24f0ce-b41e-496f-844a-82805fcb65a9</id>
      <name>Betaware</name>
      <ess>0.7</ess>
      <cost>1.5</cost>
      <avail>+4</avail>
      <source>SR5</source>
      <page>451</page>
    </grade>
    <grade>
      <id>2b599ecd-4e80-4669-a78e-4db232c80a83</id>
      <name>Deltaware</name>
      <ess>0.5</ess>
      <cost>2.5</cost>
      <avail>+8</avail>
      <source>SR5</source>
      <page>451</page>
    </grade>
    <grade>
      <id>0c86e85c-7e3e-4b6f-aa4b-26d8b379a7c9</id>
      <name>Gammaware</name>
      <ess>0.4</ess>
      <cost>5</cost>
      <avail>+12</avail>
      <source>CF</source>
      <page>72</page>
    </grade>
    <grade>
      <id>a6fba72c-9fbe-41dc-8310-cd047b50c81e</id>
      <name>Omegaware</name>
      <ess>1</ess>
      <cost>0.75</cost>
      <avail>-4</avail>
      <source>CF</source>
      <page>71</page>
    </grade>
  </grades>
  <categories>
    <category>Basic</category>
    <category>Biosculpting</category>
    <category>Bio-Weapons</category>
    <category>Chemical Gland Modifications</category>
    <category>Cosmetic Bioware</category>
    <category>Cultured</category>
    <category>Genemods</category>
    <category>Orthoskin Upgrades</category>
    <category>Symbionts</category>
  </categories>
  <biowares>
    <!-- Region Shadowrun 5-->
    <bioware>
      <id>ae0bb365-e40c-4aa2-9c30-0be902d992ac</id>
      <name>Adrenaline Pump</name>
      <category>Basic</category>
      <ess>Rating * 0.75</ess>
      <capacity>0</capacity>
      <avail>(Rating * 6)F</avail>
      <cost>Rating * 55000</cost>
      <rating>3</rating>
      <source>SR5</source>
      <page>459</page>
    </bioware>
    <bioware>
      <id>b04871a1-6b7b-4a78-89fc-af8ec69bdd3d</id>
      <name>Bone Density Augmentation</name>
      <category>Basic</category>
      <ess>Rating * 0.3</ess>
      <capacity>0</capacity>
      <avail>(Rating * 4)</avail>
      <cost>Rating * 5000</cost>
      <bonus>
        <damageresistance>Rating</damageresistance>
        <unarmeddv>Rating-1</unarmeddv>
        <unarmeddvphysical />
      </bonus>
      <forbidden>
        <oneof>
					<cyberware>Bone Lacing (Titanium)</cyberware>
					<cyberware>Bone Lacing (Aluminum)</cyberware>
					<cyberware>Bone Lacing (Plastic)</cyberware>
        </oneof>
      </forbidden>
      <rating>4</rating>
      <source>SR5</source>
      <page>459</page>
    </bioware>
    <bioware>
      <id>f038260b-f2de-4a9a-9507-5602d0e64a22</id>
      <name>Cat's Eyes</name>
      <category>Basic</category>
      <ess>0.1</ess>
      <capacity>0</capacity>
      <avail>4</avail>
      <cost>4000</cost>
      <source>SR5</source>
      <page>459</page>
    </bioware>
    <bioware>
      <id>81b40aa8-98d1-4a5d-89d6-9b6d438006da</id>
      <name>Cerebral Booster</name>
      <category>Cultured</category>
      <ess>Rating * 0.2</ess>
      <capacity>0</capacity>
      <avail>Rating * 6</avail>
      <cost>Rating * 31500</cost>
      <bonus>
        <specificattribute>
          <name>LOG</name>
          <val>Rating</val>
        </specificattribute>
      </bonus>
      <rating>3</rating>
      <source>SR5</source>
      <page>460</page>
    </bioware>
    <bioware>
      <id>c46fbaba-d941-44b5-9bdc-643c5c6f4b24</id>
      <name>Damage Compensators</name>
      <category>Cultured</category>
      <ess>Rating * 0.1</ess>
      <capacity>0</capacity>
      <avail>(Rating * 3)F</avail>
      <cost>Rating * 2000</cost>
      <bonus>
        <conditionmonitor>
          <thresholdoffset>Rating</thresholdoffset>
        </conditionmonitor>
      </bonus>
      <rating>12</rating>
      <source>SR5</source>
      <page>460</page>
    </bioware>
    <bioware>
      <id>dfada66f-73f7-4648-aff4-6b6bce25f84c</id>
      <name>Enhanced Articulation</name>
      <category>Basic</category>
      <ess>0.3</ess>
      <capacity>0</capacity>
      <avail>12</avail>
      <cost>24000</cost>
      <bonus>
        <limitmodifier>
          <limit>Physical</limit>
          <value>1</value>
          <condition>Only for Escape Artist</condition>
        </limitmodifier>
        <specificskill>
          <name>Escape Artist</name>
          <bonus>1</bonus>
          <applytorating>no</applytorating>
        </specificskill>
      </bonus>
      <source>SR5</source>
      <page>459</page>
    </bioware>
    <bioware>
      <id>b2289ebe-4bb0-49d0-a151-38fc1261bba8</id>
      <name>Mnemonic Enhancer</name>
      <category>Cultured</category>
      <ess>Rating * 0.1</ess>
      <capacity>0</capacity>
      <avail>Rating * 5</avail>
      <cost>Rating * 9000</cost>
      <bonus>
        <memory>Rating</memory>
        <mentallimit>Rating</mentallimit>
        <skillcategory>
          <name>Academic</name>
          <bonus>Rating</bonus>
        </skillcategory>
        <skillcategory>
          <name>Interest</name>
          <bonus>Rating</bonus>
        </skillcategory>
        <skillcategory>
          <name>Language</name>
          <bonus>Rating</bonus>
        </skillcategory>
        <skillcategory>
          <name>Professional</name>
          <bonus>Rating</bonus>
        </skillcategory>
        <skillcategory>
          <name>Street</name>
          <bonus>Rating</bonus>
        </skillcategory>
      </bonus>
      <rating>3</rating>
      <source>SR5</source>
      <page>460</page>
    </bioware>
    <bioware>
      <id>841572d6-0785-4a8d-acd3-e106fb464781</id>
      <name>Muscle Augmentation</name>
      <category>Basic</category>
      <ess>Rating * 0.2</ess>
      <capacity>0</capacity>
      <avail>(Rating * 5)R</avail>
      <cost>Rating * 31000</cost>
      <bonus>
        <specificattribute>
          <name precedence="0">STR</name>
          <val>Rating</val>
        </specificattribute>
      </bonus>
      <rating>4</rating>
      <source>SR5</source>
      <page>459</page>
    </bioware>
    <bioware>
      <id>69ab0255-a76b-4190-a8be-0473fed231ef</id>
      <name>Muscle Toner</name>
      <category>Basic</category>
      <ess>Rating * 0.2</ess>
      <capacity>0</capacity>
      <avail>(Rating * 5)R</avail>
      <cost>Rating * 32000</cost>
      <bonus>
        <specificattribute>
          <name precedence="0">AGI</name>
          <val>Rating</val>
        </specificattribute>
      </bonus>
      <rating>4</rating>
      <source>SR5</source>
      <page>459</page>
    </bioware>
    <bioware>
      <id>96e4809a-71e6-4b98-9740-c6c44bc33aa9</id>
      <name>Orthoskin</name>
      <category>Basic</category>
      <ess>Rating * 0.25</ess>
      <capacity>0</capacity>
      <avail>(Rating * 4)R</avail>
      <cost>Rating * 6000</cost>
      <bonus>
        <armor group="0">Rating</armor>
      </bonus>
      <forbidden>
        <oneof>
					<cyberware>Dermal Plating</cyberware>
<<<<<<< HEAD
				</oneof>
			</forbidden>
			<bonus>
				<armor group="0">Rating</armor>
			</bonus>
			<source>SR5</source>
			<page>459</page>
		</bioware>
		<bioware>
			<id>add913d1-6174-41d6-8021-b8bf35345e7a</id>
			<name>Pain Editor</name>
			<category>Cultured</category>
			<ess>0.3</ess>
			<capacity>0</capacity>
			<avail>18F</avail>
			<cost>48000</cost>
			<source>SR5</source>
			<page>460</page>
		</bioware>
		<bioware>
			<id>5bd98093-6620-4b0a-8f2c-61727d5c38a6</id>
			<name>Pathogenic Defense</name>
			<category>Basic</category>
			<rating>6</rating>
			<ess>Rating * 0.1</ess>
			<capacity>0</capacity>
			<avail>(Rating * 2)</avail>
			<cost>Rating * 4500</cost>
			<source>SR5</source>
			<page>459</page>
		</bioware>
		<bioware>
			<id>8c75648c-19d2-4734-b107-c04bb0e1904a</id>
			<name>Platelet Factories</name>
			<category>Basic</category>
			<ess>0.2</ess>
			<capacity>0</capacity>
			<avail>12</avail>
			<cost>17000</cost>
			<source>SR5</source>
			<page>459</page>
		</bioware>
		<bioware>
			<id>17a6ba49-c21c-461b-9830-3beae8a237fc</id>
			<name>Reflex Recorder (Skill)</name>
			<category>Cultured</category>
			<ess>0.1</ess>
			<capacity>0</capacity>
			<avail>10</avail>
			<cost>14000</cost>
			<bonus>
				<selectskill limittoattribute="BOD,AGI,REA,STR">
					<val>1</val>
					<applytorating>yes</applytorating>
				</selectskill>
			</bonus>
			<source>SR5</source>
			<page>460</page>
		</bioware>
		<bioware>
			<id>3fd172b8-0ff5-46ee-a468-91edd4cdc448</id>
			<name>Skin Pocket</name>
			<category>Basic</category>
			<ess>0.1</ess>
			<capacity>0</capacity>
			<avail>4</avail>
			<cost>12000</cost>
			<source>SR5</source>
			<page>459</page>
		</bioware>
		<bioware>
			<id>5ffb0e03-c281-4aee-bc13-639576d932ab</id>
			<name>Sleep Regulator</name>
			<category>Cultured</category>
			<ess>0.1</ess>
			<capacity>0</capacity>
			<avail>6</avail>
			<cost>12000</cost>
			<source>SR5</source>
			<page>460</page>
		</bioware>
		<bioware>
			<id>d1a314d9-3b83-4d62-854d-90e3788eea83</id>
			<name>Suprathyroid Gland</name>
			<category>Basic</category>
			<ess>0.7</ess>
			<capacity>0</capacity>
			<avail>20R</avail>
			<cost>140000</cost>
			<bonus>
				<lifestylecost>25</lifestylecost>
				<specificattribute>
					<name>BOD</name>
					<val>1</val>
				</specificattribute>
				<specificattribute>
					<name>AGI</name>
					<val>1</val>
				</specificattribute>
				<specificattribute>
					<name precedence="0">REA</name>
					<val>1</val>
				</specificattribute>
				<specificattribute>
					<name precedence="0">STR</name>
					<val>1</val>
				</specificattribute>
			</bonus>
			<source>SR5</source>
			<page>459</page>
		</bioware>
		<bioware>
			<id>a08ce525-4788-42d8-b5d6-35a378f71776</id>
			<name>Symbiotes</name>
			<category>Basic</category>
			<rating>4</rating>
			<ess>Rating * 0.2</ess>
			<capacity>0</capacity>
			<avail>Rating * 5</avail>
			<cost>Rating * 3500</cost>
			<source>SR5</source>
			<page>459</page>
		</bioware>
		<bioware>
			<id>4a4e1079-5872-4f3f-a450-48c30a5504f3</id>
			<name>Synaptic Booster</name>
			<category>Cultured</category>
			<rating>3</rating>
			<ess>Rating * 0.5</ess>
			<capacity>0</capacity>
			<avail>(Rating * 6)R</avail>
			<cost>Rating * 95000</cost>
			<bonus>
				<initiativepass precedence="0">Rating</initiativepass>
				<specificattribute>
					<name precedence="0">REA</name>
					<val>Rating</val>
				</specificattribute>
			</bonus>
			<source>SR5</source>
			<page>461</page>
		</bioware>
		<bioware>
			<id>109b0a32-320f-41c5-9acb-c49308525ce0</id>
			<name>Synthacardium</name>
			<category>Basic</category>
			<rating>3</rating>
			<ess>Rating * 0.1</ess>
			<capacity>0</capacity>
			<avail>Rating * 4</avail>
			<cost>Rating * 30000</cost>
			<bonus>
				<skillgroup>
					<name>Athletics</name>
					<bonus>Rating</bonus>
				</skillgroup>
			</bonus>
			<source>SR5</source>
			<page>460</page>
		</bioware>
		<bioware>
			<id>2faac78a-ab32-4541-ad9c-3ef6c1b2cd84</id>
			<name>Tailored Pheromones</name>
			<category>Basic</category>
			<rating>3</rating>
			<ess>Rating * 0.2</ess>
			<capacity>0</capacity>
			<avail>(Rating * 4)R</avail>
			<cost>Rating * 31000</cost>
			<bonus>
				<sociallimit>Rating</sociallimit>
			</bonus>
			<source>SR5</source>
			<page>460</page>
		</bioware>
		<bioware>
			<id>4acd62c6-fe89-44f3-a880-2751b1cf5512</id>
			<name>Toxin Extractor</name>
			<category>Basic</category>
			<rating>6</rating>
			<ess>Rating * 0.2</ess>
			<capacity>0</capacity>
			<avail>Rating * 3</avail>
			<cost>Rating * 4800</cost>
			<source>SR5</source>
			<page>460</page>
		</bioware>
		<bioware>
			<id>988cf8a6-cfa0-4a62-8f64-b2065feffc02</id>
			<name>Tracheal Filter</name>
			<category>Basic</category>
			<rating>6</rating>
			<ess>Rating * 0.1</ess>
			<capacity>0</capacity>
			<avail>Rating * 3</avail>
			<cost>Rating * 4500</cost>
			<source>SR5</source>
			<page>460</page>
		</bioware>
		<!-- End Region -->
		<!-- Region Chrome Flesh-->
		<!-- Region Basic Bioware -->
		<bioware>
			<id>abdbc210-c1fa-45f1-9840-4f78d9eb8867</id>
			<name>Chemical Gland</name>
			<category>Basic</category>
			<ess>0.1</ess>
			<capacity>[0]</capacity>
			<avail>12R</avail>
			<cost>20000</cost>
			<allowsubsystems>
				<category>Chemical Gland Modifications</category>
			</allowsubsystems>
			<bonus>
				<selecttext />
			</bonus>
			<source>CF</source>
			<page>112</page>
		</bioware>
		<bioware>
			<id>87453396-197f-4f7a-a6a3-6087d299bbd7</id>
			<name>Chemical Gland Exhalation Sprayer</name>
			<category>Chemical Gland Modifications</category>
			<ess>0.1</ess>
			<capacity>0</capacity>
			<avail>12R</avail>
			<cost>6000</cost>
			<source>CF</source>
			<page>112</page>
		</bioware>
		<bioware>
			<id>47608117-a4af-4dfe-81bb-0dc8c6c5122d</id>
			<name>Chemical Gland Spitter</name>
			<category>Chemical Gland Modifications</category>
			<ess>0.1</ess>
			<capacity>0</capacity>
			<avail>12R</avail>
			<cost>6000</cost>
			<source>CF</source>
			<page>112</page>
		</bioware>
		<bioware>
			<id>ce9a6ed6-1307-4565-a6c9-c8fabde5255f</id>
			<name>Chemical Repulsion</name>
			<category>Orthoskin Upgrades</category>
			<ess>0.25</ess>
			<capacity>0</capacity>
			<avail>12R</avail>
			<cost>20000</cost>
			<source>CF</source>
			<page>116</page>
		</bioware>
		<bioware>
			<id>8aa2590f-1fc5-4706-a7b9-9eec3db4fab9</id>
			<name>Dragon Hide</name>
			<category>Orthoskin Upgrades</category>
			<ess>0.1</ess>
			<capacity>0</capacity>
			<avail>4</avail>
			<cost>2000</cost>
			<source>CF</source>
			<page>116</page>
		</bioware>
		<bioware>
			<id>857bbf66-3fab-466b-9c2c-f302340e3788</id>
			<name>Insulation</name>
			<category>Orthoskin Upgrades</category>
			<ess>0.1</ess>
			<capacity>0</capacity>
			<avail>8</avail>
			<cost>8000</cost>
			<source>CF</source>
			<page>116</page>
		</bioware>
		<bioware>
			<id>b4ac7427-8d1d-4da7-b8dc-fd3f6cb0d433</id>
			<name>Electroshock</name>
			<category>Orthoskin Upgrades</category>
			<ess>0.25</ess>
			<capacity>0</capacity>
			<avail>8</avail>
			<cost>8000</cost>
			<source>CF</source>
			<page>116</page>
		</bioware>
		<bioware>
			<id>33f7ea1c-1f3a-4b32-a0b4-5ffa48735bfa</id>
			<name>Penguin Blubber</name>
			<category>Orthoskin Upgrades</category>
			<ess>0.1</ess>
			<capacity>0</capacity>
			<avail>4</avail>
			<cost>2000</cost>
			<source>CF</source>
			<page>116</page>
		</bioware>
		<bioware>
			<id>927e5c2b-fd62-4aa7-8911-d5f4468a9ff8</id>
			<name>Sealskin</name>
			<category>Orthoskin Upgrades</category>
			<ess>0.1</ess>
			<capacity>0</capacity>
			<avail>4</avail>
			<cost>2000</cost>
			<source>CF</source>
			<page>116</page>
		</bioware>
		<bioware>
			<id>f84dc64d-a158-45bd-b81c-0a8c98f77415</id>
			<name>Sharkskin</name>
			<category>Orthoskin Upgrades</category>
			<ess>0.25</ess>
			<capacity>0</capacity>
			<avail>8</avail>
			<cost>8000</cost>
			<source>CF</source>
			<page>116</page>
		</bioware>
		<bioware>
			<id>915b1458-e33c-4010-a093-47d40cfa11de</id>
			<name>Chemical Gland Weapon Reservoir</name>
			<category>Chemical Gland Modifications</category>
			<ess>0.1</ess>
			<capacity>0</capacity>
			<avail>12F</avail>
			<cost>4000</cost>
			<source>CF</source>
			<page>112</page>
		</bioware>
		<bioware>
			<id>d2064cf2-e9f7-479f-92cc-7da7c6024121</id>
			<name>Chemical Gland Expanded Reservoir</name>
			<category>Chemical Gland Modifications</category>
			<ess>0.1</ess>
			<capacity>0</capacity>
			<avail>12</avail>
			<cost>2000</cost>
			<source>CF</source>
			<page>112</page>
		</bioware>
		<bioware>
			<id>6423d6b2-fcea-4eb0-b1cf-ea343cfc2f93</id>
			<name>Elastic Joints</name>
			<category>Basic</category>
			<ess>0.2</ess>
			<capacity>0</capacity>
			<avail>8</avail>
			<cost>8000</cost>
			<bonus>
				<limitmodifier>
					<limit>Physical</limit>
					<value>1</value>
					<condition>Only for Escape Artist</condition>
				</limitmodifier>
			</bonus>
			<source>CF</source>
			<page>112</page>
		</bioware>
		<bioware>
			<id>0958e1d4-36d0-4246-b955-541a4993ec91</id>
			<name>Gills</name>
			<category>Basic</category>
			<ess>0.2</ess>
			<capacity>0</capacity>
			<avail>8</avail>
			<cost>8000</cost>
			<source>CF</source>
			<page>113</page>
		</bioware>
		<bioware>
			<id>4a939488-bd12-42f9-847f-1034fc3b4154</id>
			<name>Hand and Foot Webbing</name>
			<category>Basic</category>
			<ess>0.05</ess>
			<capacity>0</capacity>
			<avail>8</avail>
			<cost>1000</cost>
			<bonus>
				<limitmodifier>
					<limit>Physical</limit>
					<value>1</value>
					<condition>Only for Swimming</condition>
				</limitmodifier>
			</bonus>
			<source>CF</source>
			<page>113</page>
		</bioware>
		<bioware>
			<id>e9c07c59-96c8-4ac7-955b-2474ff81381e</id>
			<name>Hearing Enhancement</name>
			<category>Basic</category>
			<ess>0.1</ess>
			<capacity>0</capacity>
			<avail>4</avail>
			<cost>4000</cost>
			<source>CF</source>
			<page>113</page>
		</bioware>
		<bioware>
			<id>0f6391e3-cf60-4ac0-91b8-44a990753120</id>
			<name>Hearing Expansion</name>
			<category>Basic</category>
			<ess>0.1</ess>
			<capacity>0</capacity>
			<avail>8</avail>
			<cost>4000</cost>
			<source>CF</source>
			<page>113</page>
		</bioware>
		<bioware>
			<id>8b57132f-507f-4624-a892-2ec4b14b7be8</id>
			<name>Joint Replacement</name>
			<category>Basic</category>
			<ess>0.05</ess>
			<capacity>0</capacity>
			<avail>2</avail>
			<cost>1000</cost>
			<source>CF</source>
			<page>113</page>
		</bioware>
		<bioware>
			<id>02e4af5e-22a6-4ebc-a3dd-05d71448be64</id>
			<name>Spidersilk Gland</name>
			<category>Basic</category>
			<ess>0.3</ess>
			<capacity>0</capacity>
			<avail>10</avail>
			<cost>35000</cost>
			<source>CF</source>
			<page>114</page>
		</bioware>
		<bioware>
			<id>c5069f19-dae1-45f3-a1d4-b57d02534efa</id>
			<name>Spinal Realignment</name>
			<category>Basic</category>
			<ess>0.1</ess>
			<capacity>0</capacity>
			<avail>8</avail>
			<cost>4000</cost>
			<source>CF</source>
			<page>114</page>
		</bioware>
		<bioware>
			<id>1f843110-0f53-4675-918f-855b1379181b</id>
			<name>Tactile Sensitivity</name>
			<category>Basic</category>
			<ess>0.1</ess>
			<capacity>0</capacity>
			<avail>12</avail>
			<cost>8000</cost>
			<source>CF</source>
			<page>114</page>
		</bioware>
		<bioware>
			<id>bac3eaa6-c1d3-457e-a319-1ce141baef37</id>
			<name>Tail</name>
			<category>Basic</category>
			<ess>0.25</ess>
			<capacity>0</capacity>
			<avail>4</avail>
			<cost>2000</cost>
			<source>CF</source>
			<page>115</page>
		</bioware>
		<bioware>
			<id>ada5468c-e350-4323-be31-29d0fe545c9e</id>
			<name>Tail, Prehensile</name>
			<category>Basic</category>
			<ess>0.5</ess>
			<capacity>0</capacity>
			<avail>8</avail>
			<cost>8000</cost>
			<source>CF</source>
			<page>115</page>
		</bioware>
		<bioware>
			<id>11e000de-eaef-445f-88fb-6b679b5e57ab</id>
			<name>Troll Eyes</name>
			<category>Basic</category>
			<ess>0.2</ess>
			<capacity>0</capacity>
			<avail>8</avail>
			<cost>10000</cost>
			<source>CF</source>
			<page>115</page>
		</bioware>
		<bioware>
			<id>a923c0c8-1ac8-455a-9674-9af0072673ac</id>
			<name>Vocal Range Enhancer</name>
			<category>Basic</category>
			<ess>0.1</ess>
			<capacity>0</capacity>
			<avail>8</avail>
			<cost>10000</cost>
			<bonus>
				<limitmodifier>
					<limit>Social</limit>
					<value>1</value>
					<condition>Only for test involving speaking</condition>
				</limitmodifier>
				<limitmodifier>
					<limit>Social</limit>
					<value>2</value>
					<condition>Only for Perform (Singing)</condition>
				</limitmodifier>
			</bonus>
			<source>CF</source>
			<page>115</page>
		</bioware>
		<bioware>
			<id>70bd2c89-3432-4270-8e4c-d8d979114148</id>
			<name>Vocal Range Expander</name>
			<category>Basic</category>
			<ess>0.2</ess>
			<capacity>0</capacity>
			<avail>12R</avail>
			<cost>30000</cost>
			<bonus>
				<limitmodifier>
					<limit>Social</limit>
					<value>1</value>
					<condition>Only for test involving speaking</condition>
				</limitmodifier>
				<limitmodifier>
					<limit>Social</limit>
					<value>2</value>
					<condition>Only for Perform (Singing)</condition>
				</limitmodifier>
			</bonus>
			<source>CF</source>
			<page>115</page>
		</bioware>
		<bioware>
			<id>4f3f0651-6e1b-4dc3-b25a-33f62874cba8</id>
			<name>Nephritic screen</name>
			<category>Basic</category>
			<rating>6</rating>
			<ess>Rating * 0.05</ess>
			<capacity>0</capacity>
			<avail>Rating * 2</avail>
			<cost>Rating * 4000</cost>
			<source>CF</source>
			<page>113</page>
		</bioware>
		<bioware>
			<id>3d9e763c-fcda-4fcd-96cc-4f02e4e6661a</id>
			<name>Nictitating Membranes</name>
			<category>Basic</category>
			<ess>0.05</ess>
			<capacity>0</capacity>
			<avail>6</avail>
			<cost>1000</cost>
			<source>CF</source>
			<page>113</page>
		</bioware>
		<bioware>
			<id>8f12d662-9fc6-475f-8435-a11829c14956</id>
			<name>Tailored Critter Pheremones</name>
			<category>Basic</category>
			<rating>3</rating>
			<ess>Rating * 0.1</ess>
			<capacity>0</capacity>
			<avail>Rating * 4</avail>
			<cost>Rating * 2000</cost>
			<bonus>
				<selecttext />
			</bonus>
			<source>CF</source>
			<page>115</page>
		</bioware>
		<bioware>
			<id>c75c8286-2673-48a0-8e9b-cbfeec5c6bc1</id>
			<name>Expanded Volume</name>
			<category>Basic</category>
			<rating>4</rating>
			<ess>Rating * 0.1</ess>
			<capacity>0</capacity>
			<avail>Rating * 4</avail>
			<cost>Rating * 2000</cost>
			<source>CF</source>
			<page>112</page>
		</bioware>
		<bioware>
			<id>82636229-f784-489d-8981-6a1479f0056c</id>
			<name>Amplified Immune System</name>
			<category>Basic</category>
			<rating>4</rating>
			<ess>Rating * 0.1</ess>
			<capacity>0</capacity>
			<avail>Rating * 7</avail>
			<cost>Rating * 4000</cost>
			<source>CF</source>
			<page>111</page>
		</bioware>
		<!-- End Region -->
		<!-- Region Bio-Sculpting -->
		<bioware>
			<id>3645B67A-F19E-4566-B257-4056D2848B2C</id>
			<name>Minor Biosculpting Modification</name>
			<category>Biosculpting</category>
			<ess>0</ess>
			<capacity>0</capacity>
			<avail>2</avail>
			<cost>Variable(50-500)</cost>
			<bonus>
				<selecttext />
			</bonus>
			<source>CF</source>
			<page>108</page>
		</bioware>
		<bioware>
			<id>0e54ccda-6ba9-4668-b100-0442efd56221</id>
			<name>Moderate Biosculpting Modification</name>
			<category>Biosculpting</category>
			<ess>0.1</ess>
			<capacity>0</capacity>
			<avail>4</avail>
			<cost>Variable(500-2000)</cost>
			<bonus>
				<selecttext />
			</bonus>
			<source>CF</source>
			<page>108</page>
		</bioware>
		<bioware>
			<id>a4ca355b-6188-42c1-88c7-93947f233314</id>
			<name>Severe Biosculpting Modification</name>
			<category>Biosculpting</category>
			<ess>0.25</ess>
			<capacity>0</capacity>
			<avail>8</avail>
			<cost>Variable(2000-10000)</cost>
			<bonus>
				<selecttext />
			</bonus>
			<source>CF</source>
			<page>108</page>
		</bioware>
		<bioware>
			<id>aa347008-38f1-4cb4-a919-bc705a8efe71</id>
			<name>Troll Reduction</name>
			<category>Biosculpting</category>
			<rating>2</rating>
			<ess>FixedValues(0.2,0.5)</ess>
			<capacity>0</capacity>
			<avail>FixedValues(8,12)</avail>
			<required>
				<oneof>
					<metatype>Troll</metatype>
				</oneof>
			</required>
			<cost>FixedValues(15000,25000)</cost>
			<bonus>
				<specificattribute>
					<name>CHA</name>
					<max>Rating</max>
				</specificattribute>
				<armor>-1</armor>
			</bonus>
			<source>CF</source>
			<page>108</page>
		</bioware>
		<bioware>
			<id>C24D24C6-5F00-41F2-A6AC-0289A0BC5DF7</id>
			<name>Troll Reduction (Ork)</name>
			<category>Biosculpting</category>
			<ess>0.2</ess>
			<capacity>0</capacity>
			<avail>8</avail>
			<required>
				<oneof>
					<metatype>Ork</metatype>
				</oneof>
			</required>
			<cost>15000</cost>
			<bonus>
				<specificattribute>
					<name>CHA</name>
					<max>1</max>
				</specificattribute>
			</bonus>
			<source>CF</source>
			<page>108</page>
		</bioware>
		<bioware>
			<id>af01e25f-1e95-4c1a-a937-8cbe922529ca</id>
			<name>Ethnicity/Sex Change</name>
			<category>Biosculpting</category>
			<ess>0</ess>
			<capacity>0</capacity>
			<avail>4</avail>
			<cost>10000</cost>
			<bonus>
				<selecttext />
			</bonus>
			<source>CF</source>
			<page>108</page>
		</bioware>
		<bioware>
			<id>4c6458ec-082e-423c-b3df-ed57a62561f4</id>
			<name>Metatype Modification</name>
			<category>Biosculpting</category>
			<ess>0</ess>
			<capacity>0</capacity>
			<avail>8</avail>
			<cost>20000</cost>
			<bonus>
				<selecttext />
			</bonus>
			<source>CF</source>
			<page>108</page>
		</bioware>
		<!-- End Region -->
		<!-- Region Bio-Weapons -->
		<bioware>
			<id>dfd48ff5-3ecf-47b4-81fd-62b1ff3f74e4</id>
			<name>Claws</name>
			<category>Bio-Weapons</category>
			<rating>2</rating>
			<ess>0.1*Rating</ess>
			<notes>Rating is used to indicate number of claws.</notes>
			<capacity>0</capacity>
			<avail>4R</avail>
			<addweapon>Claws (Bio-Weapon)</addweapon>
			<cost>500</cost>
			<source>CF</source>
			<page>120</page>
		</bioware>
		<bioware>
			<id>885aa282-e624-4f8d-94e6-afafe672b3af</id>
			<name>Claws (Retractable)</name>
			<category>Bio-Weapons</category>
			<rating>2</rating>
			<ess>0.15*Rating</ess>
			<notes>Rating is used to indicate number of claws.</notes>
			<capacity>0</capacity>
			<avail>6R</avail>
			<addweapon>Retractable Claws (Bio-Weapon)</addweapon>
			<cost>Rating * 1000</cost>
			<source>CF</source>
			<page>120</page>
		</bioware>
		<bioware>
			<id>787ff755-16f5-4dfa-9cf8-49b8399103e6</id>
			<name>Electrical Discharge</name>
			<category>Bio-Weapons</category>
			<ess>0.3</ess>
			<capacity>0</capacity>
			<avail>8</avail>
			<addweapon>Electrical Discharge</addweapon>
			<cost>10000</cost>
			<source>CF</source>
			<page>120</page>
		</bioware>
		<bioware>
			<id>82780b5b-41dd-49ae-964f-c14ca91a0f14</id>
			<name>Fangs</name>
			<category>Bio-Weapons</category>
			<ess>0.1</ess>
			<capacity>0</capacity>
			<avail>4</avail>
			<addweapon>Fangs (Bio-Weapon)</addweapon>
			<cost>500</cost>
			<source>CF</source>
			<page>120</page>
		</bioware>
		<bioware>
			<id>3f0fda69-a098-4c9a-855e-5dd2d46ae3da</id>
			<name>Fangs (Retractable)</name>
			<category>Bio-Weapons</category>
			<ess>0.15</ess>
			<capacity>0</capacity>
			<avail>6</avail>
			<addweapon>Retractable Fangs (Bio-Weapon)</addweapon>
			<cost>1000</cost>
			<source>CF</source>
			<page>120</page>
		</bioware>
		<bioware>
			<id>cbe09df9-556d-44d4-9d68-073415850deb</id>
			<name>Horns</name>
			<category>Bio-Weapons</category>
			<ess>0.1</ess>
			<capacity>0</capacity>
			<avail>4</avail>
			<addweapon>Horns (Bio-Weapon)</addweapon>
			<cost>500</cost>
			<source>CF</source>
			<page>120</page>
		</bioware>
		<bioware>
			<id>605b82f9-9f12-4a14-b567-091dd5fcde80</id>
			<name>Muzzle</name>
			<category>Bio-Weapons</category>
			<ess>0.3</ess>
			<capacity>0</capacity>
			<avail>8R</avail>
			<addweapon></addweapon>
			<cost>2000</cost>
			<source>CF</source>
			<page>121</page>
		</bioware>
		<bioware>
			<id>828ca5e9-4409-42aa-a6df-87fc907fede2</id>
			<name>Sprayer</name>
			<category>Bio-Weapons</category>
			<ess>0.25</ess>
			<capacity>0</capacity>
			<avail>8</avail>
			<addweapon></addweapon>
			<cost>4000</cost>
			<source>CF</source>
			<page>121</page>
		</bioware>
		<bioware>
			<id>b9085cbe-8e67-4205-8e49-603e31f9d6f7</id>
			<name>Stinger, Tiny</name>
			<category>Bio-Weapons</category>
			<ess>0.05</ess>
			<capacity>0</capacity>
			<avail>8</avail>
			<cost>100</cost>
			<source>CF</source>
			<page>121</page>
		</bioware>
		<bioware>
			<id>77bcbea4-fc69-42e6-b4e3-0debe6c08596</id>
			<name>Stinger, Medium</name>
			<category>Bio-Weapons</category>
			<ess>0.1</ess>
			<capacity>0</capacity>
			<avail>8R</avail>
			<addweapon>Medium Stinger</addweapon>
			<cost>2000</cost>
			<source>CF</source>
			<page>121</page>
		</bioware>
		<bioware>
			<id>c466a6cf-bf31-4300-b53e-0f83af141342</id>
			<name>Stinger, Large</name>
			<category>Bio-Weapons</category>
			<ess>0.2</ess>
			<capacity>0</capacity>
			<avail>12F</avail>
			<addweapon>Large Stinger</addweapon>
			<cost>8000</cost>
			<source>CF</source>
			<page>121</page>
		</bioware>
		<bioware>
			<id>8832f6ac-0082-4b9b-9e1c-7f90874a23a1</id>
			<name>Striking Callus</name>
			<category>Bio-Weapons</category>
			<rating>4</rating>
			<ess>0.05*Rating</ess>
			<notes>Rating is used to represent hands and feet. Every 2 Rating will grant +1 Unarmed damage.</notes>
			<capacity>0</capacity>
			<avail>2</avail>
			<cost>Rating*250</cost>
			<bonus>
				<unarmeddv>Rating*0.5</unarmeddv>
				<unarmeddvphysical />
			</bonus>
			<source>CF</source>
			<page>121</page>
		</bioware>
		<bioware>
			<id>f56ee63d-7ed3-4b5f-bde9-5b581eca9220</id>
			<name>Tusk(s), Small</name>
			<category>Bio-Weapons</category>
			<rating>2</rating>
			<ess>0</ess>
			<notes>Rating is used to indicate number of tusks.</notes>
			<capacity>0</capacity>
			<avail>2</avail>
			<cost>Rating*100</cost>
			<source>CF</source>
			<page>121</page>
		</bioware>
		<bioware>
			<id>3caa7752-63ee-40c9-ba3f-d11aef038812</id>
			<name>Tusk(s), Medium</name>
			<category>Bio-Weapons</category>
			<rating>2</rating>
			<ess>0.1*Rating</ess>
			<notes>Rating is used to indicate number of tusks.</notes>
			<capacity>0</capacity>
			<avail>2</avail>
			<addweapon>Medium Tusk(s)</addweapon>
			<cost>Rating*500</cost>
			<source>CF</source>
			<page>121</page>
		</bioware>
		<bioware>
			<id>d5e4c407-58e4-4b24-ba11-65c45d256f97</id>
			<name>Tusk(s), Large</name>
			<category>Bio-Weapons</category>
			<rating>2</rating>
			<ess>0.2*Rating</ess>
			<notes>Rating is used to indicate number of tusks.</notes>
			<capacity>0</capacity>
			<avail>8R</avail>
			<addweapon>Large Tusk(s)</addweapon>
			<cost>Rating*1000</cost>
			<source>CF</source>
			<page>121</page>
		</bioware>
		<!-- End Region -->
		<!-- Region Cosmetic Bioware -->
		<bioware>
			<id>f8195e35-fed4-463a-bd09-b559a6e05803</id>
			<name>Bio-Tattoos</name>
			<category>Cosmetic Bioware</category>
			<rating>3</rating>
			<ess>FixedValues(0,0.01,0.02)</ess>
			<capacity>0</capacity>
			<avail>FixedValues(4,5,6)</avail>
			<cost>FixedValues(500,1000,1500)</cost>
			<bonus>
				<selecttext />
			</bonus>
			<source>CF</source>
			<page>111</page>
		</bioware>
		<bioware>
			<id>ebf3f1ed-700f-4b37-b61a-0b262937dea6</id>
			<name>Chameleon Skin</name>
			<category>Cosmetic Bioware</category>
			<ess>0.2</ess>
			<capacity>0</capacity>
			<avail>6</avail>
			<cost>2000</cost>
			<bonus>
				<limitmodifier>
					<limit>Physical</limit>
					<value>1</value>
					<condition>only for Stealth skills, Must be completely naked</condition>
				</limitmodifier>
			</bonus>
			<source>CF</source>
			<page>108</page>
		</bioware>
		<bioware>
			<id>98ae7b28-33ab-47ab-aa7b-5e1f4a90b8ce</id>
			<name>Chameleon Skin (Dynamic)</name>
			<category>Cosmetic Bioware</category>
			<ess>0.3</ess>
			<capacity>0</capacity>
			<avail>8</avail>
			<cost>4000</cost>
			<bonus>
				<limitmodifier>
					<limit>Physical</limit>
					<value>2</value>
					<condition>Only for Stealth skills, Must be completely naked</condition>
				</limitmodifier>
			</bonus>
			<source>CF</source>
			<page>108</page>
		</bioware>
		<bioware>
			<id>e3897bf8-0961-4b77-863a-4fbc4c0860f2</id>
			<name>Clean Metabolism</name>
			<category>Cosmetic Bioware</category>
			<ess>0.1</ess>
			<capacity>0</capacity>
			<avail>4</avail>
			<cost>1000</cost>
			<source>CF</source>
			<page>108</page>
		</bioware>
		<bioware>
			<id>a2ff0680-3083-40c4-9f8b-5677aacdeaa8</id>
			<name>Chloroplast Skin</name>
			<category>Cosmetic Bioware</category>
			<ess>0.2</ess>
			<capacity>0</capacity>
			<avail>4</avail>
			<cost>2000</cost>
			<source>CF</source>
			<page>108</page>
		</bioware>
		<bioware>
			<id>458010b9-f07f-4976-bd5b-7053c4837b79</id>
			<name>Dietware</name>
			<category>Cosmetic Bioware</category>
			<ess>0.1</ess>
			<capacity>0</capacity>
			<avail>4</avail>
			<cost>1000</cost>
			<source>CF</source>
			<page>108</page>
		</bioware>
		<bioware>
			<id>89137e94-5bf3-4c6d-93d9-571c96fc5b2f</id>
			<name>Hair Growth</name>
			<category>Cosmetic Bioware</category>
			<ess>0</ess>
			<capacity>0</capacity>
			<avail>4</avail>
			<cost>200</cost>
			<bonus>
				<selecttext />
			</bonus>
			<source>CF</source>
			<page>108</page>
		</bioware>
		<bioware>
			<id>a3e4a944-6463-4cd9-b3bc-6b940c6427f3</id>
			<name>Hair Growth (Full-Body)</name>
			<category>Cosmetic Bioware</category>
			<ess>0</ess>
			<capacity>0</capacity>
			<avail>5</avail>
			<cost>500</cost>
			<source>CF</source>
			<page>108</page>
		</bioware>
		<bioware>
			<id>9f86544d-da24-4312-b4d5-6ab47956b7fa</id>
			<name>Perfect Eyes</name>
			<category>Cosmetic Bioware</category>
			<ess>0</ess>
			<capacity>0</capacity>
			<avail>4</avail>
			<cost>1000</cost>
			<source>CF</source>
			<page>108</page>
		</bioware>
		<bioware>
			<id>e53383b8-ed64-4840-a2bf-baaa8885c61b</id>
			<name>Sensitive Skin</name>
			<category>Cosmetic Bioware</category>
			<rating>20</rating>
			<ess>0</ess>
			<capacity>0</capacity>
			<avail>4</avail>
			<cost>Rating * 500</cost>
			<bonus>
				<selecttext />
			</bonus>
			<source>CF</source>
			<page>108</page>
		</bioware>
		<bioware>
			<id>98e8f46f-e742-4456-95b7-f6f3eaa7d795</id>
			<name>Silky Skin</name>
			<category>Cosmetic Bioware</category>
			<ess>0</ess>
			<capacity>0</capacity>
			<avail>4</avail>
			<cost>500</cost>
			<source>CF</source>
			<page>110</page>
		</bioware>
		<bioware>
			<id>487ba675-b689-48e0-bd45-e6729d671a51</id>
			<name>Skin Pigmentation</name>
			<category>Cosmetic Bioware</category>
			<ess>0</ess>
			<capacity>0</capacity>
			<avail>8</avail>
			<cost>200</cost>
			<bonus>
				<selecttext />
			</bonus>
			<source>CF</source>
			<page>111</page>
		</bioware>
		<bioware>
			<id>9cd588c4-c93f-4fef-b216-9da2707066f7</id>
			<name>Skin Pigmentation (Permanent)</name>
			<category>Cosmetic Bioware</category>
			<ess>0.1</ess>
			<capacity>0</capacity>
			<avail>4</avail>
			<cost>1000</cost>
			<bonus>
				<selecttext />
			</bonus>
			<source>CF</source>
			<page>111</page>
		</bioware>
		<!-- End Region -->
		<!-- Region Cultured Bioware -->
		<bioware>
			<id>afbf823f-3116-4967-93d2-0e334bb35d3a</id>
			<name>Cerebellum Booster</name>
			<category>Cultured</category>
			<rating>2</rating>
			<ess>Rating * 0.2</ess>
			<capacity>0</capacity>
			<avail>Rating * 8</avail>
			<cost>Rating * 50000</cost>
			<bonus>
				<specificattribute>
					<name>INT</name>
					<val>Rating</val>
				</specificattribute>
			</bonus>
			<source>CF</source>
			<page>118</page>
		</bioware>
		<bioware>
			<id>1abeac7c-79c5-4774-ad45-cd355ebc1476</id>
			<name>Boosted Reflexes</name>
			<category>Cultured</category>
			<ess>1</ess>
			<capacity>0</capacity>
			<avail>8R</avail>
			<cost>10000</cost>
			<bonus>
				<initiativepass precedence="0">1</initiativepass>
			</bonus>
			<source>CF</source>
			<page>118</page>
		</bioware>
		<bioware>
			<id>aece83ad-cec8-4117-adbd-3ec5e2049372</id>
			<name>Knowledge Infusion</name>
			<category>Cultured</category>
			<ess>0.1</ess>
			<capacity>0</capacity>
			<avail>12</avail>
			<cost>2000</cost>
			<source>CF</source>
			<page>118</page>
		</bioware>
		<bioware>
			<id>19000eeb-099e-4d63-9e1f-39a321569abe</id>
			<name>Limb replacement (Finger/Toe)</name>
			<category>Cultured</category>
			<ess>0.02</ess>
			<capacity>0</capacity>
			<avail>4</avail>
			<cost>2000</cost>
			<bonus>
				<selectside />
			</bonus>
			<source>CF</source>
			<page>118</page>
		</bioware>
		<bioware>
			<id>7346dc96-af61-48f4-a98c-3bbe5fa64005</id>
			<name>Limb replacement (Hand/foot)</name>
			<category>Cultured</category>
			<ess>0.02</ess>
			<capacity>0</capacity>
			<avail>8</avail>
			<cost>20000</cost>
			<bonus>
				<selectside />
			</bonus>
			<source>CF</source>
			<page>118</page>
		</bioware>
		<bioware>
			<id>4a61e7db-b4e2-48e3-8744-6a44bff453a7</id>
			<name>Limb replacement (Half arm/leg)</name>
			<category>Cultured</category>
			<ess>0.02</ess>
			<capacity>0</capacity>
			<avail>12</avail>
			<cost>40000</cost>
			<bonus>
				<selectside />
			</bonus>
			<source>CF</source>
			<page>118</page>
		</bioware>
		<bioware>
			<id>67be6b07-11e4-49e6-8f6f-6931a3f8bf1f</id>
			<name>Limb replacement (Full arm/leg)</name>
			<category>Cultured</category>
			<ess>0.02</ess>
			<capacity>0</capacity>
			<avail>12</avail>
			<cost>80000</cost>
			<bonus>
				<selectside />
			</bonus>
			<source>CF</source>
			<page>118</page>
		</bioware>
		<bioware>
			<id>f0aa87d0-2d86-482c-808d-667f1078f357</id>
			<name>Neuro Retention Amplification</name>
			<category>Cultured</category>
			<ess>0.1</ess>
			<capacity>0</capacity>
			<avail>4</avail>
			<bonus>
				<addqualities>
				<addquality>Photographic Memory</addquality>
			</addqualities>
			</bonus>
			<cost>10000</cost>
			<source>CF</source>
			<page>118</page>
		</bioware>
		<bioware>
			<id>0dc21074-6b2c-446a-aadc-e8304c9c124f</id>
			<name>Reproductive Replacement, Male</name>
			<category>Cultured</category>
			<ess>0.1</ess>
			<capacity>0</capacity>
			<avail>8</avail>
			<cost>8000</cost>
			<source>CF</source>
			<page>118</page>
		</bioware>
		<bioware>
			<id>31b609ee-6856-44bb-b1f5-19066c0a74c0</id>
			<name>Reproductive Replacement, Female</name>
			<category>Cultured</category>
			<ess>0.3</ess>
			<capacity>0</capacity>
			<avail>4</avail>
			<cost>20000</cost>
			<source>CF</source>
			<page>118</page>
		</bioware>
		<bioware>
			<id>e99097a1-84d5-4038-8525-761d199c58a7</id>
			<name>Trauma Damper</name>
			<category>Cultured</category>
			<rating>4</rating>
			<ess>Rating * 0.1</ess>
			<capacity>0</capacity>
			<avail>(Rating * 4)R</avail>
			<cost>Rating * 4000</cost>
			<source>CF</source>
			<page>119</page>
		</bioware>
		<bioware>
			<id>e78a9465-d399-4e94-bea8-7e98c8fc960d</id>
			<name>Tremor Reducer</name>
			<category>Cultured</category>
			<rating>3</rating>
			<ess>Rating * 0.1</ess>
			<capacity>0</capacity>
			<avail>Rating * 6</avail>
			<cost>Rating * 10000</cost>
			<source>CF</source>
			<page>119</page>
		</bioware>
		<bioware>
			<id>5f2c33a4-3472-4643-a0bb-9a6e52554c2f</id>
			<name>Reception Enhancer</name>
			<category>Cultured</category>
			<ess>0.2</ess>
			<capacity>0</capacity>
			<avail>4</avail>
			<cost>10000</cost>
			<source>CF</source>
			<page>118</page>
		</bioware>
		<!-- End Region -->
		<!-- Region Genemods -->
		<bioware>
			<id>4e9c11ed-730a-478f-a53d-d36220040506</id>
			<name>Genewipe</name>
			<category>Genemods</category>
			<ess>0.2</ess>
			<capacity>0</capacity>
			<avail>16F</avail>
			<cost>57000</cost>
			<source>CF</source>
			<page>157</page>
		</bioware>
		<bioware>
			<id>163a1d28-9f0d-414f-8b8f-473f78a3740d</id>
			<name>Masque</name>
			<category>Genemods</category>
			<ess>0.1</ess>
			<capacity>0</capacity>
			<avail>10F</avail>
			<cost>40000</cost>
			<source>CF</source>
			<page>157</page>
		</bioware>
		<bioware>
			<id>5f3da0ce-261f-4d1a-87a7-1e0614d65ef0</id>
			<name>Reprint</name>
			<category>Genemods</category>
			<ess>0.1</ess>
			<capacity>0</capacity>
			<avail>12F</avail>
			<cost>30000</cost>
			<source>CF</source>
			<page>157</page>
		</bioware>
		<bioware>
			<id>0f9ebf2e-d949-49f2-8f30-4e8413e92e39</id>
			<name>Shuffle</name>
			<category>Genemods</category>
			<ess>0.2</ess>
			<capacity>0</capacity>
			<avail>12F</avail>
			<cost>20000</cost>
			<source>CF</source>
			<page>157</page>
		</bioware>
		<bioware>
			<id>6bd96ba6-1e0c-4de1-89e7-01b6973e1115</id>
			<name>Elastic Stomach</name>
			<category>Genemods</category>
			<ess>0.1</ess>
			<capacity>0</capacity>
			<avail>6</avail>
			<cost>10000</cost>
			<source>CF</source>
			<page>159</page>
		</bioware>
		<bioware>
			<id>4a529d50-45cd-4f2d-8766-4ecd7c15f292</id>
			<name>Hyperthymesia</name>
			<category>Genemods</category>
			<ess>0.1</ess>
			<capacity>0</capacity>
			<avail>10</avail>
			<cost>15000</cost>
			<bonus>
				<memory>2</memory>
			</bonus>
			<source>CF</source>
			<page>159</page>
		</bioware>
		<bioware>
			<id>f3e1922e-cd73-4567-983c-7409e755f30a</id>
			<name>Lung Expansion</name>
			<category>Genemods</category>
			<ess>0.1</ess>
			<capacity>0</capacity>
			<avail>6</avail>
			<cost>16500</cost>
			<source>CF</source>
			<page>159</page>
		</bioware>
		<bioware>
			<id>b111b7c3-d44f-40b5-bba2-7d805cf9fd4c</id>
			<name>Increased Myelination</name>
			<category>Genemods</category>
			<ess>0.1</ess>
			<capacity>0</capacity>
			<avail>8</avail>
			<cost>12000</cost>
			<source>CF</source>
			<page>159</page>
		</bioware>
		<bioware>
			<id>1b6713f7-f5b6-49fb-a89a-68322c06f38d</id>
			<name>Myostatin Inhibitor</name>
			<category>Genemods</category>
			<ess>0.3</ess>
			<capacity>0</capacity>
			<avail>10</avail>
			<cost>30500</cost>
			<bonus>
				<specificattribute>
					<name>STR</name>
					<val>1</val>
				</specificattribute>
			</bonus>
			<source>CF</source>
			<page>159</page>
		</bioware>
		<bioware>
			<id>92a00ca4-7e2b-47ca-ac02-1d58e4932d0a</id>
			<name>Narco</name>
			<category>Genemods</category>
			<ess>0.2</ess>
			<capacity>0</capacity>
			<avail>12F</avail>
			<cost>16420</cost>
			<source>CF</source>
			<page>159</page>
		</bioware>
		<bioware>
			<id>8d57009b-86c8-4fde-b8b5-1cf64942f517</id>
			<name>Selective Hearing</name>
			<category>Genemods</category>
			<ess>0.1</ess>
			<capacity>0</capacity>
			<avail>6</avail>
			<cost>17000</cost>
			<source>CF</source>
			<page>160</page>
		</bioware>
		<bioware>
			<id>a2acbc5a-187c-4e6f-95e5-c015f1aab56b</id>
			<name>Thickened Digestive Tract Lining</name>
			<category>Genemods</category>
			<ess>0.1</ess>
			<capacity>0</capacity>
			<avail>6</avail>
			<cost>8000</cost>
			<bonus>
				<lifestylecost>-10</lifestylecost>
			</bonus>
			<source>CF</source>
			<page>160</page>
		</bioware>
		<bioware>
			<id>3f8b9030-662e-4212-8f30-5aa394a41568</id>
			<name>Adapsin</name>
			<category>Genemods</category>
			<ess>0.2</ess>
			<capacity>0</capacity>
			<avail>16</avail>
			<cost>30000</cost>
			<bonus>
				<adapsin />
			</bonus>
			<source>CF</source>
			<page>160</page>
		</bioware>
		<bioware>
			<id>6a62e21f-f291-4e93-b109-df9c56c938f9</id>
			<name>Dareadrenaline</name>
			<category>Genemods</category>
			<ess>0.1</ess>
			<capacity>0</capacity>
			<avail>6</avail>
			<addqualities>
				<addquality>Poor Self Control (Thrill Seeker)</addquality>
			</addqualities>
			<cost>61000</cost>
			<bonus>
				<specificattribute>
					<name>WIL</name>
					<val>1</val>
					<affectbase>no</affectbase>
				</specificattribute>
			</bonus>
			<source>CF</source>
			<page>160</page>
		</bioware>
		<bioware>
			<id>04bea47c-85f3-4efa-b058-72def7d0d73b</id>
			<name>Double Elastin</name>
			<category>Genemods</category>
			<ess>0.2</ess>
			<capacity>0</capacity>
			<avail>12</avail>
			<cost>18000</cost>
			<source>CF</source>
			<page>160</page>
		</bioware>
		<bioware>
			<id>cd0d68d6-34e5-440e-9d78-5400008a5f71</id>
			<name>Hyper Glucagon</name>
			<category>Genemods</category>
			<ess>0.1</ess>
			<capacity>0</capacity>
			<avail>6</avail>
			<cost>8000</cost>
			<bonus>
				<lifestylecost>10</lifestylecost>
			</bonus>
			<source>CF</source>
			<page>160</page>
		</bioware>
		<bioware>
			<id>ef4a3bfe-5698-43ae-a4ff-8056aec4095d</id>
			<name>Magnasense</name>
			<category>Genemods</category>
			<ess>0.1</ess>
			<capacity>0</capacity>
			<avail>8</avail>
			<cost>7000</cost>
			<bonus>
				<specificskill>
					<name>Navigation</name>
					<bonus>1</bonus>
					<applytorating>no</applytorating>
				</specificskill>
			</bonus>
			<source>CF</source>
			<page>160</page>
		</bioware>
		<bioware>
			<id>bd4aade6-a0f2-40af-8073-f1e62ae4b3f9</id>
			<name>Neo-EPO</name>
			<category>Genemods</category>
			<ess>0.2</ess>
			<capacity>0</capacity>
			<avail>6</avail>
			<cost>38000</cost>
			<bonus>
				<physicallimit>1</physicallimit>
				<skillgroup>
					<name>Athletics</name>
					<bonus>1</bonus>
				</skillgroup>
			</bonus>
			<source>CF</source>
			<page>160</page>
		</bioware>
		<bioware>
			<id>2c988cbe-e6e6-4c22-ae3c-14ad6e1fff1f</id>
			<name>PuSHed</name>
			<category>Genemods</category>
			<ess>0.1</ess>
			<capacity>0</capacity>
			<avail>14</avail>
			<cost>62000</cost>
			<bonus>
				<skillattribute>
					<name>LOG</name>
					<bonus>1</bonus>
				</skillattribute>
			</bonus>
			<source>CF</source>
			<page>160</page>
		</bioware>
		<bioware>
			<id>b110516e-36e8-4c69-a682-066e91c02351</id>
			<name>Qualia</name>
			<category>Genemods</category>
			<ess>0.4</ess>
			<capacity>0</capacity>
			<avail>14</avail>
			<cost>65000</cost>
			<bonus>
				<skillattribute>
					<name>INT</name>
					<bonus>1</bonus>
				</skillattribute>
			</bonus>
			<source>CF</source>
			<page>161</page>
		</bioware>
		<bioware>
			<id>eb25dd41-2649-4e75-b0fb-dc47df3a7daa</id>
			<name>Reakt</name>
			<category>Genemods</category>
			<ess>0.4</ess>
			<capacity>0</capacity>
			<avail>10</avail>
			<cost>75000</cost>
			<source>CF</source>
			<page>161</page>
		</bioware>
		<bioware>
			<id>afea1a35-d8ca-4cab-9555-7a7d5df1390d</id>
			<name>Skeletal Pneumaticity</name>
			<category>Genemods</category>
			<ess>0.1</ess>
			<capacity>0</capacity>
			<avail>5</avail>
			<cost>9000</cost>
			<bonus>
				<specificskill>
					<name>Gymnastics</name>
					<bonus>2</bonus>
					<applytorating>no</applytorating>
				</specificskill>
			</bonus>
			<source>CF</source>
			<page>161</page>
		</bioware>
		<bioware>
			<id>e1cf23c7-9c79-4007-a2e8-ff872ee212e2</id>
			<name>Solus</name>
			<category>Genemods</category>
			<ess>0.1</ess>
			<capacity>0</capacity>
			<avail>8</avail>
			<cost>8000</cost>
			<bonus>
				<lifestylecost>-10</lifestylecost>
			</bonus>
			<source>CF</source>
			<page>161</page>
		</bioware>
		<bioware>
			<id>92b4c2a4-10a3-486a-8ab6-1e00d40dd69a</id>
			<name>Synaptic Acceleration</name>
			<category>Genemods</category>
			<ess>0.4</ess>
			<capacity>0</capacity>
			<avail>8</avail>
			<cost>78000</cost>
			<bonus>
				<initiative precedence="0">1</initiative>
				<initiativepass precedence="0">1</initiativepass>
			</bonus>
			<source>CF</source>
			<page>162</page>
		</bioware>
		<bioware>
			<id>89d6f0e2-f618-4a5f-b24f-e42603100fc3</id>
			<name>Synch</name>
			<category>Genemods</category>
			<ess>0.1</ess>
			<capacity>0</capacity>
			<avail>8</avail>
			<cost>14000</cost>
			<bonus>
				<specificskill>
					<name>Perception</name>
					<bonus>1</bonus>
					<applytorating>no</applytorating>
				</specificskill>
			</bonus>
			<source>CF</source>
			<page>162</page>
		</bioware>
		<bioware>
			<id>6aa86a49-d947-47ac-bf04-e1578c029333</id>
			<name>Tetrachromatic Vision</name>
			<category>Genemods</category>
			<ess>0.1</ess>
			<capacity>0</capacity>
			<avail>10</avail>
			<cost>8000</cost>
			<source>CF</source>
			<page>161</page>
		</bioware>
		<bioware>
			<id>ae1d7612-7805-4962-8f9a-beb17619762d</id>
			<name>Vasocon</name>
			<category>Genemods</category>
			<ess>0.1</ess>
			<capacity>0</capacity>
			<avail>6</avail>
			<cost>15000</cost>
			<source>CF</source>
			<page>161</page>
		</bioware>
		<bioware>
			<id>7aad79ff-7722-440d-a9c6-5b33b4ad7440</id>
			<name>Allergen Tolerance</name>
			<category>Genemods</category>
			<ess>0.1</ess>
			<capacity>0</capacity>
			<avail>6</avail>
			<cost>20000</cost>
			<source>CF</source>
			<page>163</page>
		</bioware>
		<bioware>
			<id>d4f12de1-29bc-4d6e-9ef2-d395b446c9e4</id>
			<name>Cold Adaptation</name>
			<category>Genemods</category>
			<ess>0.5</ess>
			<capacity>0</capacity>
			<avail>5</avail>
			<cost>8000</cost>
			<source>CF</source>
			<page>163</page>
		</bioware>
		<bioware>
			<id>f5b67712-1609-4f76-bb61-ad83d3d3e926</id>
			<name>Cryo Tolerance</name>
			<category>Genemods</category>
			<ess>0.5</ess>
			<capacity>0</capacity>
			<avail>18</avail>
			<cost>50000</cost>
			<source>CF</source>
			<page>163</page>
		</bioware>
		<bioware>
			<id>7b5bfe60-c7f6-4df2-9e53-56a76a4e8a8e</id>
			<name>Heat Adaptation</name>
			<category>Genemods</category>
			<ess>0.5</ess>
			<capacity>0</capacity>
			<avail>5</avail>
			<cost>8000</cost>
			<source>CF</source>
			<page>163</page>
		</bioware>
		<bioware>
			<id>0453cf1e-3224-46ce-82bb-fde03ef6e451</id>
			<name>Low Oxygen Adaptation</name>
			<category>Genemods</category>
			<ess>0.5</ess>
			<capacity>0</capacity>
			<avail>4</avail>
			<cost>8000</cost>
			<source>CF</source>
			<page>163</page>
		</bioware>
		<bioware>
			<id>4c67dc6a-eafb-40c7-88a1-b32518800db2</id>
			<name>Microgravity Adaptation</name>
			<category>Genemods</category>
			<ess>0.5</ess>
			<capacity>0</capacity>
			<avail>4</avail>
			<cost>30000</cost>
			<source>CF</source>
			<page>163</page>
		</bioware>
		<bioware>
			<id>5b3d3dce-2cd2-4720-84ae-4445092a4245</id>
			<name>Pollution Tolerance</name>
			<category>Genemods</category>
			<ess>0.5</ess>
			<capacity>0</capacity>
			<avail>5</avail>
			<cost>15000</cost>
			<source>CF</source>
			<page>163</page>
		</bioware>
		<bioware>
			<id>3550fe0d-453d-431f-bd84-d9cd50581f39</id>
			<name>Radiation Tolerance</name>
			<category>Genemods</category>
			<ess>0.5</ess>
			<capacity>0</capacity>
			<avail>6</avail>
			<cost>15000</cost>
			<source>CF</source>
			<page>164</page>
		</bioware>
		<bioware>
			<id>5c277258-ea34-46a3-b10a-323e0eed4dfa</id>
			<name>Control Rig Optimization</name>
			<category>Genemods</category>
			<ess>0.1</ess>
			<capacity>0</capacity>
			<avail>7</avail>
			<cost>4600</cost>
			<source>CF</source>
			<page>165</page>
		</bioware>
		<bioware>
			<id>dc3dbcd5-dc86-44db-8b99-ae69a8b60a1d</id>
			<name>Reaction Optimization</name>
			<category>Genemods</category>
			<ess>0.1</ess>
			<bonus>
				<initiative>1</initiative>
			</bonus>
			<required>
				<oneof>
					<cyberware>Reaction Enhancers</cyberware>
				</oneof>
			</required>
			<capacity>0</capacity>
			<avail>6</avail>
			<cost>6600</cost>
			<source>CF</source>
			<page>165</page>
		</bioware>
		<bioware>
			<id>afe25e41-8d6c-4476-9d18-ecd23219207c</id>
			<name>Reflex Recorder Optimization</name>
			<category>Genemods</category>
			<ess>0.1</ess>
			<capacity>0</capacity>
			<avail>11</avail>
			<cost>3800</cost>
			<bonus>
				<reflexrecorderoptimization />
			</bonus>
			<source>CF</source>
			<page>165</page>
		</bioware>
		<bioware>
			<id>99c04ae8-e1c0-4455-8f76-ff77edfb790f</id>
			<name>Wired Reflex Optimization</name>
			<category>Genemods</category>
			<ess>0.1</ess>
			<capacity>0</capacity>
			<avail>9R</avail>
			<cost>9000</cost>
			<source>CF</source>
			<page>165</page>
		</bioware>
		<bioware>
			<id>b6682632-5566-4156-8dab-4187e13901d8</id>
			<name>Adrenaline Pump Optimization</name>
			<category>Genemods</category>
			<ess>0.1</ess>
			<capacity>0</capacity>
			<avail>7F</avail>
			<cost>6000</cost>
			<source>CF</source>
			<page>165</page>
		</bioware>
		<bioware>
			<id>f0a72240-00e0-4b4f-b25f-b38f19e51a38</id>
			<name>Enhanced Symbiosis</name>
			<category>Genemods</category>
			<ess>0.1</ess>
			<capacity>0</capacity>
			<avail>6</avail>
			<cost>4000</cost>
			<source>CF</source>
			<page>165</page>
		</bioware>
		<bioware>
			<id>1aa7863d-a8f3-461e-8ce8-88c3b8e98ced</id>
			<name>Genetic Optimization</name>
			<category>Genemods</category>
			<ess>0.3</ess>
			<capacity>0</capacity>
			<avail>10</avail>
			<cost>47000</cost>
			<bonus>
				<selectattribute>
					<excludeattribute>EDG</excludeattribute>
					<excludeattribute>MAG</excludeattribute>
					<excludeattribute>RES</excludeattribute>
					<excludeattribute>DEP</excludeattribute>
					<max>1</max>
				</selectattribute>
			</bonus>
			<source>CF</source>
			<page>157</page>
		</bioware>
		<bioware>
			<id>da62e249-cb11-4907-98d3-edc50e7efc2a</id>
			<name>Cosmetic Alteration</name>
			<category>Genemods</category>
			<ess>0.1</ess>
			<capacity>0</capacity>
			<avail>8</avail>
			<cost>35000</cost>
			<source>CF</source>
			<page>158</page>
		</bioware>
		<bioware>
			<id>cd268d9e-52c7-4f02-913c-ff37bdd14e6e</id>
			<name>Print Removal</name>
			<category>Genemods</category>
			<ess>0.1</ess>
			<capacity>0</capacity>
			<avail>10F</avail>
			<cost>18000</cost>
			<source>CF</source>
			<page>158</page>
		</bioware>
		<bioware>
			<id>d23aac11-8e3c-4739-9da5-b8322f81d64c</id>
			<name>Metaposeur</name>
			<category>Genemods</category>
			<ess>0.1</ess>
			<capacity>0</capacity>
			<avail>8</avail>
			<cost>38000</cost>
			<source>CF</source>
			<page>158</page>
		</bioware>
		<bioware>
			<id>181f09c2-af17-4676-bb6a-62706c4fc521</id>
			<name>Immunization</name>
			<category>Genemods</category>
			<ess>0.1</ess>
			<capacity>0</capacity>
			<avail>8</avail>
			<cost>20000</cost>
			<bonus>
				<selecttext />
			</bonus>
			<source>CF</source>
			<page>164</page>
		</bioware>
		<!-- End Region -->
		<!-- Region Genetic Restoration -->
		<bioware>
			<id>9a3cf302-b2bb-402f-93e2-7872eca63d31</id>
			<name>Therapeutic Genetics</name>
			<category>Genetic Restoration</category>
			<ess>0.2</ess>
			<capacity>0</capacity>
			<avail>10</avail>
			<cost>90000</cost>
			<bonus>
				<selecttext />
			</bonus>
			<source>CF</source>
			<page>156</page>
		</bioware>
		<bioware>
			<id>669926ea-55ec-4365-adcf-f8028a464124</id>
			<name>Leónization</name>
			<category>Genetic Restoration</category>
			<ess>1</ess>
			<capacity>0</capacity>
			<avail>15</avail>
			<cost>2000000</cost>
			<source>CF</source>
			<page>156</page>
		</bioware>
		<bioware>
			<id>78797e7f-020d-4e4a-a08b-207890f73fc5</id>
			<name>Lifespan Extension</name>
			<category>Genetic Restoration</category>
			<ess>0.5</ess>
			<capacity>0</capacity>
			<avail>12</avail>
			<cost>300000</cost>
			<source>CF</source>
			<page>157</page>
		</bioware>
		<bioware>
			<id>11e5627e-aeff-4910-bf06-b8817b46f786</id>
			<name>Physical Vigor</name>
			<category>Genetic Restoration</category>
			<ess>0.5</ess>
			<capacity>0</capacity>
			<avail>13</avail>
			<cost>250000</cost>
			<source>CF</source>
			<page>156</page>
		</bioware>
		<bioware>
			<id>aa42b990-04db-4cae-81e3-a93bce93616f</id>
			<name>Augmented Healing</name>
			<category>Genetic Restoration</category>
			<ess>0</ess>
			<capacity>0</capacity>
			<avail>10</avail>
			<cost>35000</cost>
			<source>CF</source>
			<page>156</page>
		</bioware>
		<bioware>
			<id>3af9942f-6e6c-4c0d-a962-a6cf30504a00</id>
			<name>Cellular Repair</name>
			<category>Genetic Restoration</category>
			<ess>0</ess>
			<capacity>0</capacity>
			<avail>10</avail>
			<cost>65000</cost>
			<source>CF</source>
			<page>156</page>
		</bioware>
		<bioware>
			<id>b69a23aa-4543-4e8a-95a1-4a0f9f5250e9</id>
			<name>Revitilization</name>
			<category>Genetic Restoration</category>
			<ess>0</ess>
			<capacity>0</capacity>
			<avail>14</avail>
			<cost>110000</cost>
			<source>CF</source>
			<page>157</page>
		</bioware>
		<!-- End Region -->
		<!-- Region Symbionts -->
		<bioware>
			<id>738c15f8-49ea-417e-9728-b4c78bc72c18</id>
			<name>Cleaner Leech</name>
			<category>Symbionts</category>
			<ess>0</ess>
			<capacity>0</capacity>
			<avail>4</avail>
			<cost>100</cost>
			<source>CF</source>
			<page>123</page>
		</bioware>
		<bioware>
			<id>573b2541-9e9a-4b9d-b219-27fb6c808d40</id>
			<name>Booster Endosont</name>
			<category>Symbionts</category>
			<ess>0.2</ess>
			<capacity>0</capacity>
			<avail>12</avail>
			<cost>10000</cost>
			<source>CF</source>
			<page>123</page>
		</bioware>
		<bioware>
			<id>f829a2e5-ab36-499a-8c7d-9bd44a7284f3</id>
			<name>Digester Endosont</name>
			<category>Symbionts</category>
			<ess>0.2</ess>
			<capacity>0</capacity>
			<avail>12</avail>
			<cost>10000</cost>
			<source>CF</source>
			<page>123</page>
		</bioware>
		<bioware>
			<id>5025417f-2a14-4b6f-8d53-52445bc16c31</id>
			<name>Electroreceptor Endosont</name>
			<category>Symbionts</category>
			<ess>0.2</ess>
			<capacity>0</capacity>
			<avail>12</avail>
			<cost>10000</cost>
			<source>CF</source>
			<page>123</page>
		</bioware>
		<bioware>
			<id>c2700f31-a361-4ea2-974e-dd5bde62913a</id>
			<name>Mild Allergy Resistance</name>
			<category>Symbionts</category>
			<ess>0.2</ess>
			<capacity>0</capacity>
			<avail>8</avail>
			<cost>10000</cost>
			<source>CF</source>
			<page>123</page>
		</bioware>
		<bioware>
			<id>982290e5-2c21-41c0-9847-e47eb455c2f7</id>
			<name>Moderate Allergy Resistance</name>
			<category>Symbionts</category>
			<ess>0.2</ess>
			<capacity>0</capacity>
			<avail>12</avail>
			<cost>30000</cost>
			<source>CF</source>
			<page>123</page>
		</bioware>
		<bioware>
			<id>3d2ee994-be0c-4e07-a2ce-b616a37d8ee8</id>
			<name>Severe Allergy Resistance</name>
			<category>Symbionts</category>
			<ess>0.2</ess>
			<capacity>0</capacity>
			<avail>16</avail>
			<cost>50000</cost>
			<source>CF</source>
			<page>123</page>
		</bioware>
		<bioware>
			<id>6207437b-a8f9-420b-81de-970d832cba6d</id>
			<name>Lactose Tolerance</name>
			<category>Symbionts</category>
			<ess>0</ess>
			<capacity>0</capacity>
			<avail>2</avail>
			<cost>50</cost>
			<source>CF</source>
			<page>123</page>
		</bioware>
		<bioware>
			<id>ac744186-59f6-4105-a08a-0e8c7fd3c847</id>
			<name>Mender Endosont</name>
			<category>Symbionts</category>
			<ess>0.2</ess>
			<capacity>0</capacity>
			<avail>12</avail>
			<cost>30000</cost>
			<source>CF</source>
			<page>124</page>
		</bioware>
		<bioware>
			<id>91031d35-50e6-4b67-8dea-8c2ceda5278b</id>
			<name>Slimworm</name>
			<category>Symbionts</category>
			<ess>0.2</ess>
			<capacity>0</capacity>
			<avail>4</avail>
			<cost>1000</cost>
			<source>CF</source>
			<page>124</page>
		</bioware>
		<bioware>
			<id>81396157-9981-42f2-bee9-540c6a175648</id>
			<name>Stalwart Endosont</name>
			<category>Symbionts</category>
			<ess>0.2</ess>
			<capacity>0</capacity>
			<avail>12</avail>
			<cost>10000</cost>
			<source>CF</source>
			<page>124</page>
		</bioware>
		<!-- End Region -->
		<!-- End Region -->
		<!-- Region Hard Targets -->
		<bioware>
			<id>6289a426-e381-4ed6-a69d-3b94430efb2c</id>
			<name>Bilateral Coordination Co-processor</name>
			<category>Basic</category>
			<ess>0.2</ess>
			<bonus>
				<ambidextrous />
			</bonus>
			<capacity>0</capacity>
			<avail>6</avail>
			<cost>4500</cost>
			<source>HT</source>
			<page>185</page>
		</bioware>
		<bioware>
			<id>5b2c4c5d-a037-4970-8fcb-b6d47b9e819a</id>
			<name>Bone Spike (No Bone Density)</name>
			<category>Bio-Weapons</category>
			<ess>0.2</ess>
			<capacity>0</capacity>
			<avail>14F</avail>
			<addweapon>Bone Spike I</addweapon>
			<forbidden>
				<oneof>
					<bioware>Bone Density Augmentation</bioware>
				</oneof>
			</forbidden>
			<cost>20000</cost>
			<source>HT</source>
			<page>185</page>
		</bioware>
		<bioware>
			<id>53d0d6b1-f5cd-4816-b772-7f50af81356a</id>
			<name>Bone Spike (Bone Density 2-3)</name>
			<category>Bio-Weapons</category>
			<ess>0.2</ess>
			<capacity>0</capacity>
			<avail>14F</avail>
			<addweapon>Bone Spike II</addweapon>
			<required>
				<oneof>
					<bioware>Bone Density Augmentation</bioware>
				</oneof>
			</required>
			<cost>20000</cost>
			<source>HT</source>
			<page>185</page>
		</bioware>
		<bioware>
			<id>f994b8ac-0314-43ad-969a-f07d2d3fc0d8</id>
			<name>Bone Spike (Bone Density 4)</name>
			<category>Bio-Weapons</category>
			<ess>0.2</ess>
			<capacity>0</capacity>
			<avail>14F</avail>
			<addweapon>Bone Spike III</addweapon>
			<required>
				<oneof>
					<bioware>Bone Density Augmentation</bioware>
				</oneof>
			</required>
			<cost>20000</cost>
			<source>HT</source>
			<page>185</page>
		</bioware>
		<bioware>
			<id>0f5b811f-a761-410a-b675-fca5c5821b31</id>
			<name>Spur Pocket</name>
			<category>Cultured</category>
			<ess>0.1</ess>
			<capacity>0</capacity>
			<avail>6</avail>
			<cost>8000</cost>
			<source>HT</source>
			<page>185</page>
		</bioware>
		<!-- End Region -->
		<!-- SR5 2050 -->
		<bioware>
			<id>9343f6b7-6d02-4706-aa7d-6c357b22c947</id>
			<name>Adrenaline Pump (2050)</name>
			<category>Basic</category>
			<rating>3</rating>
			<ess>Rating * 0.75</ess>
			<capacity>0</capacity>
			<avail>10F</avail>
			<cost>Rating * 50000</cost>
			<source>2050</source>
			<page>205</page>
		</bioware>
		<bioware>
			<id>b843eb04-8234-4fb4-a33d-87bd369cc8dc</id>
			<name>Enhanced Articulation (2050)</name>
			<category>Basic</category>
			<ess>0.3</ess>
			<capacity>0</capacity>
			<avail>5</avail>
			<cost>40000</cost>
			<bonus>
				<limitmodifier>
					<limit>Physical</limit>
					<value>1</value>
					<condition>Only for Escape Artist</condition>
				</limitmodifier>
				<specificskill>
					<name>Escape Artist</name>
					<bonus>1</bonus>
					<applytorating>no</applytorating>
				</specificskill>
			</bonus>
			<source>2050</source>
			<page>205</page>
		</bioware>	
		<bioware>
			<id>29711788-69f5-4b7a-8dd9-2ed615a448e3</id>
			<name>Suprathyroid Gland (2050)</name>
			<category>Basic</category>
			<ess>0.7</ess>
			<capacity>0</capacity>
			<avail>8F</avail>
			<cost>50000</cost>
			<bonus>
				<lifestylecost>25</lifestylecost>
				<specificattribute>
					<name>BOD</name>
					<val>1</val>
				</specificattribute>
				<specificattribute>
					<name>AGI</name>
					<val>1</val>
				</specificattribute>
				<specificattribute>
					<name precedence="0">REA</name>
					<val>1</val>
				</specificattribute>
				<specificattribute>
					<name precedence="0">STR</name>
					<val>1</val>
				</specificattribute>
			</bonus>
			<source>2050</source>
			<page>205</page>
		</bioware>
		<bioware>
			<id>bebdde65-cd72-4690-8436-945312c507ab</id>
			<name>Tracheal Filter (2050)</name>
			<category>Basic</category>
			<rating>6</rating>
			<ess>Rating * 0.1</ess>
			<capacity>0</capacity>
			<avail>4</avail>
			<cost>Rating * 30000</cost>
			<source>2050</source>
			<page>205</page>
		</bioware>		
		<bioware>
			<id>9c66557a-5757-42ee-ac00-a875b7013ad8</id>
			<name>Tailored Pheromones (2050)</name>
			<category>Basic</category>
			<rating>3</rating>
			<ess>Rating * 0.2</ess>
			<capacity>0</capacity>
			<avail>12</avail>
			<cost>Rating * 22000</cost>
			<bonus>
				<sociallimit>Rating</sociallimit>
			</bonus>
			<source>2050</source>
			<page>205</page>
		</bioware>
		<bioware>
			<id>aa992c89-3fc0-47bf-9275-f31acf83a615</id>
			<name>Mnemonic Enhancer (2050)</name>
			<category>Cultured</category>
			<rating>3</rating>
			<ess>Rating * 0.1</ess>
			<capacity>0</capacity>
			<avail>6</avail>
			<cost>Rating * 15000</cost>
			<bonus>
				<memory>Rating</memory>
				<mentallimit>Rating</mentallimit>
				<skillcategory>
					<name>Academic</name>
					<bonus>Rating</bonus>
				</skillcategory>
				<skillcategory>
					<name>Interest</name>
					<bonus>Rating</bonus>
				</skillcategory>
				<skillcategory>
					<name>Language</name>
					<bonus>Rating</bonus>
				</skillcategory>
				<skillcategory>
					<name>Professional</name>
					<bonus>Rating</bonus>
				</skillcategory>
				<skillcategory>
					<name>Street</name>
					<bonus>Rating</bonus>
				</skillcategory>
			</bonus>
			<source>2050</source>
			<page>205</page>
		</bioware>
		<bioware>
			<id>0603401c-183d-43e6-902e-fbdcc5a20fc4</id>
			<name>Muscle Toner (2050)</name>
			<category>Basic</category>
			<rating>4</rating>
			<ess>Rating * 0.2</ess>
			<capacity>0</capacity>
			<avail>(Rating * 5)R</avail>
			<cost>Rating * 25000</cost>
			<bonus>
				<specificattribute>
					<name precedence="0">AGI</name>
					<val>Rating</val>
				</specificattribute>
			</bonus>
			<source>2050</source>
			<page>205</page>
		</bioware>
		<bioware>
			<id>d563a110-b8d8-460c-8fb2-da7d87d033a0</id>
			<name>Muscle Augmentation (2050)</name>
			<category>Basic</category>
			<rating>4</rating>
			<ess>Rating * 0.2</ess>
			<capacity>0</capacity>
			<avail>(Rating * 5)R</avail>
			<cost>Rating * 20000</cost>
			<bonus>
				<specificattribute>
					<name precedence="0">STR</name>
					<val>Rating</val>
				</specificattribute>
			</bonus>
			<source>2050</source>
			<page>205</page>
		</bioware>
		<bioware>
			<id>fd8d10ee-4a08-4e0d-a9a4-eec8f4633467</id>
			<name>Nephritic Screen (2050)</name>
			<category>Basic</category>
			<rating>6</rating>
			<ess>Rating * 0.2</ess>
			<capacity>0</capacity>
			<avail>4</avail>
			<cost>Rating * 24000</cost>
			<bonus>
				<specificattribute>
					<name precedence="0">STR</name>
					<val>Rating</val>
				</specificattribute>
			</bonus>
			<source>2050</source>
			<page>205</page>
		</bioware>
		<bioware>
			<id>d52e5797-416f-414a-ba7f-8ba3c6aef35a</id>
			<name>Orthoskin (2050)</name>
			<category>Basic</category>
			<rating>3</rating>
			<ess>Rating * 0.25</ess>
			<capacity>0</capacity>
			<avail>8R</avail>
			<cost>Rating * 30000</cost>
			<forbidden>
				<oneof>
					<cyberware>Dermal Plating</cyberware>
				</oneof>
			</forbidden>
			<bonus>
				<armor group="0">Rating</armor>
			</bonus>
			<source>2050</source>
			<page>205</page>
		</bioware>
		<bioware>
			<id>0dcfb784-e30b-4d29-b8a9-46786770c5d0</id>
			<name>Pathogenic Defense (2050)</name>
			<category>Basic</category>
			<rating>6</rating>
			<ess>Rating * 0.1</ess>
			<capacity>0</capacity>
			<avail>8</avail>
			<cost>Rating * 10000</cost>
			<source>2050</source>
			<page>205</page>
		</bioware>	
		<bioware>
			<id>20658b19-28c0-4e38-8523-768636510c7b</id>
			<name>Reflex Recorder (2050)</name>
			<category>Cultured</category>
			<ess>0.1</ess>
			<capacity>0</capacity>
			<avail>5</avail>
			<cost>10000</cost>
			<bonus>
				<selectskill limittoattribute="BOD,AGI,REA,STR">
					<val>1</val>
					<applytorating>yes</applytorating>
				</selectskill>
			</bonus>
			<source>2050</source>
			<page>205</page>
		</bioware>
		<bioware>
			<id>9300c974-1591-4dca-95d4-53755c27126e</id>
			<name>Damage Compensators (2050)</name>
			<category>Cultured</category>
			<rating>12</rating>
			<ess>Rating * 0.1</ess>
			<capacity>0</capacity>
			<avail>10F</avail>
			<cost>Rating * 50000</cost>
			<bonus>
				<conditionmonitor>
					<thresholdoffset>Rating</thresholdoffset>
				</conditionmonitor>
			</bonus>
			<source>2050</source>
			<page>205</page>
		</bioware>
		<bioware>
			<id>93325d96-77fd-4914-ad9d-e3fb4f5ba4db</id>
			<name>Pain Editor (2050)</name>
			<category>Cultured</category>
			<ess>0.3</ess>
			<capacity>0</capacity>
			<avail>6F</avail>
			<cost>60000</cost>
			<source>2050</source>
			<page>205</page>
		</bioware>
		<bioware>
			<id>596c2f2c-e76e-49db-996b-d05fb56d994d</id>
			<name>Symbiotes (2050)</name>
			<category>Basic</category>
			<rating>3</rating>
			<ess>Rating * 0.2</ess>
			<capacity>0</capacity>
			<avail>5</avail>
			<cost>Rating * 20000</cost>
			<source>2050</source>
			<page>205</page>
		</bioware>	
		<bioware>
			<id>418fc791-2ae8-4457-80ec-e89244f1497b</id>
			<name>Synaptic Accelerator (2050)</name>
			<category>Cultured</category>
			<rating>3</rating>
			<ess>Rating * 0.5</ess>
			<capacity>0</capacity>
			<avail>6R</avail>
			<cost>Rating * 100000</cost>
			<bonus>
				<initiativepass precedence="0">Rating</initiativepass>
				<specificattribute>
					<name precedence="0">REA</name>
					<val>Rating</val>
				</specificattribute>
			</bonus>
			<source>2050</source>
			<page>205</page>
		</bioware>
		<bioware>
			<id>7ec6348a-2edd-4629-a984-e88f258e8599</id>
			<name>Synthacardium (2050)</name>
			<category>Basic</category>
			<rating>3</rating>
			<ess>Rating * 0.1</ess>
			<capacity>0</capacity>
			<avail>4</avail>
			<cost>Rating * 10000</cost>
			<bonus>
				<skillgroup>
					<name>Athletics</name>
					<bonus>Rating</bonus>
				</skillgroup>
			</bonus>
			<source>2050</source>
			<page>205</page>
		</bioware>
		<bioware>
			<id>8cf8dfaa-64b1-4b46-90a1-7fe01a43ad74</id>
			<name>Platelet Factories (2050)</name>
			<category>Basic</category>
			<ess>0.2</ess>
			<capacity>0</capacity>
			<avail>5</avail>
			<cost>30000</cost>
			<source>2050</source>
			<page>205</page>
		</bioware>
		<bioware>
			<id>773956b3-427b-4ed0-9510-8db622f01b66</id>
			<name>Cerebral Booster (2050)</name>
			<category>Cultured</category>
			<rating>3</rating>
			<ess>Rating * 0.2</ess>
			<capacity>0</capacity>
			<avail>6</avail>
			<cost>Rating * 55000</cost>
			<bonus>
				<specificattribute>
					<name>LOG</name>
					<val>Rating</val>
				</specificattribute>
			</bonus>
			<source>2050</source>
			<page>205</page>
		</bioware>
		<!-- Ende SR5 2050 -->		
	</biowares>
=======
        </oneof>
      </forbidden>
      <rating>4</rating>
      <source>SR5</source>
      <page>459</page>
    </bioware>
    <bioware>
      <id>add913d1-6174-41d6-8021-b8bf35345e7a</id>
      <name>Pain Editor</name>
      <category>Cultured</category>
      <ess>0.3</ess>
      <capacity>0</capacity>
      <avail>18F</avail>
      <cost>48000</cost>
      <source>SR5</source>
      <page>460</page>
    </bioware>
    <bioware>
      <id>5bd98093-6620-4b0a-8f2c-61727d5c38a6</id>
      <name>Pathogenic Defense</name>
      <category>Basic</category>
      <ess>Rating * 0.1</ess>
      <capacity>0</capacity>
      <avail>(Rating * 2)</avail>
      <cost>Rating * 4500</cost>
      <rating>6</rating>
      <source>SR5</source>
      <page>459</page>
    </bioware>
    <bioware>
      <id>8c75648c-19d2-4734-b107-c04bb0e1904a</id>
      <name>Platelet Factories</name>
      <category>Basic</category>
      <ess>0.2</ess>
      <capacity>0</capacity>
      <avail>12</avail>
      <cost>17000</cost>
      <source>SR5</source>
      <page>459</page>
    </bioware>
    <bioware>
      <id>17a6ba49-c21c-461b-9830-3beae8a237fc</id>
      <name>Reflex Recorder (Skill)</name>
      <category>Cultured</category>
      <ess>0.1</ess>
      <capacity>0</capacity>
      <avail>10</avail>
      <cost>14000</cost>
      <bonus>
        <selectskill limittoattribute="BOD,AGI,REA,STR">
          <val>1</val>
          <applytorating>yes</applytorating>
        </selectskill>
      </bonus>
      <source>SR5</source>
      <page>460</page>
    </bioware>
    <bioware>
      <id>3fd172b8-0ff5-46ee-a468-91edd4cdc448</id>
      <name>Skin Pocket</name>
      <category>Basic</category>
      <ess>0.1</ess>
      <capacity>0</capacity>
      <avail>4</avail>
      <cost>12000</cost>
      <source>SR5</source>
      <page>459</page>
    </bioware>
    <bioware>
      <id>5ffb0e03-c281-4aee-bc13-639576d932ab</id>
      <name>Sleep Regulator</name>
      <category>Cultured</category>
      <ess>0.1</ess>
      <capacity>0</capacity>
      <avail>6</avail>
      <cost>12000</cost>
      <source>SR5</source>
      <page>460</page>
    </bioware>
    <bioware>
      <id>d1a314d9-3b83-4d62-854d-90e3788eea83</id>
      <name>Suprathyroid Gland</name>
      <category>Basic</category>
      <ess>0.7</ess>
      <capacity>0</capacity>
      <avail>20R</avail>
      <cost>140000</cost>
      <bonus>
        <lifestylecost>25</lifestylecost>
        <specificattribute>
          <name>BOD</name>
          <val>1</val>
        </specificattribute>
        <specificattribute>
          <name>AGI</name>
          <val>1</val>
        </specificattribute>
        <specificattribute>
          <name precedence="0">REA</name>
          <val>1</val>
        </specificattribute>
        <specificattribute>
          <name precedence="0">STR</name>
          <val>1</val>
        </specificattribute>
      </bonus>
      <source>SR5</source>
      <page>459</page>
    </bioware>
    <bioware>
      <id>a08ce525-4788-42d8-b5d6-35a378f71776</id>
      <name>Symbiotes</name>
      <category>Basic</category>
      <ess>Rating * 0.2</ess>
      <capacity>0</capacity>
      <avail>Rating * 5</avail>
      <cost>Rating * 3500</cost>
      <rating>4</rating>
      <source>SR5</source>
      <page>459</page>
    </bioware>
    <bioware>
      <id>4a4e1079-5872-4f3f-a450-48c30a5504f3</id>
      <name>Synaptic Booster</name>
      <category>Cultured</category>
      <ess>Rating * 0.5</ess>
      <capacity>0</capacity>
      <avail>(Rating * 6)R</avail>
      <cost>Rating * 95000</cost>
      <bonus>
        <initiativepass precedence="0">Rating</initiativepass>
        <specificattribute>
          <name precedence="0">REA</name>
          <val>Rating</val>
        </specificattribute>
      </bonus>
      <rating>3</rating>
      <source>SR5</source>
      <page>461</page>
    </bioware>
    <bioware>
      <id>109b0a32-320f-41c5-9acb-c49308525ce0</id>
      <name>Synthacardium</name>
      <category>Basic</category>
      <ess>Rating * 0.1</ess>
      <capacity>0</capacity>
      <avail>Rating * 4</avail>
      <cost>Rating * 30000</cost>
      <bonus>
        <skillgroup>
          <name>Athletics</name>
          <bonus>Rating</bonus>
        </skillgroup>
      </bonus>
      <rating>3</rating>
      <source>SR5</source>
      <page>460</page>
    </bioware>
    <bioware>
      <id>2faac78a-ab32-4541-ad9c-3ef6c1b2cd84</id>
      <name>Tailored Pheromones</name>
      <category>Basic</category>
      <ess>Rating * 0.2</ess>
      <capacity>0</capacity>
      <avail>(Rating * 4)R</avail>
      <cost>Rating * 31000</cost>
      <bonus>
        <sociallimit>Rating</sociallimit>
      </bonus>
      <rating>3</rating>
      <source>SR5</source>
      <page>460</page>
    </bioware>
    <bioware>
      <id>4acd62c6-fe89-44f3-a880-2751b1cf5512</id>
      <name>Toxin Extractor</name>
      <category>Basic</category>
      <ess>Rating * 0.2</ess>
      <capacity>0</capacity>
      <avail>Rating * 3</avail>
      <cost>Rating * 4800</cost>
      <rating>6</rating>
      <source>SR5</source>
      <page>460</page>
    </bioware>
    <bioware>
      <id>988cf8a6-cfa0-4a62-8f64-b2065feffc02</id>
      <name>Tracheal Filter</name>
      <category>Basic</category>
      <ess>Rating * 0.1</ess>
      <capacity>0</capacity>
      <avail>Rating * 3</avail>
      <cost>Rating * 4500</cost>
      <rating>6</rating>
      <source>SR5</source>
      <page>460</page>
    </bioware>
    <!-- End Region -->
    <!-- Region Chrome Flesh-->
    <!-- Region Basic Bioware -->
    <bioware>
      <id>abdbc210-c1fa-45f1-9840-4f78d9eb8867</id>
      <name>Chemical Gland</name>
      <category>Basic</category>
      <ess>0.1</ess>
      <capacity>[0]</capacity>
      <avail>12R</avail>
      <cost>20000</cost>
      <allowsubsystems>
        <category>Chemical Gland Modifications</category>
      </allowsubsystems>
      <bonus>
        <selecttext />
      </bonus>
      <source>CF</source>
      <page>112</page>
    </bioware>
    <bioware>
      <id>87453396-197f-4f7a-a6a3-6087d299bbd7</id>
      <name>Chemical Gland Exhalation Sprayer</name>
      <category>Chemical Gland Modifications</category>
      <ess>0.1</ess>
      <capacity>0</capacity>
      <avail>12R</avail>
      <cost>6000</cost>
      <source>CF</source>
      <page>112</page>
    </bioware>
    <bioware>
      <id>47608117-a4af-4dfe-81bb-0dc8c6c5122d</id>
      <name>Chemical Gland Spitter</name>
      <category>Chemical Gland Modifications</category>
      <ess>0.1</ess>
      <capacity>0</capacity>
      <avail>12R</avail>
      <cost>6000</cost>
      <source>CF</source>
      <page>112</page>
    </bioware>
    <bioware>
      <id>ce9a6ed6-1307-4565-a6c9-c8fabde5255f</id>
      <name>Chemical Repulsion</name>
      <category>Orthoskin Upgrades</category>
      <ess>0.25</ess>
      <capacity>0</capacity>
      <avail>12R</avail>
      <cost>20000</cost>
      <source>CF</source>
      <page>116</page>
    </bioware>
    <bioware>
      <id>8aa2590f-1fc5-4706-a7b9-9eec3db4fab9</id>
      <name>Dragon Hide</name>
      <category>Orthoskin Upgrades</category>
      <ess>0.1</ess>
      <capacity>0</capacity>
      <avail>4</avail>
      <cost>2000</cost>
      <source>CF</source>
      <page>116</page>
    </bioware>
    <bioware>
      <id>857bbf66-3fab-466b-9c2c-f302340e3788</id>
      <name>Insulation</name>
      <category>Orthoskin Upgrades</category>
      <ess>0.1</ess>
      <capacity>0</capacity>
      <avail>8</avail>
      <cost>8000</cost>
      <source>CF</source>
      <page>116</page>
    </bioware>
    <bioware>
      <id>b4ac7427-8d1d-4da7-b8dc-fd3f6cb0d433</id>
      <name>Electroshock</name>
      <category>Orthoskin Upgrades</category>
      <ess>0.25</ess>
      <capacity>0</capacity>
      <avail>8</avail>
      <cost>8000</cost>
      <source>CF</source>
      <page>116</page>
    </bioware>
    <bioware>
      <id>33f7ea1c-1f3a-4b32-a0b4-5ffa48735bfa</id>
      <name>Penguin Blubber</name>
      <category>Orthoskin Upgrades</category>
      <ess>0.1</ess>
      <capacity>0</capacity>
      <avail>4</avail>
      <cost>2000</cost>
      <source>CF</source>
      <page>116</page>
    </bioware>
    <bioware>
      <id>927e5c2b-fd62-4aa7-8911-d5f4468a9ff8</id>
      <name>Sealskin</name>
      <category>Orthoskin Upgrades</category>
      <ess>0.1</ess>
      <capacity>0</capacity>
      <avail>4</avail>
      <cost>2000</cost>
      <source>CF</source>
      <page>116</page>
    </bioware>
    <bioware>
      <id>f84dc64d-a158-45bd-b81c-0a8c98f77415</id>
      <name>Sharkskin</name>
      <category>Orthoskin Upgrades</category>
      <ess>0.25</ess>
      <capacity>0</capacity>
      <avail>8</avail>
      <cost>8000</cost>
      <source>CF</source>
      <page>116</page>
    </bioware>
    <bioware>
      <id>915b1458-e33c-4010-a093-47d40cfa11de</id>
      <name>Chemical Gland Weapon Reservoir</name>
      <category>Chemical Gland Modifications</category>
      <ess>0.1</ess>
      <capacity>0</capacity>
      <avail>12F</avail>
      <cost>4000</cost>
      <source>CF</source>
      <page>112</page>
    </bioware>
    <bioware>
      <id>d2064cf2-e9f7-479f-92cc-7da7c6024121</id>
      <name>Chemical Gland Expanded Reservoir</name>
      <category>Chemical Gland Modifications</category>
      <ess>0.1</ess>
      <capacity>0</capacity>
      <avail>12</avail>
      <cost>2000</cost>
      <source>CF</source>
      <page>112</page>
    </bioware>
    <bioware>
      <id>6423d6b2-fcea-4eb0-b1cf-ea343cfc2f93</id>
      <name>Elastic Joints</name>
      <category>Basic</category>
      <ess>0.2</ess>
      <capacity>0</capacity>
      <avail>8</avail>
      <cost>8000</cost>
      <bonus>
        <limitmodifier>
          <limit>Physical</limit>
          <value>1</value>
          <condition>Only for Escape Artist</condition>
        </limitmodifier>
      </bonus>
      <source>CF</source>
      <page>112</page>
    </bioware>
    <bioware>
      <id>0958e1d4-36d0-4246-b955-541a4993ec91</id>
      <name>Gills</name>
      <category>Basic</category>
      <ess>0.2</ess>
      <capacity>0</capacity>
      <avail>8</avail>
      <cost>8000</cost>
      <source>CF</source>
      <page>113</page>
    </bioware>
    <bioware>
      <id>4a939488-bd12-42f9-847f-1034fc3b4154</id>
      <name>Hand and Foot Webbing</name>
      <category>Basic</category>
      <ess>0.05</ess>
      <capacity>0</capacity>
      <avail>8</avail>
      <cost>1000</cost>
      <bonus>
        <limitmodifier>
          <limit>Physical</limit>
          <value>1</value>
          <condition>Only for Swimming</condition>
        </limitmodifier>
      </bonus>
      <source>CF</source>
      <page>113</page>
    </bioware>
    <bioware>
      <id>e9c07c59-96c8-4ac7-955b-2474ff81381e</id>
      <name>Hearing Enhancement</name>
      <category>Basic</category>
      <ess>0.1</ess>
      <capacity>0</capacity>
      <avail>4</avail>
      <cost>4000</cost>
      <source>CF</source>
      <page>113</page>
    </bioware>
    <bioware>
      <id>0f6391e3-cf60-4ac0-91b8-44a990753120</id>
      <name>Hearing Expansion</name>
      <category>Basic</category>
      <ess>0.1</ess>
      <capacity>0</capacity>
      <avail>8</avail>
      <cost>4000</cost>
      <source>CF</source>
      <page>113</page>
    </bioware>
    <bioware>
      <id>8b57132f-507f-4624-a892-2ec4b14b7be8</id>
      <name>Joint Replacement</name>
      <category>Basic</category>
      <ess>0.05</ess>
      <capacity>0</capacity>
      <avail>2</avail>
      <cost>1000</cost>
      <source>CF</source>
      <page>113</page>
    </bioware>
    <bioware>
      <id>02e4af5e-22a6-4ebc-a3dd-05d71448be64</id>
      <name>Spidersilk Gland</name>
      <category>Basic</category>
      <ess>0.3</ess>
      <capacity>0</capacity>
      <avail>10</avail>
      <cost>35000</cost>
      <source>CF</source>
      <page>114</page>
    </bioware>
    <bioware>
      <id>c5069f19-dae1-45f3-a1d4-b57d02534efa</id>
      <name>Spinal Realignment</name>
      <category>Basic</category>
      <ess>0.1</ess>
      <capacity>0</capacity>
      <avail>8</avail>
      <cost>4000</cost>
      <source>CF</source>
      <page>114</page>
    </bioware>
    <bioware>
      <id>1f843110-0f53-4675-918f-855b1379181b</id>
      <name>Tactile Sensitivity</name>
      <category>Basic</category>
      <ess>0.1</ess>
      <capacity>0</capacity>
      <avail>12</avail>
      <cost>8000</cost>
      <source>CF</source>
      <page>114</page>
    </bioware>
    <bioware>
      <id>bac3eaa6-c1d3-457e-a319-1ce141baef37</id>
      <name>Tail</name>
      <category>Basic</category>
      <ess>0.25</ess>
      <capacity>0</capacity>
      <avail>4</avail>
      <cost>2000</cost>
      <source>CF</source>
      <page>115</page>
    </bioware>
    <bioware>
      <id>ada5468c-e350-4323-be31-29d0fe545c9e</id>
      <name>Tail, Prehensile</name>
      <category>Basic</category>
      <ess>0.5</ess>
      <capacity>0</capacity>
      <avail>8</avail>
      <cost>8000</cost>
      <source>CF</source>
      <page>115</page>
    </bioware>
    <bioware>
      <id>11e000de-eaef-445f-88fb-6b679b5e57ab</id>
      <name>Troll Eyes</name>
      <category>Basic</category>
      <ess>0.2</ess>
      <capacity>0</capacity>
      <avail>8</avail>
      <cost>10000</cost>
      <source>CF</source>
      <page>115</page>
    </bioware>
    <bioware>
      <id>a923c0c8-1ac8-455a-9674-9af0072673ac</id>
      <name>Vocal Range Enhancer</name>
      <category>Basic</category>
      <ess>0.1</ess>
      <capacity>0</capacity>
      <avail>8</avail>
      <cost>10000</cost>
      <bonus>
        <limitmodifier>
          <limit>Social</limit>
          <value>1</value>
          <condition>Only for test involving speaking</condition>
        </limitmodifier>
        <limitmodifier>
          <limit>Social</limit>
          <value>2</value>
          <condition>Only for Perform (Singing)</condition>
        </limitmodifier>
      </bonus>
      <source>CF</source>
      <page>115</page>
    </bioware>
    <bioware>
      <id>70bd2c89-3432-4270-8e4c-d8d979114148</id>
      <name>Vocal Range Expander</name>
      <category>Basic</category>
      <ess>0.2</ess>
      <capacity>0</capacity>
      <avail>12R</avail>
      <cost>30000</cost>
      <bonus>
        <limitmodifier>
          <limit>Social</limit>
          <value>1</value>
          <condition>Only for test involving speaking</condition>
        </limitmodifier>
        <limitmodifier>
          <limit>Social</limit>
          <value>2</value>
          <condition>Only for Perform (Singing)</condition>
        </limitmodifier>
      </bonus>
      <source>CF</source>
      <page>115</page>
    </bioware>
    <bioware>
      <id>4f3f0651-6e1b-4dc3-b25a-33f62874cba8</id>
      <name>Nephritic screen</name>
      <category>Basic</category>
      <ess>Rating * 0.05</ess>
      <capacity>0</capacity>
      <avail>Rating * 2</avail>
      <cost>Rating * 4000</cost>
      <rating>6</rating>
      <source>CF</source>
      <page>113</page>
    </bioware>
    <bioware>
      <id>3d9e763c-fcda-4fcd-96cc-4f02e4e6661a</id>
      <name>Nictitating Membranes</name>
      <category>Basic</category>
      <ess>0.05</ess>
      <capacity>0</capacity>
      <avail>6</avail>
      <cost>1000</cost>
      <source>CF</source>
      <page>113</page>
    </bioware>
    <bioware>
      <id>8f12d662-9fc6-475f-8435-a11829c14956</id>
      <name>Tailored Critter Pheremones</name>
      <category>Basic</category>
      <ess>Rating * 0.1</ess>
      <capacity>0</capacity>
      <avail>Rating * 4</avail>
      <cost>Rating * 2000</cost>
      <bonus>
        <selecttext />
      </bonus>
      <rating>3</rating>
      <source>CF</source>
      <page>115</page>
    </bioware>
    <bioware>
      <id>c75c8286-2673-48a0-8e9b-cbfeec5c6bc1</id>
      <name>Expanded Volume</name>
      <category>Basic</category>
      <ess>Rating * 0.1</ess>
      <capacity>0</capacity>
      <avail>Rating * 4</avail>
      <cost>Rating * 2000</cost>
      <rating>4</rating>
      <source>CF</source>
      <page>112</page>
    </bioware>
    <bioware>
      <id>82636229-f784-489d-8981-6a1479f0056c</id>
      <name>Amplified Immune System</name>
      <category>Basic</category>
      <ess>Rating * 0.1</ess>
      <capacity>0</capacity>
      <avail>Rating * 7</avail>
      <cost>Rating * 4000</cost>
      <rating>4</rating>
      <source>CF</source>
      <page>111</page>
    </bioware>
    <!-- End Region -->
    <!-- Region Bio-Sculpting -->
    <bioware>
      <id>3645B67A-F19E-4566-B257-4056D2848B2C</id>
      <name>Minor Biosculpting Modification</name>
      <category>Biosculpting</category>
      <ess>0</ess>
      <capacity>0</capacity>
      <avail>2</avail>
      <cost>Variable(50-500)</cost>
      <bonus>
        <selecttext />
      </bonus>
      <source>CF</source>
      <page>108</page>
    </bioware>
    <bioware>
      <id>0e54ccda-6ba9-4668-b100-0442efd56221</id>
      <name>Moderate Biosculpting Modification</name>
      <category>Biosculpting</category>
      <ess>0.1</ess>
      <capacity>0</capacity>
      <avail>4</avail>
      <cost>Variable(500-2000)</cost>
      <bonus>
        <selecttext />
      </bonus>
      <source>CF</source>
      <page>108</page>
    </bioware>
    <bioware>
      <id>a4ca355b-6188-42c1-88c7-93947f233314</id>
      <name>Severe Biosculpting Modification</name>
      <category>Biosculpting</category>
      <ess>0.25</ess>
      <capacity>0</capacity>
      <avail>8</avail>
      <cost>Variable(2000-10000)</cost>
      <bonus>
        <selecttext />
      </bonus>
      <source>CF</source>
      <page>108</page>
    </bioware>
    <bioware>
      <id>aa347008-38f1-4cb4-a919-bc705a8efe71</id>
      <name>Troll Reduction</name>
      <category>Biosculpting</category>
      <ess>FixedValues(0.2,0.5)</ess>
      <capacity>0</capacity>
      <avail>FixedValues(8,12)</avail>
      <cost>FixedValues(15000,25000)</cost>
      <bonus>
        <armor>-1</armor>
        <specificattribute>
          <name>CHA</name>
          <max>Rating</max>
        </specificattribute>
      </bonus>
      <rating>2</rating>
      <required>
        <oneof>
          <metatype>Troll</metatype>
        </oneof>
      </required>
      <source>CF</source>
      <page>108</page>
    </bioware>
    <bioware>
      <id>C24D24C6-5F00-41F2-A6AC-0289A0BC5DF7</id>
      <name>Troll Reduction (Ork)</name>
      <category>Biosculpting</category>
      <ess>0.2</ess>
      <capacity>0</capacity>
      <avail>8</avail>
      <cost>15000</cost>
      <bonus>
        <specificattribute>
          <name>CHA</name>
          <max>1</max>
        </specificattribute>
      </bonus>
      <required>
        <oneof>
          <metatype>Ork</metatype>
        </oneof>
      </required>
      <source>CF</source>
      <page>108</page>
    </bioware>
    <bioware>
      <id>af01e25f-1e95-4c1a-a937-8cbe922529ca</id>
      <name>Ethnicity/Sex Change</name>
      <category>Biosculpting</category>
      <ess>0</ess>
      <capacity>0</capacity>
      <avail>4</avail>
      <cost>10000</cost>
      <bonus>
        <selecttext />
      </bonus>
      <source>CF</source>
      <page>108</page>
    </bioware>
    <bioware>
      <id>4c6458ec-082e-423c-b3df-ed57a62561f4</id>
      <name>Metatype Modification</name>
      <category>Biosculpting</category>
      <ess>0</ess>
      <capacity>0</capacity>
      <avail>8</avail>
      <cost>20000</cost>
      <bonus>
        <selecttext />
      </bonus>
      <source>CF</source>
      <page>108</page>
    </bioware>
    <!-- End Region -->
    <!-- Region Bio-Weapons -->
    <bioware>
      <id>dfd48ff5-3ecf-47b4-81fd-62b1ff3f74e4</id>
      <name>Claws</name>
      <category>Bio-Weapons</category>
      <ess>0.1*Rating</ess>
      <capacity>0</capacity>
      <avail>4R</avail>
      <cost>500</cost>
      <addweapon>Claws (Bio-Weapon)</addweapon>
      <notes>Rating is used to indicate number of claws.</notes>
      <rating>2</rating>
      <source>CF</source>
      <page>120</page>
    </bioware>
    <bioware>
      <id>885aa282-e624-4f8d-94e6-afafe672b3af</id>
      <name>Claws (Retractable)</name>
      <category>Bio-Weapons</category>
      <ess>0.15*Rating</ess>
      <capacity>0</capacity>
      <avail>6R</avail>
      <cost>Rating * 1000</cost>
      <addweapon>Retractable Claws (Bio-Weapon)</addweapon>
      <notes>Rating is used to indicate number of claws.</notes>
      <rating>2</rating>
      <source>CF</source>
      <page>120</page>
    </bioware>
    <bioware>
      <id>787ff755-16f5-4dfa-9cf8-49b8399103e6</id>
      <name>Electrical Discharge</name>
      <category>Bio-Weapons</category>
      <ess>0.3</ess>
      <capacity>0</capacity>
      <avail>8</avail>
      <cost>10000</cost>
      <addweapon>Electrical Discharge</addweapon>
      <source>CF</source>
      <page>120</page>
    </bioware>
    <bioware>
      <id>82780b5b-41dd-49ae-964f-c14ca91a0f14</id>
      <name>Fangs</name>
      <category>Bio-Weapons</category>
      <ess>0.1</ess>
      <capacity>0</capacity>
      <avail>4</avail>
      <cost>500</cost>
      <addweapon>Fangs (Bio-Weapon)</addweapon>
      <source>CF</source>
      <page>120</page>
    </bioware>
    <bioware>
      <id>3f0fda69-a098-4c9a-855e-5dd2d46ae3da</id>
      <name>Fangs (Retractable)</name>
      <category>Bio-Weapons</category>
      <ess>0.15</ess>
      <capacity>0</capacity>
      <avail>6</avail>
      <cost>1000</cost>
      <addweapon>Retractable Fangs (Bio-Weapon)</addweapon>
      <source>CF</source>
      <page>120</page>
    </bioware>
    <bioware>
      <id>cbe09df9-556d-44d4-9d68-073415850deb</id>
      <name>Horns</name>
      <category>Bio-Weapons</category>
      <ess>0.1</ess>
      <capacity>0</capacity>
      <avail>4</avail>
      <cost>500</cost>
      <addweapon>Horns (Bio-Weapon)</addweapon>
      <source>CF</source>
      <page>120</page>
    </bioware>
    <bioware>
      <id>605b82f9-9f12-4a14-b567-091dd5fcde80</id>
      <name>Muzzle</name>
      <category>Bio-Weapons</category>
      <ess>0.3</ess>
      <capacity>0</capacity>
      <avail>8R</avail>
      <cost>2000</cost>
      <addweapon></addweapon>
      <source>CF</source>
      <page>121</page>
    </bioware>
    <bioware>
      <id>828ca5e9-4409-42aa-a6df-87fc907fede2</id>
      <name>Sprayer</name>
      <category>Bio-Weapons</category>
      <ess>0.25</ess>
      <capacity>0</capacity>
      <avail>8</avail>
      <cost>4000</cost>
      <addweapon></addweapon>
      <source>CF</source>
      <page>121</page>
    </bioware>
    <bioware>
      <id>b9085cbe-8e67-4205-8e49-603e31f9d6f7</id>
      <name>Stinger, Tiny</name>
      <category>Bio-Weapons</category>
      <ess>0.05</ess>
      <capacity>0</capacity>
      <avail>8</avail>
      <cost>100</cost>
      <source>CF</source>
      <page>121</page>
    </bioware>
    <bioware>
      <id>77bcbea4-fc69-42e6-b4e3-0debe6c08596</id>
      <name>Stinger, Medium</name>
      <category>Bio-Weapons</category>
      <ess>0.1</ess>
      <capacity>0</capacity>
      <avail>8R</avail>
      <cost>2000</cost>
      <addweapon>Medium Stinger</addweapon>
      <source>CF</source>
      <page>121</page>
    </bioware>
    <bioware>
      <id>c466a6cf-bf31-4300-b53e-0f83af141342</id>
      <name>Stinger, Large</name>
      <category>Bio-Weapons</category>
      <ess>0.2</ess>
      <capacity>0</capacity>
      <avail>12F</avail>
      <cost>8000</cost>
      <addweapon>Large Stinger</addweapon>
      <source>CF</source>
      <page>121</page>
    </bioware>
    <bioware>
      <id>8832f6ac-0082-4b9b-9e1c-7f90874a23a1</id>
      <name>Striking Callus</name>
      <category>Bio-Weapons</category>
      <ess>0.05*Rating</ess>
      <capacity>0</capacity>
      <avail>2</avail>
      <cost>Rating*250</cost>
      <bonus>
        <unarmeddv>Rating*0.5</unarmeddv>
        <unarmeddvphysical />
      </bonus>
      <notes>Rating is used to represent hands and feet. Every 2 Rating will grant +1 Unarmed damage.</notes>
      <rating>4</rating>
      <source>CF</source>
      <page>121</page>
    </bioware>
    <bioware>
      <id>f56ee63d-7ed3-4b5f-bde9-5b581eca9220</id>
      <name>Tusk(s), Small</name>
      <category>Bio-Weapons</category>
      <ess>0</ess>
      <capacity>0</capacity>
      <avail>2</avail>
      <cost>Rating*100</cost>
      <notes>Rating is used to indicate number of tusks.</notes>
      <rating>2</rating>
      <source>CF</source>
      <page>121</page>
    </bioware>
    <bioware>
      <id>3caa7752-63ee-40c9-ba3f-d11aef038812</id>
      <name>Tusk(s), Medium</name>
      <category>Bio-Weapons</category>
      <ess>0.1*Rating</ess>
      <capacity>0</capacity>
      <avail>2</avail>
      <cost>Rating*500</cost>
      <addweapon>Medium Tusk(s)</addweapon>
      <notes>Rating is used to indicate number of tusks.</notes>
      <rating>2</rating>
      <source>CF</source>
      <page>121</page>
    </bioware>
    <bioware>
      <id>d5e4c407-58e4-4b24-ba11-65c45d256f97</id>
      <name>Tusk(s), Large</name>
      <category>Bio-Weapons</category>
      <ess>0.2*Rating</ess>
      <capacity>0</capacity>
      <avail>8R</avail>
      <cost>Rating*1000</cost>
      <addweapon>Large Tusk(s)</addweapon>
      <notes>Rating is used to indicate number of tusks.</notes>
      <rating>2</rating>
      <source>CF</source>
      <page>121</page>
    </bioware>
    <!-- End Region -->
    <!-- Region Cosmetic Bioware -->
    <bioware>
      <id>f8195e35-fed4-463a-bd09-b559a6e05803</id>
      <name>Bio-Tattoos</name>
      <category>Cosmetic Bioware</category>
      <ess>FixedValues(0,0.01,0.02)</ess>
      <capacity>0</capacity>
      <avail>FixedValues(4,5,6)</avail>
      <cost>FixedValues(500,1000,1500)</cost>
      <bonus>
        <selecttext />
      </bonus>
      <rating>3</rating>
      <source>CF</source>
      <page>111</page>
    </bioware>
    <bioware>
      <id>ebf3f1ed-700f-4b37-b61a-0b262937dea6</id>
      <name>Chameleon Skin</name>
      <category>Cosmetic Bioware</category>
      <ess>0.2</ess>
      <capacity>0</capacity>
      <avail>6</avail>
      <cost>2000</cost>
      <bonus>
        <limitmodifier>
          <limit>Physical</limit>
          <value>1</value>
          <condition>only for Stealth skills, Must be completely naked</condition>
        </limitmodifier>
      </bonus>
      <source>CF</source>
      <page>108</page>
    </bioware>
    <bioware>
      <id>98ae7b28-33ab-47ab-aa7b-5e1f4a90b8ce</id>
      <name>Chameleon Skin (Dynamic)</name>
      <category>Cosmetic Bioware</category>
      <ess>0.3</ess>
      <capacity>0</capacity>
      <avail>8</avail>
      <cost>4000</cost>
      <bonus>
        <limitmodifier>
          <limit>Physical</limit>
          <value>2</value>
          <condition>Only for Stealth skills, Must be completely naked</condition>
        </limitmodifier>
      </bonus>
      <source>CF</source>
      <page>108</page>
    </bioware>
    <bioware>
      <id>e3897bf8-0961-4b77-863a-4fbc4c0860f2</id>
      <name>Clean Metabolism</name>
      <category>Cosmetic Bioware</category>
      <ess>0.1</ess>
      <capacity>0</capacity>
      <avail>4</avail>
      <cost>1000</cost>
      <source>CF</source>
      <page>108</page>
    </bioware>
    <bioware>
      <id>a2ff0680-3083-40c4-9f8b-5677aacdeaa8</id>
      <name>Chloroplast Skin</name>
      <category>Cosmetic Bioware</category>
      <ess>0.2</ess>
      <capacity>0</capacity>
      <avail>4</avail>
      <cost>2000</cost>
      <source>CF</source>
      <page>108</page>
    </bioware>
    <bioware>
      <id>458010b9-f07f-4976-bd5b-7053c4837b79</id>
      <name>Dietware</name>
      <category>Cosmetic Bioware</category>
      <ess>0.1</ess>
      <capacity>0</capacity>
      <avail>4</avail>
      <cost>1000</cost>
      <source>CF</source>
      <page>108</page>
    </bioware>
    <bioware>
      <id>89137e94-5bf3-4c6d-93d9-571c96fc5b2f</id>
      <name>Hair Growth</name>
      <category>Cosmetic Bioware</category>
      <ess>0</ess>
      <capacity>0</capacity>
      <avail>4</avail>
      <cost>200</cost>
      <bonus>
        <selecttext />
      </bonus>
      <source>CF</source>
      <page>108</page>
    </bioware>
    <bioware>
      <id>a3e4a944-6463-4cd9-b3bc-6b940c6427f3</id>
      <name>Hair Growth (Full-Body)</name>
      <category>Cosmetic Bioware</category>
      <ess>0</ess>
      <capacity>0</capacity>
      <avail>5</avail>
      <cost>500</cost>
      <source>CF</source>
      <page>108</page>
    </bioware>
    <bioware>
      <id>9f86544d-da24-4312-b4d5-6ab47956b7fa</id>
      <name>Perfect Eyes</name>
      <category>Cosmetic Bioware</category>
      <ess>0</ess>
      <capacity>0</capacity>
      <avail>4</avail>
      <cost>1000</cost>
      <source>CF</source>
      <page>108</page>
    </bioware>
    <bioware>
      <id>e53383b8-ed64-4840-a2bf-baaa8885c61b</id>
      <name>Sensitive Skin</name>
      <category>Cosmetic Bioware</category>
      <ess>0</ess>
      <capacity>0</capacity>
      <avail>4</avail>
      <cost>Rating * 500</cost>
      <bonus>
        <selecttext />
      </bonus>
      <rating>20</rating>
      <source>CF</source>
      <page>108</page>
    </bioware>
    <bioware>
      <id>98e8f46f-e742-4456-95b7-f6f3eaa7d795</id>
      <name>Silky Skin</name>
      <category>Cosmetic Bioware</category>
      <ess>0</ess>
      <capacity>0</capacity>
      <avail>4</avail>
      <cost>500</cost>
      <source>CF</source>
      <page>110</page>
    </bioware>
    <bioware>
      <id>487ba675-b689-48e0-bd45-e6729d671a51</id>
      <name>Skin Pigmentation</name>
      <category>Cosmetic Bioware</category>
      <ess>0</ess>
      <capacity>0</capacity>
      <avail>8</avail>
      <cost>200</cost>
      <bonus>
        <selecttext />
      </bonus>
      <source>CF</source>
      <page>111</page>
    </bioware>
    <bioware>
      <id>9cd588c4-c93f-4fef-b216-9da2707066f7</id>
      <name>Skin Pigmentation (Permanent)</name>
      <category>Cosmetic Bioware</category>
      <ess>0.1</ess>
      <capacity>0</capacity>
      <avail>4</avail>
      <cost>1000</cost>
      <bonus>
        <selecttext />
      </bonus>
      <source>CF</source>
      <page>111</page>
    </bioware>
    <!-- End Region -->
    <!-- Region Cultured Bioware -->
    <bioware>
      <id>afbf823f-3116-4967-93d2-0e334bb35d3a</id>
      <name>Cerebellum Booster</name>
      <category>Cultured</category>
      <ess>Rating * 0.2</ess>
      <capacity>0</capacity>
      <avail>Rating * 8</avail>
      <cost>Rating * 50000</cost>
      <bonus>
        <specificattribute>
          <name>INT</name>
          <val>Rating</val>
        </specificattribute>
      </bonus>
      <rating>2</rating>
      <source>CF</source>
      <page>118</page>
    </bioware>
    <bioware>
      <id>1abeac7c-79c5-4774-ad45-cd355ebc1476</id>
      <name>Boosted Reflexes</name>
      <category>Cultured</category>
      <ess>1</ess>
      <capacity>0</capacity>
      <avail>8R</avail>
      <cost>10000</cost>
      <bonus>
        <initiativepass precedence="0">1</initiativepass>
      </bonus>
      <source>CF</source>
      <page>118</page>
    </bioware>
    <bioware>
      <id>aece83ad-cec8-4117-adbd-3ec5e2049372</id>
      <name>Knowledge Infusion</name>
      <category>Cultured</category>
      <ess>0.1</ess>
      <capacity>0</capacity>
      <avail>12</avail>
      <cost>2000</cost>
      <source>CF</source>
      <page>118</page>
    </bioware>
    <bioware>
      <id>19000eeb-099e-4d63-9e1f-39a321569abe</id>
      <name>Limb replacement (Finger/Toe)</name>
      <category>Cultured</category>
      <ess>0.02</ess>
      <capacity>0</capacity>
      <avail>4</avail>
      <cost>2000</cost>
      <bonus>
        <selectside />
      </bonus>
      <source>CF</source>
      <page>118</page>
    </bioware>
    <bioware>
      <id>7346dc96-af61-48f4-a98c-3bbe5fa64005</id>
      <name>Limb replacement (Hand/foot)</name>
      <category>Cultured</category>
      <ess>0.02</ess>
      <capacity>0</capacity>
      <avail>8</avail>
      <cost>20000</cost>
      <bonus>
        <selectside />
      </bonus>
      <source>CF</source>
      <page>118</page>
    </bioware>
    <bioware>
      <id>4a61e7db-b4e2-48e3-8744-6a44bff453a7</id>
      <name>Limb replacement (Half arm/leg)</name>
      <category>Cultured</category>
      <ess>0.02</ess>
      <capacity>0</capacity>
      <avail>12</avail>
      <cost>40000</cost>
      <bonus>
        <selectside />
      </bonus>
      <source>CF</source>
      <page>118</page>
    </bioware>
    <bioware>
      <id>67be6b07-11e4-49e6-8f6f-6931a3f8bf1f</id>
      <name>Limb replacement (Full arm/leg)</name>
      <category>Cultured</category>
      <ess>0.02</ess>
      <capacity>0</capacity>
      <avail>12</avail>
      <cost>80000</cost>
      <bonus>
        <selectside />
      </bonus>
      <source>CF</source>
      <page>118</page>
    </bioware>
    <bioware>
      <id>f0aa87d0-2d86-482c-808d-667f1078f357</id>
      <name>Neuro Retention Amplification</name>
      <category>Cultured</category>
      <ess>0.1</ess>
      <capacity>0</capacity>
      <avail>4</avail>
      <cost>10000</cost>
      <bonus>
        <addqualities>
          <addquality>Photographic Memory</addquality>
        </addqualities>
      </bonus>
      <source>CF</source>
      <page>118</page>
    </bioware>
    <bioware>
      <id>0dc21074-6b2c-446a-aadc-e8304c9c124f</id>
      <name>Reproductive Replacement, Male</name>
      <category>Cultured</category>
      <ess>0.1</ess>
      <capacity>0</capacity>
      <avail>8</avail>
      <cost>8000</cost>
      <source>CF</source>
      <page>118</page>
    </bioware>
    <bioware>
      <id>31b609ee-6856-44bb-b1f5-19066c0a74c0</id>
      <name>Reproductive Replacement, Female</name>
      <category>Cultured</category>
      <ess>0.3</ess>
      <capacity>0</capacity>
      <avail>4</avail>
      <cost>20000</cost>
      <source>CF</source>
      <page>118</page>
    </bioware>
    <bioware>
      <id>e99097a1-84d5-4038-8525-761d199c58a7</id>
      <name>Trauma Damper</name>
      <category>Cultured</category>
      <ess>Rating * 0.1</ess>
      <capacity>0</capacity>
      <avail>(Rating * 4)R</avail>
      <cost>Rating * 4000</cost>
      <rating>4</rating>
      <source>CF</source>
      <page>119</page>
    </bioware>
    <bioware>
      <id>e78a9465-d399-4e94-bea8-7e98c8fc960d</id>
      <name>Tremor Reducer</name>
      <category>Cultured</category>
      <ess>Rating * 0.1</ess>
      <capacity>0</capacity>
      <avail>Rating * 6</avail>
      <cost>Rating * 10000</cost>
      <rating>3</rating>
      <source>CF</source>
      <page>119</page>
    </bioware>
    <bioware>
      <id>5f2c33a4-3472-4643-a0bb-9a6e52554c2f</id>
      <name>Reception Enhancer</name>
      <category>Cultured</category>
      <ess>0.2</ess>
      <capacity>0</capacity>
      <avail>4</avail>
      <cost>10000</cost>
      <source>CF</source>
      <page>118</page>
    </bioware>
    <!-- End Region -->
    <!-- Region Genemods -->
    <bioware>
      <id>4e9c11ed-730a-478f-a53d-d36220040506</id>
      <name>Genewipe</name>
      <category>Genemods</category>
      <ess>0.2</ess>
      <capacity>0</capacity>
      <avail>16F</avail>
      <cost>57000</cost>
      <source>CF</source>
      <page>157</page>
    </bioware>
    <bioware>
      <id>163a1d28-9f0d-414f-8b8f-473f78a3740d</id>
      <name>Masque</name>
      <category>Genemods</category>
      <ess>0.1</ess>
      <capacity>0</capacity>
      <avail>10F</avail>
      <cost>40000</cost>
      <source>CF</source>
      <page>157</page>
    </bioware>
    <bioware>
      <id>5f3da0ce-261f-4d1a-87a7-1e0614d65ef0</id>
      <name>Reprint</name>
      <category>Genemods</category>
      <ess>0.1</ess>
      <capacity>0</capacity>
      <avail>12F</avail>
      <cost>30000</cost>
      <source>CF</source>
      <page>157</page>
    </bioware>
    <bioware>
      <id>0f9ebf2e-d949-49f2-8f30-4e8413e92e39</id>
      <name>Shuffle</name>
      <category>Genemods</category>
      <ess>0.2</ess>
      <capacity>0</capacity>
      <avail>12F</avail>
      <cost>20000</cost>
      <source>CF</source>
      <page>157</page>
    </bioware>
    <bioware>
      <id>6bd96ba6-1e0c-4de1-89e7-01b6973e1115</id>
      <name>Elastic Stomach</name>
      <category>Genemods</category>
      <ess>0.1</ess>
      <capacity>0</capacity>
      <avail>6</avail>
      <cost>10000</cost>
      <source>CF</source>
      <page>159</page>
    </bioware>
    <bioware>
      <id>4a529d50-45cd-4f2d-8766-4ecd7c15f292</id>
      <name>Hyperthymesia</name>
      <category>Genemods</category>
      <ess>0.1</ess>
      <capacity>0</capacity>
      <avail>10</avail>
      <cost>15000</cost>
      <bonus>
        <memory>2</memory>
      </bonus>
      <source>CF</source>
      <page>159</page>
    </bioware>
    <bioware>
      <id>f3e1922e-cd73-4567-983c-7409e755f30a</id>
      <name>Lung Expansion</name>
      <category>Genemods</category>
      <ess>0.1</ess>
      <capacity>0</capacity>
      <avail>6</avail>
      <cost>16500</cost>
      <source>CF</source>
      <page>159</page>
    </bioware>
    <bioware>
      <id>b111b7c3-d44f-40b5-bba2-7d805cf9fd4c</id>
      <name>Increased Myelination</name>
      <category>Genemods</category>
      <ess>0.1</ess>
      <capacity>0</capacity>
      <avail>8</avail>
      <cost>12000</cost>
      <source>CF</source>
      <page>159</page>
    </bioware>
    <bioware>
      <id>1b6713f7-f5b6-49fb-a89a-68322c06f38d</id>
      <name>Myostatin Inhibitor</name>
      <category>Genemods</category>
      <ess>0.3</ess>
      <capacity>0</capacity>
      <avail>10</avail>
      <cost>30500</cost>
      <bonus>
        <specificattribute>
          <name>STR</name>
          <val>1</val>
        </specificattribute>
      </bonus>
      <source>CF</source>
      <page>159</page>
    </bioware>
    <bioware>
      <id>92a00ca4-7e2b-47ca-ac02-1d58e4932d0a</id>
      <name>Narco</name>
      <category>Genemods</category>
      <ess>0.2</ess>
      <capacity>0</capacity>
      <avail>12F</avail>
      <cost>16420</cost>
      <source>CF</source>
      <page>159</page>
    </bioware>
    <bioware>
      <id>8d57009b-86c8-4fde-b8b5-1cf64942f517</id>
      <name>Selective Hearing</name>
      <category>Genemods</category>
      <ess>0.1</ess>
      <capacity>0</capacity>
      <avail>6</avail>
      <cost>17000</cost>
      <source>CF</source>
      <page>160</page>
    </bioware>
    <bioware>
      <id>a2acbc5a-187c-4e6f-95e5-c015f1aab56b</id>
      <name>Thickened Digestive Tract Lining</name>
      <category>Genemods</category>
      <ess>0.1</ess>
      <capacity>0</capacity>
      <avail>6</avail>
      <cost>8000</cost>
      <bonus>
        <lifestylecost>-10</lifestylecost>
      </bonus>
      <source>CF</source>
      <page>160</page>
    </bioware>
    <bioware>
      <id>3f8b9030-662e-4212-8f30-5aa394a41568</id>
      <name>Adapsin</name>
      <category>Genemods</category>
      <ess>0.2</ess>
      <capacity>0</capacity>
      <avail>16</avail>
      <cost>30000</cost>
      <bonus>
        <adapsin />
      </bonus>
      <source>CF</source>
      <page>160</page>
    </bioware>
    <bioware>
      <id>6a62e21f-f291-4e93-b109-df9c56c938f9</id>
      <name>Dareadrenaline</name>
      <category>Genemods</category>
      <ess>0.1</ess>
      <capacity>0</capacity>
      <avail>6</avail>
      <cost>61000</cost>
      <addqualities>
        <addquality>Poor Self Control (Thrill Seeker)</addquality>
      </addqualities>
      <bonus>
        <specificattribute>
          <name>WIL</name>
          <val>1</val>
          <affectbase>no</affectbase>
        </specificattribute>
      </bonus>
      <source>CF</source>
      <page>160</page>
    </bioware>
    <bioware>
      <id>04bea47c-85f3-4efa-b058-72def7d0d73b</id>
      <name>Double Elastin</name>
      <category>Genemods</category>
      <ess>0.2</ess>
      <capacity>0</capacity>
      <avail>12</avail>
      <cost>18000</cost>
      <source>CF</source>
      <page>160</page>
    </bioware>
    <bioware>
      <id>cd0d68d6-34e5-440e-9d78-5400008a5f71</id>
      <name>Hyper Glucagon</name>
      <category>Genemods</category>
      <ess>0.1</ess>
      <capacity>0</capacity>
      <avail>6</avail>
      <cost>8000</cost>
      <bonus>
        <lifestylecost>10</lifestylecost>
      </bonus>
      <source>CF</source>
      <page>160</page>
    </bioware>
    <bioware>
      <id>ef4a3bfe-5698-43ae-a4ff-8056aec4095d</id>
      <name>Magnasense</name>
      <category>Genemods</category>
      <ess>0.1</ess>
      <capacity>0</capacity>
      <avail>8</avail>
      <cost>7000</cost>
      <bonus>
        <specificskill>
          <name>Navigation</name>
          <bonus>1</bonus>
          <applytorating>no</applytorating>
        </specificskill>
      </bonus>
      <source>CF</source>
      <page>160</page>
    </bioware>
    <bioware>
      <id>bd4aade6-a0f2-40af-8073-f1e62ae4b3f9</id>
      <name>Neo-EPO</name>
      <category>Genemods</category>
      <ess>0.2</ess>
      <capacity>0</capacity>
      <avail>6</avail>
      <cost>38000</cost>
      <bonus>
        <physicallimit>1</physicallimit>
        <skillgroup>
          <name>Athletics</name>
          <bonus>1</bonus>
        </skillgroup>
      </bonus>
      <source>CF</source>
      <page>160</page>
    </bioware>
    <bioware>
      <id>2c988cbe-e6e6-4c22-ae3c-14ad6e1fff1f</id>
      <name>PuSHed</name>
      <category>Genemods</category>
      <ess>0.1</ess>
      <capacity>0</capacity>
      <avail>14</avail>
      <cost>62000</cost>
      <bonus>
        <skillattribute>
          <name>LOG</name>
          <bonus>1</bonus>
        </skillattribute>
      </bonus>
      <source>CF</source>
      <page>160</page>
    </bioware>
    <bioware>
      <id>b110516e-36e8-4c69-a682-066e91c02351</id>
      <name>Qualia</name>
      <category>Genemods</category>
      <ess>0.4</ess>
      <capacity>0</capacity>
      <avail>14</avail>
      <cost>65000</cost>
      <bonus>
        <skillattribute>
          <name>INT</name>
          <bonus>1</bonus>
        </skillattribute>
      </bonus>
      <source>CF</source>
      <page>161</page>
    </bioware>
    <bioware>
      <id>eb25dd41-2649-4e75-b0fb-dc47df3a7daa</id>
      <name>Reakt</name>
      <category>Genemods</category>
      <ess>0.4</ess>
      <capacity>0</capacity>
      <avail>10</avail>
      <cost>75000</cost>
      <source>CF</source>
      <page>161</page>
    </bioware>
    <bioware>
      <id>afea1a35-d8ca-4cab-9555-7a7d5df1390d</id>
      <name>Skeletal Pneumaticity</name>
      <category>Genemods</category>
      <ess>0.1</ess>
      <capacity>0</capacity>
      <avail>5</avail>
      <cost>9000</cost>
      <bonus>
        <specificskill>
          <name>Gymnastics</name>
          <bonus>2</bonus>
          <applytorating>no</applytorating>
        </specificskill>
      </bonus>
      <source>CF</source>
      <page>161</page>
    </bioware>
    <bioware>
      <id>e1cf23c7-9c79-4007-a2e8-ff872ee212e2</id>
      <name>Solus</name>
      <category>Genemods</category>
      <ess>0.1</ess>
      <capacity>0</capacity>
      <avail>8</avail>
      <cost>8000</cost>
      <bonus>
        <lifestylecost>-10</lifestylecost>
      </bonus>
      <source>CF</source>
      <page>161</page>
    </bioware>
    <bioware>
      <id>92b4c2a4-10a3-486a-8ab6-1e00d40dd69a</id>
      <name>Synaptic Acceleration</name>
      <category>Genemods</category>
      <ess>0.4</ess>
      <capacity>0</capacity>
      <avail>8</avail>
      <cost>78000</cost>
      <bonus>
        <initiative precedence="0">1</initiative>
        <initiativepass precedence="0">1</initiativepass>
      </bonus>
      <source>CF</source>
      <page>162</page>
    </bioware>
    <bioware>
      <id>89d6f0e2-f618-4a5f-b24f-e42603100fc3</id>
      <name>Synch</name>
      <category>Genemods</category>
      <ess>0.1</ess>
      <capacity>0</capacity>
      <avail>8</avail>
      <cost>14000</cost>
      <bonus>
        <specificskill>
          <name>Perception</name>
          <bonus>1</bonus>
          <applytorating>no</applytorating>
        </specificskill>
      </bonus>
      <source>CF</source>
      <page>162</page>
    </bioware>
    <bioware>
      <id>6aa86a49-d947-47ac-bf04-e1578c029333</id>
      <name>Tetrachromatic Vision</name>
      <category>Genemods</category>
      <ess>0.1</ess>
      <capacity>0</capacity>
      <avail>10</avail>
      <cost>8000</cost>
      <source>CF</source>
      <page>161</page>
    </bioware>
    <bioware>
      <id>ae1d7612-7805-4962-8f9a-beb17619762d</id>
      <name>Vasocon</name>
      <category>Genemods</category>
      <ess>0.1</ess>
      <capacity>0</capacity>
      <avail>6</avail>
      <cost>15000</cost>
      <source>CF</source>
      <page>161</page>
    </bioware>
    <bioware>
      <id>7aad79ff-7722-440d-a9c6-5b33b4ad7440</id>
      <name>Allergen Tolerance</name>
      <category>Genemods</category>
      <ess>0.1</ess>
      <capacity>0</capacity>
      <avail>6</avail>
      <cost>20000</cost>
      <source>CF</source>
      <page>163</page>
    </bioware>
    <bioware>
      <id>d4f12de1-29bc-4d6e-9ef2-d395b446c9e4</id>
      <name>Cold Adaptation</name>
      <category>Genemods</category>
      <ess>0.5</ess>
      <capacity>0</capacity>
      <avail>5</avail>
      <cost>8000</cost>
      <source>CF</source>
      <page>163</page>
    </bioware>
    <bioware>
      <id>f5b67712-1609-4f76-bb61-ad83d3d3e926</id>
      <name>Cryo Tolerance</name>
      <category>Genemods</category>
      <ess>0.5</ess>
      <capacity>0</capacity>
      <avail>18</avail>
      <cost>50000</cost>
      <source>CF</source>
      <page>163</page>
    </bioware>
    <bioware>
      <id>7b5bfe60-c7f6-4df2-9e53-56a76a4e8a8e</id>
      <name>Heat Adaptation</name>
      <category>Genemods</category>
      <ess>0.5</ess>
      <capacity>0</capacity>
      <avail>5</avail>
      <cost>8000</cost>
      <source>CF</source>
      <page>163</page>
    </bioware>
    <bioware>
      <id>0453cf1e-3224-46ce-82bb-fde03ef6e451</id>
      <name>Low Oxygen Adaptation</name>
      <category>Genemods</category>
      <ess>0.5</ess>
      <capacity>0</capacity>
      <avail>4</avail>
      <cost>8000</cost>
      <source>CF</source>
      <page>163</page>
    </bioware>
    <bioware>
      <id>4c67dc6a-eafb-40c7-88a1-b32518800db2</id>
      <name>Microgravity Adaptation</name>
      <category>Genemods</category>
      <ess>0.5</ess>
      <capacity>0</capacity>
      <avail>4</avail>
      <cost>30000</cost>
      <source>CF</source>
      <page>163</page>
    </bioware>
    <bioware>
      <id>5b3d3dce-2cd2-4720-84ae-4445092a4245</id>
      <name>Pollution Tolerance</name>
      <category>Genemods</category>
      <ess>0.5</ess>
      <capacity>0</capacity>
      <avail>5</avail>
      <cost>15000</cost>
      <source>CF</source>
      <page>163</page>
    </bioware>
    <bioware>
      <id>3550fe0d-453d-431f-bd84-d9cd50581f39</id>
      <name>Radiation Tolerance</name>
      <category>Genemods</category>
      <ess>0.5</ess>
      <capacity>0</capacity>
      <avail>6</avail>
      <cost>15000</cost>
      <source>CF</source>
      <page>164</page>
    </bioware>
    <bioware>
      <id>5c277258-ea34-46a3-b10a-323e0eed4dfa</id>
      <name>Control Rig Optimization</name>
      <category>Genemods</category>
      <ess>0.1</ess>
      <capacity>0</capacity>
      <avail>7</avail>
      <cost>4600</cost>
      <source>CF</source>
      <page>165</page>
    </bioware>
    <bioware>
      <id>dc3dbcd5-dc86-44db-8b99-ae69a8b60a1d</id>
      <name>Reaction Optimization</name>
      <category>Genemods</category>
      <ess>0.1</ess>
      <capacity>0</capacity>
      <avail>6</avail>
      <cost>6600</cost>
      <bonus>
        <initiative>1</initiative>
      </bonus>
      <required>
        <oneof>
					<cyberware>Reaction Enhancers</cyberware>
        </oneof>
      </required>
      <source>CF</source>
      <page>165</page>
    </bioware>
    <bioware>
      <id>afe25e41-8d6c-4476-9d18-ecd23219207c</id>
      <name>Reflex Recorder Optimization</name>
      <category>Genemods</category>
      <ess>0.1</ess>
      <capacity>0</capacity>
      <avail>11</avail>
      <cost>3800</cost>
      <bonus>
        <reflexrecorderoptimization />
      </bonus>
      <source>CF</source>
      <page>165</page>
    </bioware>
    <bioware>
      <id>99c04ae8-e1c0-4455-8f76-ff77edfb790f</id>
      <name>Wired Reflex Optimization</name>
      <category>Genemods</category>
      <ess>0.1</ess>
      <capacity>0</capacity>
      <avail>9R</avail>
      <cost>9000</cost>
      <source>CF</source>
      <page>165</page>
    </bioware>
    <bioware>
      <id>b6682632-5566-4156-8dab-4187e13901d8</id>
      <name>Adrenaline Pump Optimization</name>
      <category>Genemods</category>
      <ess>0.1</ess>
      <capacity>0</capacity>
      <avail>7F</avail>
      <cost>6000</cost>
      <source>CF</source>
      <page>165</page>
    </bioware>
    <bioware>
      <id>f0a72240-00e0-4b4f-b25f-b38f19e51a38</id>
      <name>Enhanced Symbiosis</name>
      <category>Genemods</category>
      <ess>0.1</ess>
      <capacity>0</capacity>
      <avail>6</avail>
      <cost>4000</cost>
      <source>CF</source>
      <page>165</page>
    </bioware>
    <bioware>
      <id>1aa7863d-a8f3-461e-8ce8-88c3b8e98ced</id>
      <name>Genetic Optimization</name>
      <category>Genemods</category>
      <ess>0.3</ess>
      <capacity>0</capacity>
      <avail>10</avail>
      <cost>47000</cost>
      <bonus>
        <selectattribute>
          <excludeattribute>EDG</excludeattribute>
          <excludeattribute>MAG</excludeattribute>
          <excludeattribute>RES</excludeattribute>
          <excludeattribute>DEP</excludeattribute>
          <max>1</max>
        </selectattribute>
      </bonus>
      <source>CF</source>
      <page>157</page>
    </bioware>
    <bioware>
      <id>da62e249-cb11-4907-98d3-edc50e7efc2a</id>
      <name>Cosmetic Alteration</name>
      <category>Genemods</category>
      <ess>0.1</ess>
      <capacity>0</capacity>
      <avail>8</avail>
      <cost>35000</cost>
      <source>CF</source>
      <page>158</page>
    </bioware>
    <bioware>
      <id>cd268d9e-52c7-4f02-913c-ff37bdd14e6e</id>
      <name>Print Removal</name>
      <category>Genemods</category>
      <ess>0.1</ess>
      <capacity>0</capacity>
      <avail>10F</avail>
      <cost>18000</cost>
      <source>CF</source>
      <page>158</page>
    </bioware>
    <bioware>
      <id>d23aac11-8e3c-4739-9da5-b8322f81d64c</id>
      <name>Metaposeur</name>
      <category>Genemods</category>
      <ess>0.1</ess>
      <capacity>0</capacity>
      <avail>8</avail>
      <cost>38000</cost>
      <source>CF</source>
      <page>158</page>
    </bioware>
    <bioware>
      <id>181f09c2-af17-4676-bb6a-62706c4fc521</id>
      <name>Immunization</name>
      <category>Genemods</category>
      <ess>0.1</ess>
      <capacity>0</capacity>
      <avail>8</avail>
      <cost>20000</cost>
      <bonus>
        <selecttext />
      </bonus>
      <source>CF</source>
      <page>164</page>
    </bioware>
    <!-- End Region -->
    <!-- Region Genetic Restoration -->
    <bioware>
      <id>9a3cf302-b2bb-402f-93e2-7872eca63d31</id>
      <name>Therapeutic Genetics</name>
      <category>Genetic Restoration</category>
      <ess>0.2</ess>
      <capacity>0</capacity>
      <avail>10</avail>
      <cost>90000</cost>
      <bonus>
        <selecttext />
      </bonus>
      <source>CF</source>
      <page>156</page>
    </bioware>
    <bioware>
      <id>669926ea-55ec-4365-adcf-f8028a464124</id>
      <name>Leónization</name>
      <category>Genetic Restoration</category>
      <ess>1</ess>
      <capacity>0</capacity>
      <avail>15</avail>
      <cost>2000000</cost>
      <source>CF</source>
      <page>156</page>
    </bioware>
    <bioware>
      <id>78797e7f-020d-4e4a-a08b-207890f73fc5</id>
      <name>Lifespan Extension</name>
      <category>Genetic Restoration</category>
      <ess>0.5</ess>
      <capacity>0</capacity>
      <avail>12</avail>
      <cost>300000</cost>
      <source>CF</source>
      <page>157</page>
    </bioware>
    <bioware>
      <id>11e5627e-aeff-4910-bf06-b8817b46f786</id>
      <name>Physical Vigor</name>
      <category>Genetic Restoration</category>
      <ess>0.5</ess>
      <capacity>0</capacity>
      <avail>13</avail>
      <cost>250000</cost>
      <source>CF</source>
      <page>156</page>
    </bioware>
    <bioware>
      <id>aa42b990-04db-4cae-81e3-a93bce93616f</id>
      <name>Augmented Healing</name>
      <category>Genetic Restoration</category>
      <ess>0</ess>
      <capacity>0</capacity>
      <avail>10</avail>
      <cost>35000</cost>
      <source>CF</source>
      <page>156</page>
    </bioware>
    <bioware>
      <id>3af9942f-6e6c-4c0d-a962-a6cf30504a00</id>
      <name>Cellular Repair</name>
      <category>Genetic Restoration</category>
      <ess>0</ess>
      <capacity>0</capacity>
      <avail>10</avail>
      <cost>65000</cost>
      <source>CF</source>
      <page>156</page>
    </bioware>
    <bioware>
      <id>b69a23aa-4543-4e8a-95a1-4a0f9f5250e9</id>
      <name>Revitilization</name>
      <category>Genetic Restoration</category>
      <ess>0</ess>
      <capacity>0</capacity>
      <avail>14</avail>
      <cost>110000</cost>
      <source>CF</source>
      <page>157</page>
    </bioware>
    <!-- End Region -->
    <!-- Region Symbionts -->
    <bioware>
      <id>738c15f8-49ea-417e-9728-b4c78bc72c18</id>
      <name>Cleaner Leech</name>
      <category>Symbionts</category>
      <ess>0</ess>
      <capacity>0</capacity>
      <avail>4</avail>
      <cost>100</cost>
      <source>CF</source>
      <page>123</page>
    </bioware>
    <bioware>
      <id>573b2541-9e9a-4b9d-b219-27fb6c808d40</id>
      <name>Booster Endosont</name>
      <category>Symbionts</category>
      <ess>0.2</ess>
      <capacity>0</capacity>
      <avail>12</avail>
      <cost>10000</cost>
      <source>CF</source>
      <page>123</page>
    </bioware>
    <bioware>
      <id>f829a2e5-ab36-499a-8c7d-9bd44a7284f3</id>
      <name>Digester Endosont</name>
      <category>Symbionts</category>
      <ess>0.2</ess>
      <capacity>0</capacity>
      <avail>12</avail>
      <cost>10000</cost>
      <source>CF</source>
      <page>123</page>
    </bioware>
    <bioware>
      <id>5025417f-2a14-4b6f-8d53-52445bc16c31</id>
      <name>Electroreceptor Endosont</name>
      <category>Symbionts</category>
      <ess>0.2</ess>
      <capacity>0</capacity>
      <avail>12</avail>
      <cost>10000</cost>
      <source>CF</source>
      <page>123</page>
    </bioware>
    <bioware>
      <id>c2700f31-a361-4ea2-974e-dd5bde62913a</id>
      <name>Mild Allergy Resistance</name>
      <category>Symbionts</category>
      <ess>0.2</ess>
      <capacity>0</capacity>
      <avail>8</avail>
      <cost>10000</cost>
      <source>CF</source>
      <page>123</page>
    </bioware>
    <bioware>
      <id>982290e5-2c21-41c0-9847-e47eb455c2f7</id>
      <name>Moderate Allergy Resistance</name>
      <category>Symbionts</category>
      <ess>0.2</ess>
      <capacity>0</capacity>
      <avail>12</avail>
      <cost>30000</cost>
      <source>CF</source>
      <page>123</page>
    </bioware>
    <bioware>
      <id>3d2ee994-be0c-4e07-a2ce-b616a37d8ee8</id>
      <name>Severe Allergy Resistance</name>
      <category>Symbionts</category>
      <ess>0.2</ess>
      <capacity>0</capacity>
      <avail>16</avail>
      <cost>50000</cost>
      <source>CF</source>
      <page>123</page>
    </bioware>
    <bioware>
      <id>6207437b-a8f9-420b-81de-970d832cba6d</id>
      <name>Lactose Tolerance</name>
      <category>Symbionts</category>
      <ess>0</ess>
      <capacity>0</capacity>
      <avail>2</avail>
      <cost>50</cost>
      <source>CF</source>
      <page>123</page>
    </bioware>
    <bioware>
      <id>ac744186-59f6-4105-a08a-0e8c7fd3c847</id>
      <name>Mender Endosont</name>
      <category>Symbionts</category>
      <ess>0.2</ess>
      <capacity>0</capacity>
      <avail>12</avail>
      <cost>30000</cost>
      <source>CF</source>
      <page>124</page>
    </bioware>
    <bioware>
      <id>91031d35-50e6-4b67-8dea-8c2ceda5278b</id>
      <name>Slimworm</name>
      <category>Symbionts</category>
      <ess>0.2</ess>
      <capacity>0</capacity>
      <avail>4</avail>
      <cost>1000</cost>
      <source>CF</source>
      <page>124</page>
    </bioware>
    <bioware>
      <id>81396157-9981-42f2-bee9-540c6a175648</id>
      <name>Stalwart Endosont</name>
      <category>Symbionts</category>
      <ess>0.2</ess>
      <capacity>0</capacity>
      <avail>12</avail>
      <cost>10000</cost>
      <source>CF</source>
      <page>124</page>
    </bioware>
    <!-- End Region -->
    <!-- End Region -->
    <!-- Region Hard Targets -->
    <bioware>
      <id>6289a426-e381-4ed6-a69d-3b94430efb2c</id>
      <name>Bilateral Coordination Co-processor</name>
      <category>Basic</category>
      <ess>0.2</ess>
      <capacity>0</capacity>
      <avail>6</avail>
      <cost>4500</cost>
      <bonus>
        <ambidextrous />
      </bonus>
      <source>HT</source>
      <page>185</page>
    </bioware>
    <bioware>
      <id>5b2c4c5d-a037-4970-8fcb-b6d47b9e819a</id>
      <name>Bone Spike (No Bone Density)</name>
      <category>Bio-Weapons</category>
      <ess>0.2</ess>
      <capacity>0</capacity>
      <avail>14F</avail>
      <cost>20000</cost>
      <addweapon>Bone Spike I</addweapon>
      <forbidden>
        <oneof>
					<bioware>Bone Density Augmentation</bioware>
        </oneof>
      </forbidden>
      <source>HT</source>
      <page>185</page>
    </bioware>
    <bioware>
      <id>53d0d6b1-f5cd-4816-b772-7f50af81356a</id>
      <name>Bone Spike (Bone Density 2-3)</name>
      <category>Bio-Weapons</category>
      <ess>0.2</ess>
      <capacity>0</capacity>
      <avail>14F</avail>
      <cost>20000</cost>
      <addweapon>Bone Spike II</addweapon>
      <required>
        <oneof>
					<bioware>Bone Density Augmentation</bioware>
        </oneof>
      </required>
      <source>HT</source>
      <page>185</page>
    </bioware>
    <bioware>
      <id>f994b8ac-0314-43ad-969a-f07d2d3fc0d8</id>
      <name>Bone Spike (Bone Density 4)</name>
      <category>Bio-Weapons</category>
      <ess>0.2</ess>
      <capacity>0</capacity>
      <avail>14F</avail>
      <cost>20000</cost>
      <addweapon>Bone Spike III</addweapon>
      <required>
        <oneof>
					<bioware>Bone Density Augmentation</bioware>
        </oneof>
      </required>
      <source>HT</source>
      <page>185</page>
    </bioware>
    <bioware>
      <id>0f5b811f-a761-410a-b675-fca5c5821b31</id>
      <name>Spur Pocket</name>
      <category>Cultured</category>
      <ess>0.1</ess>
      <capacity>0</capacity>
      <avail>6</avail>
      <cost>8000</cost>
      <source>HT</source>
      <page>185</page>
    </bioware>
    <!-- End Region -->
    <!-- SR5 2050 -->
    <bioware>
      <id>9343f6b7-6d02-4706-aa7d-6c357b22c947</id>
      <name>Adrenaline Pump (2050)</name>
      <category>Basic</category>
      <ess>Rating * 0.75</ess>
      <capacity>0</capacity>
      <avail>10F</avail>
      <cost>Rating * 50000</cost>
      <rating>3</rating>
      <source>2050</source>
      <page>205</page>
    </bioware>
    <bioware>
      <id>b843eb04-8234-4fb4-a33d-87bd369cc8dc</id>
      <name>Enhanced Articulation (2050)</name>
      <category>Basic</category>
      <ess>0.3</ess>
      <capacity>0</capacity>
      <avail>5</avail>
      <cost>40000</cost>
      <bonus>
        <limitmodifier>
          <limit>Physical</limit>
          <value>1</value>
          <condition>Only for Escape Artist</condition>
        </limitmodifier>
        <specificskill>
          <name>Escape Artist</name>
          <bonus>1</bonus>
          <applytorating>no</applytorating>
        </specificskill>
      </bonus>
      <source>2050</source>
      <page>205</page>
    </bioware>
    <bioware>
      <id>29711788-69f5-4b7a-8dd9-2ed615a448e3</id>
      <name>Suprathyroid Gland (2050)</name>
      <category>Basic</category>
      <ess>0.7</ess>
      <capacity>0</capacity>
      <avail>8F</avail>
      <cost>50000</cost>
      <bonus>
        <lifestylecost>25</lifestylecost>
        <specificattribute>
          <name>BOD</name>
          <val>1</val>
        </specificattribute>
        <specificattribute>
          <name>AGI</name>
          <val>1</val>
        </specificattribute>
        <specificattribute>
          <name precedence="0">REA</name>
          <val>1</val>
        </specificattribute>
        <specificattribute>
          <name precedence="0">STR</name>
          <val>1</val>
        </specificattribute>
      </bonus>
      <source>2050</source>
      <page>205</page>
    </bioware>
    <bioware>
      <id>bebdde65-cd72-4690-8436-945312c507ab</id>
      <name>Tracheal Filter (2050)</name>
      <category>Basic</category>
      <ess>Rating * 0.1</ess>
      <capacity>0</capacity>
      <avail>4</avail>
      <cost>Rating * 30000</cost>
      <rating>6</rating>
      <source>2050</source>
      <page>205</page>
    </bioware>
    <bioware>
      <id>9c66557a-5757-42ee-ac00-a875b7013ad8</id>
      <name>Tailored Pheromones (2050)</name>
      <category>Basic</category>
      <ess>Rating * 0.2</ess>
      <capacity>0</capacity>
      <avail>12</avail>
      <cost>Rating * 22000</cost>
      <bonus>
        <sociallimit>Rating</sociallimit>
      </bonus>
      <rating>3</rating>
      <source>2050</source>
      <page>205</page>
    </bioware>
    <bioware>
      <id>aa992c89-3fc0-47bf-9275-f31acf83a615</id>
      <name>Mnemonic Enhancer (2050)</name>
      <category>Cultured</category>
      <ess>Rating * 0.1</ess>
      <capacity>0</capacity>
      <avail>6</avail>
      <cost>Rating * 15000</cost>
      <bonus>
        <memory>Rating</memory>
        <mentallimit>Rating</mentallimit>
        <skillcategory>
          <name>Academic</name>
          <bonus>Rating</bonus>
        </skillcategory>
        <skillcategory>
          <name>Interest</name>
          <bonus>Rating</bonus>
        </skillcategory>
        <skillcategory>
          <name>Language</name>
          <bonus>Rating</bonus>
        </skillcategory>
        <skillcategory>
          <name>Professional</name>
          <bonus>Rating</bonus>
        </skillcategory>
        <skillcategory>
          <name>Street</name>
          <bonus>Rating</bonus>
        </skillcategory>
      </bonus>
      <rating>3</rating>
      <source>2050</source>
      <page>205</page>
    </bioware>
    <bioware>
      <id>0603401c-183d-43e6-902e-fbdcc5a20fc4</id>
      <name>Muscle Toner (2050)</name>
      <category>Basic</category>
      <ess>Rating * 0.2</ess>
      <capacity>0</capacity>
      <avail>(Rating * 5)R</avail>
      <cost>Rating * 25000</cost>
      <bonus>
        <specificattribute>
          <name precedence="0">AGI</name>
          <val>Rating</val>
        </specificattribute>
      </bonus>
      <rating>4</rating>
      <source>2050</source>
      <page>205</page>
    </bioware>
    <bioware>
      <id>d563a110-b8d8-460c-8fb2-da7d87d033a0</id>
      <name>Muscle Augmentation (2050)</name>
      <category>Basic</category>
      <ess>Rating * 0.2</ess>
      <capacity>0</capacity>
      <avail>(Rating * 5)R</avail>
      <cost>Rating * 20000</cost>
      <bonus>
        <specificattribute>
          <name precedence="0">STR</name>
          <val>Rating</val>
        </specificattribute>
      </bonus>
      <rating>4</rating>
      <source>2050</source>
      <page>205</page>
    </bioware>
    <bioware>
      <id>fd8d10ee-4a08-4e0d-a9a4-eec8f4633467</id>
      <name>Nephritic Screen (2050)</name>
      <category>Basic</category>
      <ess>Rating * 0.2</ess>
      <capacity>0</capacity>
      <avail>4</avail>
      <cost>Rating * 24000</cost>
      <bonus>
        <specificattribute>
          <name precedence="0">STR</name>
          <val>Rating</val>
        </specificattribute>
      </bonus>
      <rating>6</rating>
      <source>2050</source>
      <page>205</page>
    </bioware>
    <bioware>
      <id>d52e5797-416f-414a-ba7f-8ba3c6aef35a</id>
      <name>Orthoskin (2050)</name>
      <category>Basic</category>
      <ess>Rating * 0.25</ess>
      <capacity>0</capacity>
      <avail>8R</avail>
      <cost>Rating * 30000</cost>
      <bonus>
        <armor group="0">Rating</armor>
      </bonus>
      <forbidden>
        <oneof>
					<bioware>Bone Density Augmentation</bioware>
        </oneof>
      </forbidden>
      <rating>3</rating>
      <source>2050</source>
      <page>205</page>
    </bioware>
    <bioware>
      <id>0dcfb784-e30b-4d29-b8a9-46786770c5d0</id>
      <name>Pathogenic Defense (2050)</name>
      <category>Basic</category>
      <ess>Rating * 0.1</ess>
      <capacity>0</capacity>
      <avail>8</avail>
      <cost>Rating * 10000</cost>
      <rating>6</rating>
      <source>2050</source>
      <page>205</page>
    </bioware>
    <bioware>
      <id>20658b19-28c0-4e38-8523-768636510c7b</id>
      <name>Reflex Recorder (2050)</name>
      <category>Cultured</category>
      <ess>0.1</ess>
      <capacity>0</capacity>
      <avail>5</avail>
      <cost>10000</cost>
      <bonus>
        <selectskill limittoattribute="BOD,AGI,REA,STR">
          <val>1</val>
          <applytorating>yes</applytorating>
        </selectskill>
      </bonus>
      <source>2050</source>
      <page>205</page>
    </bioware>
    <bioware>
      <id>9300c974-1591-4dca-95d4-53755c27126e</id>
      <name>Damage Compensators (2050)</name>
      <category>Cultured</category>
      <ess>Rating * 0.1</ess>
      <capacity>0</capacity>
      <avail>10F</avail>
      <cost>Rating * 50000</cost>
      <bonus>
        <conditionmonitor>
          <thresholdoffset>Rating</thresholdoffset>
        </conditionmonitor>
      </bonus>
      <rating>12</rating>
      <source>2050</source>
      <page>205</page>
    </bioware>
    <bioware>
      <id>93325d96-77fd-4914-ad9d-e3fb4f5ba4db</id>
      <name>Pain Editor (2050)</name>
      <category>Cultured</category>
      <ess>0.3</ess>
      <capacity>0</capacity>
      <avail>6F</avail>
      <cost>60000</cost>
      <source>2050</source>
      <page>205</page>
    </bioware>
    <bioware>
      <id>596c2f2c-e76e-49db-996b-d05fb56d994d</id>
      <name>Symbiotes (2050)</name>
      <category>Basic</category>
      <ess>Rating * 0.2</ess>
      <capacity>0</capacity>
      <avail>5</avail>
      <cost>Rating * 20000</cost>
      <rating>3</rating>
      <source>2050</source>
      <page>205</page>
    </bioware>
    <bioware>
      <id>418fc791-2ae8-4457-80ec-e89244f1497b</id>
      <name>Synaptic Accelerator (2050)</name>
      <category>Cultured</category>
      <ess>Rating * 0.5</ess>
      <capacity>0</capacity>
      <avail>6R</avail>
      <cost>Rating * 100000</cost>
      <bonus>
        <initiativepass precedence="0">Rating</initiativepass>
        <specificattribute>
          <name precedence="0">REA</name>
          <val>Rating</val>
        </specificattribute>
      </bonus>
      <rating>3</rating>
      <source>2050</source>
      <page>205</page>
    </bioware>
    <bioware>
      <id>7ec6348a-2edd-4629-a984-e88f258e8599</id>
      <name>Synthacardium (2050)</name>
      <category>Basic</category>
      <ess>Rating * 0.1</ess>
      <capacity>0</capacity>
      <avail>4</avail>
      <cost>Rating * 10000</cost>
      <bonus>
        <skillgroup>
          <name>Athletics</name>
          <bonus>Rating</bonus>
        </skillgroup>
      </bonus>
      <rating>3</rating>
      <source>2050</source>
      <page>205</page>
    </bioware>
    <bioware>
      <id>8cf8dfaa-64b1-4b46-90a1-7fe01a43ad74</id>
      <name>Platelet Factories (2050)</name>
      <category>Basic</category>
      <ess>0.2</ess>
      <capacity>0</capacity>
      <avail>5</avail>
      <cost>30000</cost>
      <source>2050</source>
      <page>205</page>
    </bioware>
    <bioware>
      <id>773956b3-427b-4ed0-9510-8db622f01b66</id>
      <name>Cerebral Booster (2050)</name>
      <category>Cultured</category>
      <ess>Rating * 0.2</ess>
      <capacity>0</capacity>
      <avail>6</avail>
      <cost>Rating * 55000</cost>
      <bonus>
        <specificattribute>
          <name>LOG</name>
          <val>Rating</val>
        </specificattribute>
      </bonus>
      <rating>3</rating>
      <source>2050</source>
      <page>205</page>
    </bioware>
    <!-- Ende SR5 2050 -->
  </biowares>
>>>>>>> e70d36cf
</chummer>
<|MERGE_RESOLUTION|>--- conflicted
+++ resolved
@@ -1,5277 +1,2786 @@
-<?xml version="1.0" encoding="utf-8"?>
-<!--This file is part of Chummer5a.
-
-    Chummer5a is free software: you can redistribute it and/or modify
-    it under the terms of the GNU General Public License as published by
-    the Free Software Foundation, either version 3 of the License, or
-    (at your option) any later version.
-
-    Chummer5a is distributed in the hope that it will be useful,
-    but WITHOUT ANY WARRANTY; without even the implied warranty of
-    MERCHANTABILITY or FITNESS FOR A PARTICULAR PURPOSE.  See the
-    GNU General Public License for more details.
-
-    You should have received a copy of the GNU General Public License
-    along with Chummer5a.  If not, see <http://www.gnu.org/licenses/>.
-
-    You can obtain the full source code for Chummer5a at
-    https://github.com/chummer5a/chummer5a
--->
-<chummer xmlns="" xmlns:xsi="http://www.w3.org/2001/XMLSchema-instance" xsi:schemaLocation="http://www.w3.org/2001/XMLSchema bioware.xsd">
-  <version>0</version>
-  <grades>
-    <grade>
-      <id>f0a67dc0-6b0a-43fa-b389-a110ba1dd59d</id>
-      <name>Standard</name>
-      <ess>1</ess>
-      <cost>1</cost>
-      <avail>0</avail>
-      <source>SR5</source>
-      <page>451</page>
-    </grade>
-    <grade>
-      <id>9166244c-440b-44a1-8795-4917b53e6101</id>
-      <name>Standard (Burnout's Way)</name>
-      <ess>0.8</ess>
-      <cost>1</cost>
-      <avail>0</avail>
-      <source>SG</source>
-      <page>177</page>
-    </grade>
-    <grade>
-      <id>c4bbffe4-5818-4055-bc5e-f44562bde855</id>
-      <name>Used</name>
-      <ess>1.25</ess>
-      <cost>0.75</cost>
-      <avail>-4</avail>
-      <source>SR5</source>
-      <page>451</page>
-    </grade>
-    <grade>
-      <id>c2c6a3cc-c4bf-42c8-9260-868fd44d34ce</id>
-      <name>Alphaware</name>
-      <ess>0.8</ess>
-      <cost>1.2</cost>
-      <avail>+2</avail>
-      <source>SR5</source>
-      <page>451</page>
-    </grade>
-    <grade>
-      <id>9e24f0ce-b41e-496f-844a-82805fcb65a9</id>
-      <name>Betaware</name>
-      <ess>0.7</ess>
-      <cost>1.5</cost>
-      <avail>+4</avail>
-      <source>SR5</source>
-      <page>451</page>
-    </grade>
-    <grade>
-      <id>2b599ecd-4e80-4669-a78e-4db232c80a83</id>
-      <name>Deltaware</name>
-      <ess>0.5</ess>
-      <cost>2.5</cost>
-      <avail>+8</avail>
-      <source>SR5</source>
-      <page>451</page>
-    </grade>
-    <grade>
-      <id>0c86e85c-7e3e-4b6f-aa4b-26d8b379a7c9</id>
-      <name>Gammaware</name>
-      <ess>0.4</ess>
-      <cost>5</cost>
-      <avail>+12</avail>
-      <source>CF</source>
-      <page>72</page>
-    </grade>
-    <grade>
-      <id>a6fba72c-9fbe-41dc-8310-cd047b50c81e</id>
-      <name>Omegaware</name>
-      <ess>1</ess>
-      <cost>0.75</cost>
-      <avail>-4</avail>
-      <source>CF</source>
-      <page>71</page>
-    </grade>
-  </grades>
-  <categories>
-    <category>Basic</category>
-    <category>Biosculpting</category>
-    <category>Bio-Weapons</category>
-    <category>Chemical Gland Modifications</category>
-    <category>Cosmetic Bioware</category>
-    <category>Cultured</category>
-    <category>Genemods</category>
-    <category>Orthoskin Upgrades</category>
-    <category>Symbionts</category>
-  </categories>
-  <biowares>
-    <!-- Region Shadowrun 5-->
-    <bioware>
-      <id>ae0bb365-e40c-4aa2-9c30-0be902d992ac</id>
-      <name>Adrenaline Pump</name>
-      <category>Basic</category>
-      <ess>Rating * 0.75</ess>
-      <capacity>0</capacity>
-      <avail>(Rating * 6)F</avail>
-      <cost>Rating * 55000</cost>
-      <rating>3</rating>
-      <source>SR5</source>
-      <page>459</page>
-    </bioware>
-    <bioware>
-      <id>b04871a1-6b7b-4a78-89fc-af8ec69bdd3d</id>
-      <name>Bone Density Augmentation</name>
-      <category>Basic</category>
-      <ess>Rating * 0.3</ess>
-      <capacity>0</capacity>
-      <avail>(Rating * 4)</avail>
-      <cost>Rating * 5000</cost>
-      <bonus>
-        <damageresistance>Rating</damageresistance>
-        <unarmeddv>Rating-1</unarmeddv>
-        <unarmeddvphysical />
-      </bonus>
-      <forbidden>
-        <oneof>
-					<cyberware>Bone Lacing (Titanium)</cyberware>
-					<cyberware>Bone Lacing (Aluminum)</cyberware>
-					<cyberware>Bone Lacing (Plastic)</cyberware>
-        </oneof>
-      </forbidden>
-      <rating>4</rating>
-      <source>SR5</source>
-      <page>459</page>
-    </bioware>
-    <bioware>
-      <id>f038260b-f2de-4a9a-9507-5602d0e64a22</id>
-      <name>Cat's Eyes</name>
-      <category>Basic</category>
-      <ess>0.1</ess>
-      <capacity>0</capacity>
-      <avail>4</avail>
-      <cost>4000</cost>
-      <source>SR5</source>
-      <page>459</page>
-    </bioware>
-    <bioware>
-      <id>81b40aa8-98d1-4a5d-89d6-9b6d438006da</id>
-      <name>Cerebral Booster</name>
-      <category>Cultured</category>
-      <ess>Rating * 0.2</ess>
-      <capacity>0</capacity>
-      <avail>Rating * 6</avail>
-      <cost>Rating * 31500</cost>
-      <bonus>
-        <specificattribute>
-          <name>LOG</name>
-          <val>Rating</val>
-        </specificattribute>
-      </bonus>
-      <rating>3</rating>
-      <source>SR5</source>
-      <page>460</page>
-    </bioware>
-    <bioware>
-      <id>c46fbaba-d941-44b5-9bdc-643c5c6f4b24</id>
-      <name>Damage Compensators</name>
-      <category>Cultured</category>
-      <ess>Rating * 0.1</ess>
-      <capacity>0</capacity>
-      <avail>(Rating * 3)F</avail>
-      <cost>Rating * 2000</cost>
-      <bonus>
-        <conditionmonitor>
-          <thresholdoffset>Rating</thresholdoffset>
-        </conditionmonitor>
-      </bonus>
-      <rating>12</rating>
-      <source>SR5</source>
-      <page>460</page>
-    </bioware>
-    <bioware>
-      <id>dfada66f-73f7-4648-aff4-6b6bce25f84c</id>
-      <name>Enhanced Articulation</name>
-      <category>Basic</category>
-      <ess>0.3</ess>
-      <capacity>0</capacity>
-      <avail>12</avail>
-      <cost>24000</cost>
-      <bonus>
-        <limitmodifier>
-          <limit>Physical</limit>
-          <value>1</value>
-          <condition>Only for Escape Artist</condition>
-        </limitmodifier>
-        <specificskill>
-          <name>Escape Artist</name>
-          <bonus>1</bonus>
-          <applytorating>no</applytorating>
-        </specificskill>
-      </bonus>
-      <source>SR5</source>
-      <page>459</page>
-    </bioware>
-    <bioware>
-      <id>b2289ebe-4bb0-49d0-a151-38fc1261bba8</id>
-      <name>Mnemonic Enhancer</name>
-      <category>Cultured</category>
-      <ess>Rating * 0.1</ess>
-      <capacity>0</capacity>
-      <avail>Rating * 5</avail>
-      <cost>Rating * 9000</cost>
-      <bonus>
-        <memory>Rating</memory>
-        <mentallimit>Rating</mentallimit>
-        <skillcategory>
-          <name>Academic</name>
-          <bonus>Rating</bonus>
-        </skillcategory>
-        <skillcategory>
-          <name>Interest</name>
-          <bonus>Rating</bonus>
-        </skillcategory>
-        <skillcategory>
-          <name>Language</name>
-          <bonus>Rating</bonus>
-        </skillcategory>
-        <skillcategory>
-          <name>Professional</name>
-          <bonus>Rating</bonus>
-        </skillcategory>
-        <skillcategory>
-          <name>Street</name>
-          <bonus>Rating</bonus>
-        </skillcategory>
-      </bonus>
-      <rating>3</rating>
-      <source>SR5</source>
-      <page>460</page>
-    </bioware>
-    <bioware>
-      <id>841572d6-0785-4a8d-acd3-e106fb464781</id>
-      <name>Muscle Augmentation</name>
-      <category>Basic</category>
-      <ess>Rating * 0.2</ess>
-      <capacity>0</capacity>
-      <avail>(Rating * 5)R</avail>
-      <cost>Rating * 31000</cost>
-      <bonus>
-        <specificattribute>
-          <name precedence="0">STR</name>
-          <val>Rating</val>
-        </specificattribute>
-      </bonus>
-      <rating>4</rating>
-      <source>SR5</source>
-      <page>459</page>
-    </bioware>
-    <bioware>
-      <id>69ab0255-a76b-4190-a8be-0473fed231ef</id>
-      <name>Muscle Toner</name>
-      <category>Basic</category>
-      <ess>Rating * 0.2</ess>
-      <capacity>0</capacity>
-      <avail>(Rating * 5)R</avail>
-      <cost>Rating * 32000</cost>
-      <bonus>
-        <specificattribute>
-          <name precedence="0">AGI</name>
-          <val>Rating</val>
-        </specificattribute>
-      </bonus>
-      <rating>4</rating>
-      <source>SR5</source>
-      <page>459</page>
-    </bioware>
-    <bioware>
-      <id>96e4809a-71e6-4b98-9740-c6c44bc33aa9</id>
-      <name>Orthoskin</name>
-      <category>Basic</category>
-      <ess>Rating * 0.25</ess>
-      <capacity>0</capacity>
-      <avail>(Rating * 4)R</avail>
-      <cost>Rating * 6000</cost>
-      <bonus>
-        <armor group="0">Rating</armor>
-      </bonus>
-      <forbidden>
-        <oneof>
-					<cyberware>Dermal Plating</cyberware>
-<<<<<<< HEAD
-				</oneof>
-			</forbidden>
-			<bonus>
-				<armor group="0">Rating</armor>
-			</bonus>
-			<source>SR5</source>
-			<page>459</page>
-		</bioware>
-		<bioware>
-			<id>add913d1-6174-41d6-8021-b8bf35345e7a</id>
-			<name>Pain Editor</name>
-			<category>Cultured</category>
-			<ess>0.3</ess>
-			<capacity>0</capacity>
-			<avail>18F</avail>
-			<cost>48000</cost>
-			<source>SR5</source>
-			<page>460</page>
-		</bioware>
-		<bioware>
-			<id>5bd98093-6620-4b0a-8f2c-61727d5c38a6</id>
-			<name>Pathogenic Defense</name>
-			<category>Basic</category>
-			<rating>6</rating>
-			<ess>Rating * 0.1</ess>
-			<capacity>0</capacity>
-			<avail>(Rating * 2)</avail>
-			<cost>Rating * 4500</cost>
-			<source>SR5</source>
-			<page>459</page>
-		</bioware>
-		<bioware>
-			<id>8c75648c-19d2-4734-b107-c04bb0e1904a</id>
-			<name>Platelet Factories</name>
-			<category>Basic</category>
-			<ess>0.2</ess>
-			<capacity>0</capacity>
-			<avail>12</avail>
-			<cost>17000</cost>
-			<source>SR5</source>
-			<page>459</page>
-		</bioware>
-		<bioware>
-			<id>17a6ba49-c21c-461b-9830-3beae8a237fc</id>
-			<name>Reflex Recorder (Skill)</name>
-			<category>Cultured</category>
-			<ess>0.1</ess>
-			<capacity>0</capacity>
-			<avail>10</avail>
-			<cost>14000</cost>
-			<bonus>
-				<selectskill limittoattribute="BOD,AGI,REA,STR">
-					<val>1</val>
-					<applytorating>yes</applytorating>
-				</selectskill>
-			</bonus>
-			<source>SR5</source>
-			<page>460</page>
-		</bioware>
-		<bioware>
-			<id>3fd172b8-0ff5-46ee-a468-91edd4cdc448</id>
-			<name>Skin Pocket</name>
-			<category>Basic</category>
-			<ess>0.1</ess>
-			<capacity>0</capacity>
-			<avail>4</avail>
-			<cost>12000</cost>
-			<source>SR5</source>
-			<page>459</page>
-		</bioware>
-		<bioware>
-			<id>5ffb0e03-c281-4aee-bc13-639576d932ab</id>
-			<name>Sleep Regulator</name>
-			<category>Cultured</category>
-			<ess>0.1</ess>
-			<capacity>0</capacity>
-			<avail>6</avail>
-			<cost>12000</cost>
-			<source>SR5</source>
-			<page>460</page>
-		</bioware>
-		<bioware>
-			<id>d1a314d9-3b83-4d62-854d-90e3788eea83</id>
-			<name>Suprathyroid Gland</name>
-			<category>Basic</category>
-			<ess>0.7</ess>
-			<capacity>0</capacity>
-			<avail>20R</avail>
-			<cost>140000</cost>
-			<bonus>
-				<lifestylecost>25</lifestylecost>
-				<specificattribute>
-					<name>BOD</name>
-					<val>1</val>
-				</specificattribute>
-				<specificattribute>
-					<name>AGI</name>
-					<val>1</val>
-				</specificattribute>
-				<specificattribute>
-					<name precedence="0">REA</name>
-					<val>1</val>
-				</specificattribute>
-				<specificattribute>
-					<name precedence="0">STR</name>
-					<val>1</val>
-				</specificattribute>
-			</bonus>
-			<source>SR5</source>
-			<page>459</page>
-		</bioware>
-		<bioware>
-			<id>a08ce525-4788-42d8-b5d6-35a378f71776</id>
-			<name>Symbiotes</name>
-			<category>Basic</category>
-			<rating>4</rating>
-			<ess>Rating * 0.2</ess>
-			<capacity>0</capacity>
-			<avail>Rating * 5</avail>
-			<cost>Rating * 3500</cost>
-			<source>SR5</source>
-			<page>459</page>
-		</bioware>
-		<bioware>
-			<id>4a4e1079-5872-4f3f-a450-48c30a5504f3</id>
-			<name>Synaptic Booster</name>
-			<category>Cultured</category>
-			<rating>3</rating>
-			<ess>Rating * 0.5</ess>
-			<capacity>0</capacity>
-			<avail>(Rating * 6)R</avail>
-			<cost>Rating * 95000</cost>
-			<bonus>
-				<initiativepass precedence="0">Rating</initiativepass>
-				<specificattribute>
-					<name precedence="0">REA</name>
-					<val>Rating</val>
-				</specificattribute>
-			</bonus>
-			<source>SR5</source>
-			<page>461</page>
-		</bioware>
-		<bioware>
-			<id>109b0a32-320f-41c5-9acb-c49308525ce0</id>
-			<name>Synthacardium</name>
-			<category>Basic</category>
-			<rating>3</rating>
-			<ess>Rating * 0.1</ess>
-			<capacity>0</capacity>
-			<avail>Rating * 4</avail>
-			<cost>Rating * 30000</cost>
-			<bonus>
-				<skillgroup>
-					<name>Athletics</name>
-					<bonus>Rating</bonus>
-				</skillgroup>
-			</bonus>
-			<source>SR5</source>
-			<page>460</page>
-		</bioware>
-		<bioware>
-			<id>2faac78a-ab32-4541-ad9c-3ef6c1b2cd84</id>
-			<name>Tailored Pheromones</name>
-			<category>Basic</category>
-			<rating>3</rating>
-			<ess>Rating * 0.2</ess>
-			<capacity>0</capacity>
-			<avail>(Rating * 4)R</avail>
-			<cost>Rating * 31000</cost>
-			<bonus>
-				<sociallimit>Rating</sociallimit>
-			</bonus>
-			<source>SR5</source>
-			<page>460</page>
-		</bioware>
-		<bioware>
-			<id>4acd62c6-fe89-44f3-a880-2751b1cf5512</id>
-			<name>Toxin Extractor</name>
-			<category>Basic</category>
-			<rating>6</rating>
-			<ess>Rating * 0.2</ess>
-			<capacity>0</capacity>
-			<avail>Rating * 3</avail>
-			<cost>Rating * 4800</cost>
-			<source>SR5</source>
-			<page>460</page>
-		</bioware>
-		<bioware>
-			<id>988cf8a6-cfa0-4a62-8f64-b2065feffc02</id>
-			<name>Tracheal Filter</name>
-			<category>Basic</category>
-			<rating>6</rating>
-			<ess>Rating * 0.1</ess>
-			<capacity>0</capacity>
-			<avail>Rating * 3</avail>
-			<cost>Rating * 4500</cost>
-			<source>SR5</source>
-			<page>460</page>
-		</bioware>
-		<!-- End Region -->
-		<!-- Region Chrome Flesh-->
-		<!-- Region Basic Bioware -->
-		<bioware>
-			<id>abdbc210-c1fa-45f1-9840-4f78d9eb8867</id>
-			<name>Chemical Gland</name>
-			<category>Basic</category>
-			<ess>0.1</ess>
-			<capacity>[0]</capacity>
-			<avail>12R</avail>
-			<cost>20000</cost>
-			<allowsubsystems>
-				<category>Chemical Gland Modifications</category>
-			</allowsubsystems>
-			<bonus>
-				<selecttext />
-			</bonus>
-			<source>CF</source>
-			<page>112</page>
-		</bioware>
-		<bioware>
-			<id>87453396-197f-4f7a-a6a3-6087d299bbd7</id>
-			<name>Chemical Gland Exhalation Sprayer</name>
-			<category>Chemical Gland Modifications</category>
-			<ess>0.1</ess>
-			<capacity>0</capacity>
-			<avail>12R</avail>
-			<cost>6000</cost>
-			<source>CF</source>
-			<page>112</page>
-		</bioware>
-		<bioware>
-			<id>47608117-a4af-4dfe-81bb-0dc8c6c5122d</id>
-			<name>Chemical Gland Spitter</name>
-			<category>Chemical Gland Modifications</category>
-			<ess>0.1</ess>
-			<capacity>0</capacity>
-			<avail>12R</avail>
-			<cost>6000</cost>
-			<source>CF</source>
-			<page>112</page>
-		</bioware>
-		<bioware>
-			<id>ce9a6ed6-1307-4565-a6c9-c8fabde5255f</id>
-			<name>Chemical Repulsion</name>
-			<category>Orthoskin Upgrades</category>
-			<ess>0.25</ess>
-			<capacity>0</capacity>
-			<avail>12R</avail>
-			<cost>20000</cost>
-			<source>CF</source>
-			<page>116</page>
-		</bioware>
-		<bioware>
-			<id>8aa2590f-1fc5-4706-a7b9-9eec3db4fab9</id>
-			<name>Dragon Hide</name>
-			<category>Orthoskin Upgrades</category>
-			<ess>0.1</ess>
-			<capacity>0</capacity>
-			<avail>4</avail>
-			<cost>2000</cost>
-			<source>CF</source>
-			<page>116</page>
-		</bioware>
-		<bioware>
-			<id>857bbf66-3fab-466b-9c2c-f302340e3788</id>
-			<name>Insulation</name>
-			<category>Orthoskin Upgrades</category>
-			<ess>0.1</ess>
-			<capacity>0</capacity>
-			<avail>8</avail>
-			<cost>8000</cost>
-			<source>CF</source>
-			<page>116</page>
-		</bioware>
-		<bioware>
-			<id>b4ac7427-8d1d-4da7-b8dc-fd3f6cb0d433</id>
-			<name>Electroshock</name>
-			<category>Orthoskin Upgrades</category>
-			<ess>0.25</ess>
-			<capacity>0</capacity>
-			<avail>8</avail>
-			<cost>8000</cost>
-			<source>CF</source>
-			<page>116</page>
-		</bioware>
-		<bioware>
-			<id>33f7ea1c-1f3a-4b32-a0b4-5ffa48735bfa</id>
-			<name>Penguin Blubber</name>
-			<category>Orthoskin Upgrades</category>
-			<ess>0.1</ess>
-			<capacity>0</capacity>
-			<avail>4</avail>
-			<cost>2000</cost>
-			<source>CF</source>
-			<page>116</page>
-		</bioware>
-		<bioware>
-			<id>927e5c2b-fd62-4aa7-8911-d5f4468a9ff8</id>
-			<name>Sealskin</name>
-			<category>Orthoskin Upgrades</category>
-			<ess>0.1</ess>
-			<capacity>0</capacity>
-			<avail>4</avail>
-			<cost>2000</cost>
-			<source>CF</source>
-			<page>116</page>
-		</bioware>
-		<bioware>
-			<id>f84dc64d-a158-45bd-b81c-0a8c98f77415</id>
-			<name>Sharkskin</name>
-			<category>Orthoskin Upgrades</category>
-			<ess>0.25</ess>
-			<capacity>0</capacity>
-			<avail>8</avail>
-			<cost>8000</cost>
-			<source>CF</source>
-			<page>116</page>
-		</bioware>
-		<bioware>
-			<id>915b1458-e33c-4010-a093-47d40cfa11de</id>
-			<name>Chemical Gland Weapon Reservoir</name>
-			<category>Chemical Gland Modifications</category>
-			<ess>0.1</ess>
-			<capacity>0</capacity>
-			<avail>12F</avail>
-			<cost>4000</cost>
-			<source>CF</source>
-			<page>112</page>
-		</bioware>
-		<bioware>
-			<id>d2064cf2-e9f7-479f-92cc-7da7c6024121</id>
-			<name>Chemical Gland Expanded Reservoir</name>
-			<category>Chemical Gland Modifications</category>
-			<ess>0.1</ess>
-			<capacity>0</capacity>
-			<avail>12</avail>
-			<cost>2000</cost>
-			<source>CF</source>
-			<page>112</page>
-		</bioware>
-		<bioware>
-			<id>6423d6b2-fcea-4eb0-b1cf-ea343cfc2f93</id>
-			<name>Elastic Joints</name>
-			<category>Basic</category>
-			<ess>0.2</ess>
-			<capacity>0</capacity>
-			<avail>8</avail>
-			<cost>8000</cost>
-			<bonus>
-				<limitmodifier>
-					<limit>Physical</limit>
-					<value>1</value>
-					<condition>Only for Escape Artist</condition>
-				</limitmodifier>
-			</bonus>
-			<source>CF</source>
-			<page>112</page>
-		</bioware>
-		<bioware>
-			<id>0958e1d4-36d0-4246-b955-541a4993ec91</id>
-			<name>Gills</name>
-			<category>Basic</category>
-			<ess>0.2</ess>
-			<capacity>0</capacity>
-			<avail>8</avail>
-			<cost>8000</cost>
-			<source>CF</source>
-			<page>113</page>
-		</bioware>
-		<bioware>
-			<id>4a939488-bd12-42f9-847f-1034fc3b4154</id>
-			<name>Hand and Foot Webbing</name>
-			<category>Basic</category>
-			<ess>0.05</ess>
-			<capacity>0</capacity>
-			<avail>8</avail>
-			<cost>1000</cost>
-			<bonus>
-				<limitmodifier>
-					<limit>Physical</limit>
-					<value>1</value>
-					<condition>Only for Swimming</condition>
-				</limitmodifier>
-			</bonus>
-			<source>CF</source>
-			<page>113</page>
-		</bioware>
-		<bioware>
-			<id>e9c07c59-96c8-4ac7-955b-2474ff81381e</id>
-			<name>Hearing Enhancement</name>
-			<category>Basic</category>
-			<ess>0.1</ess>
-			<capacity>0</capacity>
-			<avail>4</avail>
-			<cost>4000</cost>
-			<source>CF</source>
-			<page>113</page>
-		</bioware>
-		<bioware>
-			<id>0f6391e3-cf60-4ac0-91b8-44a990753120</id>
-			<name>Hearing Expansion</name>
-			<category>Basic</category>
-			<ess>0.1</ess>
-			<capacity>0</capacity>
-			<avail>8</avail>
-			<cost>4000</cost>
-			<source>CF</source>
-			<page>113</page>
-		</bioware>
-		<bioware>
-			<id>8b57132f-507f-4624-a892-2ec4b14b7be8</id>
-			<name>Joint Replacement</name>
-			<category>Basic</category>
-			<ess>0.05</ess>
-			<capacity>0</capacity>
-			<avail>2</avail>
-			<cost>1000</cost>
-			<source>CF</source>
-			<page>113</page>
-		</bioware>
-		<bioware>
-			<id>02e4af5e-22a6-4ebc-a3dd-05d71448be64</id>
-			<name>Spidersilk Gland</name>
-			<category>Basic</category>
-			<ess>0.3</ess>
-			<capacity>0</capacity>
-			<avail>10</avail>
-			<cost>35000</cost>
-			<source>CF</source>
-			<page>114</page>
-		</bioware>
-		<bioware>
-			<id>c5069f19-dae1-45f3-a1d4-b57d02534efa</id>
-			<name>Spinal Realignment</name>
-			<category>Basic</category>
-			<ess>0.1</ess>
-			<capacity>0</capacity>
-			<avail>8</avail>
-			<cost>4000</cost>
-			<source>CF</source>
-			<page>114</page>
-		</bioware>
-		<bioware>
-			<id>1f843110-0f53-4675-918f-855b1379181b</id>
-			<name>Tactile Sensitivity</name>
-			<category>Basic</category>
-			<ess>0.1</ess>
-			<capacity>0</capacity>
-			<avail>12</avail>
-			<cost>8000</cost>
-			<source>CF</source>
-			<page>114</page>
-		</bioware>
-		<bioware>
-			<id>bac3eaa6-c1d3-457e-a319-1ce141baef37</id>
-			<name>Tail</name>
-			<category>Basic</category>
-			<ess>0.25</ess>
-			<capacity>0</capacity>
-			<avail>4</avail>
-			<cost>2000</cost>
-			<source>CF</source>
-			<page>115</page>
-		</bioware>
-		<bioware>
-			<id>ada5468c-e350-4323-be31-29d0fe545c9e</id>
-			<name>Tail, Prehensile</name>
-			<category>Basic</category>
-			<ess>0.5</ess>
-			<capacity>0</capacity>
-			<avail>8</avail>
-			<cost>8000</cost>
-			<source>CF</source>
-			<page>115</page>
-		</bioware>
-		<bioware>
-			<id>11e000de-eaef-445f-88fb-6b679b5e57ab</id>
-			<name>Troll Eyes</name>
-			<category>Basic</category>
-			<ess>0.2</ess>
-			<capacity>0</capacity>
-			<avail>8</avail>
-			<cost>10000</cost>
-			<source>CF</source>
-			<page>115</page>
-		</bioware>
-		<bioware>
-			<id>a923c0c8-1ac8-455a-9674-9af0072673ac</id>
-			<name>Vocal Range Enhancer</name>
-			<category>Basic</category>
-			<ess>0.1</ess>
-			<capacity>0</capacity>
-			<avail>8</avail>
-			<cost>10000</cost>
-			<bonus>
-				<limitmodifier>
-					<limit>Social</limit>
-					<value>1</value>
-					<condition>Only for test involving speaking</condition>
-				</limitmodifier>
-				<limitmodifier>
-					<limit>Social</limit>
-					<value>2</value>
-					<condition>Only for Perform (Singing)</condition>
-				</limitmodifier>
-			</bonus>
-			<source>CF</source>
-			<page>115</page>
-		</bioware>
-		<bioware>
-			<id>70bd2c89-3432-4270-8e4c-d8d979114148</id>
-			<name>Vocal Range Expander</name>
-			<category>Basic</category>
-			<ess>0.2</ess>
-			<capacity>0</capacity>
-			<avail>12R</avail>
-			<cost>30000</cost>
-			<bonus>
-				<limitmodifier>
-					<limit>Social</limit>
-					<value>1</value>
-					<condition>Only for test involving speaking</condition>
-				</limitmodifier>
-				<limitmodifier>
-					<limit>Social</limit>
-					<value>2</value>
-					<condition>Only for Perform (Singing)</condition>
-				</limitmodifier>
-			</bonus>
-			<source>CF</source>
-			<page>115</page>
-		</bioware>
-		<bioware>
-			<id>4f3f0651-6e1b-4dc3-b25a-33f62874cba8</id>
-			<name>Nephritic screen</name>
-			<category>Basic</category>
-			<rating>6</rating>
-			<ess>Rating * 0.05</ess>
-			<capacity>0</capacity>
-			<avail>Rating * 2</avail>
-			<cost>Rating * 4000</cost>
-			<source>CF</source>
-			<page>113</page>
-		</bioware>
-		<bioware>
-			<id>3d9e763c-fcda-4fcd-96cc-4f02e4e6661a</id>
-			<name>Nictitating Membranes</name>
-			<category>Basic</category>
-			<ess>0.05</ess>
-			<capacity>0</capacity>
-			<avail>6</avail>
-			<cost>1000</cost>
-			<source>CF</source>
-			<page>113</page>
-		</bioware>
-		<bioware>
-			<id>8f12d662-9fc6-475f-8435-a11829c14956</id>
-			<name>Tailored Critter Pheremones</name>
-			<category>Basic</category>
-			<rating>3</rating>
-			<ess>Rating * 0.1</ess>
-			<capacity>0</capacity>
-			<avail>Rating * 4</avail>
-			<cost>Rating * 2000</cost>
-			<bonus>
-				<selecttext />
-			</bonus>
-			<source>CF</source>
-			<page>115</page>
-		</bioware>
-		<bioware>
-			<id>c75c8286-2673-48a0-8e9b-cbfeec5c6bc1</id>
-			<name>Expanded Volume</name>
-			<category>Basic</category>
-			<rating>4</rating>
-			<ess>Rating * 0.1</ess>
-			<capacity>0</capacity>
-			<avail>Rating * 4</avail>
-			<cost>Rating * 2000</cost>
-			<source>CF</source>
-			<page>112</page>
-		</bioware>
-		<bioware>
-			<id>82636229-f784-489d-8981-6a1479f0056c</id>
-			<name>Amplified Immune System</name>
-			<category>Basic</category>
-			<rating>4</rating>
-			<ess>Rating * 0.1</ess>
-			<capacity>0</capacity>
-			<avail>Rating * 7</avail>
-			<cost>Rating * 4000</cost>
-			<source>CF</source>
-			<page>111</page>
-		</bioware>
-		<!-- End Region -->
-		<!-- Region Bio-Sculpting -->
-		<bioware>
-			<id>3645B67A-F19E-4566-B257-4056D2848B2C</id>
-			<name>Minor Biosculpting Modification</name>
-			<category>Biosculpting</category>
-			<ess>0</ess>
-			<capacity>0</capacity>
-			<avail>2</avail>
-			<cost>Variable(50-500)</cost>
-			<bonus>
-				<selecttext />
-			</bonus>
-			<source>CF</source>
-			<page>108</page>
-		</bioware>
-		<bioware>
-			<id>0e54ccda-6ba9-4668-b100-0442efd56221</id>
-			<name>Moderate Biosculpting Modification</name>
-			<category>Biosculpting</category>
-			<ess>0.1</ess>
-			<capacity>0</capacity>
-			<avail>4</avail>
-			<cost>Variable(500-2000)</cost>
-			<bonus>
-				<selecttext />
-			</bonus>
-			<source>CF</source>
-			<page>108</page>
-		</bioware>
-		<bioware>
-			<id>a4ca355b-6188-42c1-88c7-93947f233314</id>
-			<name>Severe Biosculpting Modification</name>
-			<category>Biosculpting</category>
-			<ess>0.25</ess>
-			<capacity>0</capacity>
-			<avail>8</avail>
-			<cost>Variable(2000-10000)</cost>
-			<bonus>
-				<selecttext />
-			</bonus>
-			<source>CF</source>
-			<page>108</page>
-		</bioware>
-		<bioware>
-			<id>aa347008-38f1-4cb4-a919-bc705a8efe71</id>
-			<name>Troll Reduction</name>
-			<category>Biosculpting</category>
-			<rating>2</rating>
-			<ess>FixedValues(0.2,0.5)</ess>
-			<capacity>0</capacity>
-			<avail>FixedValues(8,12)</avail>
-			<required>
-				<oneof>
-					<metatype>Troll</metatype>
-				</oneof>
-			</required>
-			<cost>FixedValues(15000,25000)</cost>
-			<bonus>
-				<specificattribute>
-					<name>CHA</name>
-					<max>Rating</max>
-				</specificattribute>
-				<armor>-1</armor>
-			</bonus>
-			<source>CF</source>
-			<page>108</page>
-		</bioware>
-		<bioware>
-			<id>C24D24C6-5F00-41F2-A6AC-0289A0BC5DF7</id>
-			<name>Troll Reduction (Ork)</name>
-			<category>Biosculpting</category>
-			<ess>0.2</ess>
-			<capacity>0</capacity>
-			<avail>8</avail>
-			<required>
-				<oneof>
-					<metatype>Ork</metatype>
-				</oneof>
-			</required>
-			<cost>15000</cost>
-			<bonus>
-				<specificattribute>
-					<name>CHA</name>
-					<max>1</max>
-				</specificattribute>
-			</bonus>
-			<source>CF</source>
-			<page>108</page>
-		</bioware>
-		<bioware>
-			<id>af01e25f-1e95-4c1a-a937-8cbe922529ca</id>
-			<name>Ethnicity/Sex Change</name>
-			<category>Biosculpting</category>
-			<ess>0</ess>
-			<capacity>0</capacity>
-			<avail>4</avail>
-			<cost>10000</cost>
-			<bonus>
-				<selecttext />
-			</bonus>
-			<source>CF</source>
-			<page>108</page>
-		</bioware>
-		<bioware>
-			<id>4c6458ec-082e-423c-b3df-ed57a62561f4</id>
-			<name>Metatype Modification</name>
-			<category>Biosculpting</category>
-			<ess>0</ess>
-			<capacity>0</capacity>
-			<avail>8</avail>
-			<cost>20000</cost>
-			<bonus>
-				<selecttext />
-			</bonus>
-			<source>CF</source>
-			<page>108</page>
-		</bioware>
-		<!-- End Region -->
-		<!-- Region Bio-Weapons -->
-		<bioware>
-			<id>dfd48ff5-3ecf-47b4-81fd-62b1ff3f74e4</id>
-			<name>Claws</name>
-			<category>Bio-Weapons</category>
-			<rating>2</rating>
-			<ess>0.1*Rating</ess>
-			<notes>Rating is used to indicate number of claws.</notes>
-			<capacity>0</capacity>
-			<avail>4R</avail>
-			<addweapon>Claws (Bio-Weapon)</addweapon>
-			<cost>500</cost>
-			<source>CF</source>
-			<page>120</page>
-		</bioware>
-		<bioware>
-			<id>885aa282-e624-4f8d-94e6-afafe672b3af</id>
-			<name>Claws (Retractable)</name>
-			<category>Bio-Weapons</category>
-			<rating>2</rating>
-			<ess>0.15*Rating</ess>
-			<notes>Rating is used to indicate number of claws.</notes>
-			<capacity>0</capacity>
-			<avail>6R</avail>
-			<addweapon>Retractable Claws (Bio-Weapon)</addweapon>
-			<cost>Rating * 1000</cost>
-			<source>CF</source>
-			<page>120</page>
-		</bioware>
-		<bioware>
-			<id>787ff755-16f5-4dfa-9cf8-49b8399103e6</id>
-			<name>Electrical Discharge</name>
-			<category>Bio-Weapons</category>
-			<ess>0.3</ess>
-			<capacity>0</capacity>
-			<avail>8</avail>
-			<addweapon>Electrical Discharge</addweapon>
-			<cost>10000</cost>
-			<source>CF</source>
-			<page>120</page>
-		</bioware>
-		<bioware>
-			<id>82780b5b-41dd-49ae-964f-c14ca91a0f14</id>
-			<name>Fangs</name>
-			<category>Bio-Weapons</category>
-			<ess>0.1</ess>
-			<capacity>0</capacity>
-			<avail>4</avail>
-			<addweapon>Fangs (Bio-Weapon)</addweapon>
-			<cost>500</cost>
-			<source>CF</source>
-			<page>120</page>
-		</bioware>
-		<bioware>
-			<id>3f0fda69-a098-4c9a-855e-5dd2d46ae3da</id>
-			<name>Fangs (Retractable)</name>
-			<category>Bio-Weapons</category>
-			<ess>0.15</ess>
-			<capacity>0</capacity>
-			<avail>6</avail>
-			<addweapon>Retractable Fangs (Bio-Weapon)</addweapon>
-			<cost>1000</cost>
-			<source>CF</source>
-			<page>120</page>
-		</bioware>
-		<bioware>
-			<id>cbe09df9-556d-44d4-9d68-073415850deb</id>
-			<name>Horns</name>
-			<category>Bio-Weapons</category>
-			<ess>0.1</ess>
-			<capacity>0</capacity>
-			<avail>4</avail>
-			<addweapon>Horns (Bio-Weapon)</addweapon>
-			<cost>500</cost>
-			<source>CF</source>
-			<page>120</page>
-		</bioware>
-		<bioware>
-			<id>605b82f9-9f12-4a14-b567-091dd5fcde80</id>
-			<name>Muzzle</name>
-			<category>Bio-Weapons</category>
-			<ess>0.3</ess>
-			<capacity>0</capacity>
-			<avail>8R</avail>
-			<addweapon></addweapon>
-			<cost>2000</cost>
-			<source>CF</source>
-			<page>121</page>
-		</bioware>
-		<bioware>
-			<id>828ca5e9-4409-42aa-a6df-87fc907fede2</id>
-			<name>Sprayer</name>
-			<category>Bio-Weapons</category>
-			<ess>0.25</ess>
-			<capacity>0</capacity>
-			<avail>8</avail>
-			<addweapon></addweapon>
-			<cost>4000</cost>
-			<source>CF</source>
-			<page>121</page>
-		</bioware>
-		<bioware>
-			<id>b9085cbe-8e67-4205-8e49-603e31f9d6f7</id>
-			<name>Stinger, Tiny</name>
-			<category>Bio-Weapons</category>
-			<ess>0.05</ess>
-			<capacity>0</capacity>
-			<avail>8</avail>
-			<cost>100</cost>
-			<source>CF</source>
-			<page>121</page>
-		</bioware>
-		<bioware>
-			<id>77bcbea4-fc69-42e6-b4e3-0debe6c08596</id>
-			<name>Stinger, Medium</name>
-			<category>Bio-Weapons</category>
-			<ess>0.1</ess>
-			<capacity>0</capacity>
-			<avail>8R</avail>
-			<addweapon>Medium Stinger</addweapon>
-			<cost>2000</cost>
-			<source>CF</source>
-			<page>121</page>
-		</bioware>
-		<bioware>
-			<id>c466a6cf-bf31-4300-b53e-0f83af141342</id>
-			<name>Stinger, Large</name>
-			<category>Bio-Weapons</category>
-			<ess>0.2</ess>
-			<capacity>0</capacity>
-			<avail>12F</avail>
-			<addweapon>Large Stinger</addweapon>
-			<cost>8000</cost>
-			<source>CF</source>
-			<page>121</page>
-		</bioware>
-		<bioware>
-			<id>8832f6ac-0082-4b9b-9e1c-7f90874a23a1</id>
-			<name>Striking Callus</name>
-			<category>Bio-Weapons</category>
-			<rating>4</rating>
-			<ess>0.05*Rating</ess>
-			<notes>Rating is used to represent hands and feet. Every 2 Rating will grant +1 Unarmed damage.</notes>
-			<capacity>0</capacity>
-			<avail>2</avail>
-			<cost>Rating*250</cost>
-			<bonus>
-				<unarmeddv>Rating*0.5</unarmeddv>
-				<unarmeddvphysical />
-			</bonus>
-			<source>CF</source>
-			<page>121</page>
-		</bioware>
-		<bioware>
-			<id>f56ee63d-7ed3-4b5f-bde9-5b581eca9220</id>
-			<name>Tusk(s), Small</name>
-			<category>Bio-Weapons</category>
-			<rating>2</rating>
-			<ess>0</ess>
-			<notes>Rating is used to indicate number of tusks.</notes>
-			<capacity>0</capacity>
-			<avail>2</avail>
-			<cost>Rating*100</cost>
-			<source>CF</source>
-			<page>121</page>
-		</bioware>
-		<bioware>
-			<id>3caa7752-63ee-40c9-ba3f-d11aef038812</id>
-			<name>Tusk(s), Medium</name>
-			<category>Bio-Weapons</category>
-			<rating>2</rating>
-			<ess>0.1*Rating</ess>
-			<notes>Rating is used to indicate number of tusks.</notes>
-			<capacity>0</capacity>
-			<avail>2</avail>
-			<addweapon>Medium Tusk(s)</addweapon>
-			<cost>Rating*500</cost>
-			<source>CF</source>
-			<page>121</page>
-		</bioware>
-		<bioware>
-			<id>d5e4c407-58e4-4b24-ba11-65c45d256f97</id>
-			<name>Tusk(s), Large</name>
-			<category>Bio-Weapons</category>
-			<rating>2</rating>
-			<ess>0.2*Rating</ess>
-			<notes>Rating is used to indicate number of tusks.</notes>
-			<capacity>0</capacity>
-			<avail>8R</avail>
-			<addweapon>Large Tusk(s)</addweapon>
-			<cost>Rating*1000</cost>
-			<source>CF</source>
-			<page>121</page>
-		</bioware>
-		<!-- End Region -->
-		<!-- Region Cosmetic Bioware -->
-		<bioware>
-			<id>f8195e35-fed4-463a-bd09-b559a6e05803</id>
-			<name>Bio-Tattoos</name>
-			<category>Cosmetic Bioware</category>
-			<rating>3</rating>
-			<ess>FixedValues(0,0.01,0.02)</ess>
-			<capacity>0</capacity>
-			<avail>FixedValues(4,5,6)</avail>
-			<cost>FixedValues(500,1000,1500)</cost>
-			<bonus>
-				<selecttext />
-			</bonus>
-			<source>CF</source>
-			<page>111</page>
-		</bioware>
-		<bioware>
-			<id>ebf3f1ed-700f-4b37-b61a-0b262937dea6</id>
-			<name>Chameleon Skin</name>
-			<category>Cosmetic Bioware</category>
-			<ess>0.2</ess>
-			<capacity>0</capacity>
-			<avail>6</avail>
-			<cost>2000</cost>
-			<bonus>
-				<limitmodifier>
-					<limit>Physical</limit>
-					<value>1</value>
-					<condition>only for Stealth skills, Must be completely naked</condition>
-				</limitmodifier>
-			</bonus>
-			<source>CF</source>
-			<page>108</page>
-		</bioware>
-		<bioware>
-			<id>98ae7b28-33ab-47ab-aa7b-5e1f4a90b8ce</id>
-			<name>Chameleon Skin (Dynamic)</name>
-			<category>Cosmetic Bioware</category>
-			<ess>0.3</ess>
-			<capacity>0</capacity>
-			<avail>8</avail>
-			<cost>4000</cost>
-			<bonus>
-				<limitmodifier>
-					<limit>Physical</limit>
-					<value>2</value>
-					<condition>Only for Stealth skills, Must be completely naked</condition>
-				</limitmodifier>
-			</bonus>
-			<source>CF</source>
-			<page>108</page>
-		</bioware>
-		<bioware>
-			<id>e3897bf8-0961-4b77-863a-4fbc4c0860f2</id>
-			<name>Clean Metabolism</name>
-			<category>Cosmetic Bioware</category>
-			<ess>0.1</ess>
-			<capacity>0</capacity>
-			<avail>4</avail>
-			<cost>1000</cost>
-			<source>CF</source>
-			<page>108</page>
-		</bioware>
-		<bioware>
-			<id>a2ff0680-3083-40c4-9f8b-5677aacdeaa8</id>
-			<name>Chloroplast Skin</name>
-			<category>Cosmetic Bioware</category>
-			<ess>0.2</ess>
-			<capacity>0</capacity>
-			<avail>4</avail>
-			<cost>2000</cost>
-			<source>CF</source>
-			<page>108</page>
-		</bioware>
-		<bioware>
-			<id>458010b9-f07f-4976-bd5b-7053c4837b79</id>
-			<name>Dietware</name>
-			<category>Cosmetic Bioware</category>
-			<ess>0.1</ess>
-			<capacity>0</capacity>
-			<avail>4</avail>
-			<cost>1000</cost>
-			<source>CF</source>
-			<page>108</page>
-		</bioware>
-		<bioware>
-			<id>89137e94-5bf3-4c6d-93d9-571c96fc5b2f</id>
-			<name>Hair Growth</name>
-			<category>Cosmetic Bioware</category>
-			<ess>0</ess>
-			<capacity>0</capacity>
-			<avail>4</avail>
-			<cost>200</cost>
-			<bonus>
-				<selecttext />
-			</bonus>
-			<source>CF</source>
-			<page>108</page>
-		</bioware>
-		<bioware>
-			<id>a3e4a944-6463-4cd9-b3bc-6b940c6427f3</id>
-			<name>Hair Growth (Full-Body)</name>
-			<category>Cosmetic Bioware</category>
-			<ess>0</ess>
-			<capacity>0</capacity>
-			<avail>5</avail>
-			<cost>500</cost>
-			<source>CF</source>
-			<page>108</page>
-		</bioware>
-		<bioware>
-			<id>9f86544d-da24-4312-b4d5-6ab47956b7fa</id>
-			<name>Perfect Eyes</name>
-			<category>Cosmetic Bioware</category>
-			<ess>0</ess>
-			<capacity>0</capacity>
-			<avail>4</avail>
-			<cost>1000</cost>
-			<source>CF</source>
-			<page>108</page>
-		</bioware>
-		<bioware>
-			<id>e53383b8-ed64-4840-a2bf-baaa8885c61b</id>
-			<name>Sensitive Skin</name>
-			<category>Cosmetic Bioware</category>
-			<rating>20</rating>
-			<ess>0</ess>
-			<capacity>0</capacity>
-			<avail>4</avail>
-			<cost>Rating * 500</cost>
-			<bonus>
-				<selecttext />
-			</bonus>
-			<source>CF</source>
-			<page>108</page>
-		</bioware>
-		<bioware>
-			<id>98e8f46f-e742-4456-95b7-f6f3eaa7d795</id>
-			<name>Silky Skin</name>
-			<category>Cosmetic Bioware</category>
-			<ess>0</ess>
-			<capacity>0</capacity>
-			<avail>4</avail>
-			<cost>500</cost>
-			<source>CF</source>
-			<page>110</page>
-		</bioware>
-		<bioware>
-			<id>487ba675-b689-48e0-bd45-e6729d671a51</id>
-			<name>Skin Pigmentation</name>
-			<category>Cosmetic Bioware</category>
-			<ess>0</ess>
-			<capacity>0</capacity>
-			<avail>8</avail>
-			<cost>200</cost>
-			<bonus>
-				<selecttext />
-			</bonus>
-			<source>CF</source>
-			<page>111</page>
-		</bioware>
-		<bioware>
-			<id>9cd588c4-c93f-4fef-b216-9da2707066f7</id>
-			<name>Skin Pigmentation (Permanent)</name>
-			<category>Cosmetic Bioware</category>
-			<ess>0.1</ess>
-			<capacity>0</capacity>
-			<avail>4</avail>
-			<cost>1000</cost>
-			<bonus>
-				<selecttext />
-			</bonus>
-			<source>CF</source>
-			<page>111</page>
-		</bioware>
-		<!-- End Region -->
-		<!-- Region Cultured Bioware -->
-		<bioware>
-			<id>afbf823f-3116-4967-93d2-0e334bb35d3a</id>
-			<name>Cerebellum Booster</name>
-			<category>Cultured</category>
-			<rating>2</rating>
-			<ess>Rating * 0.2</ess>
-			<capacity>0</capacity>
-			<avail>Rating * 8</avail>
-			<cost>Rating * 50000</cost>
-			<bonus>
-				<specificattribute>
-					<name>INT</name>
-					<val>Rating</val>
-				</specificattribute>
-			</bonus>
-			<source>CF</source>
-			<page>118</page>
-		</bioware>
-		<bioware>
-			<id>1abeac7c-79c5-4774-ad45-cd355ebc1476</id>
-			<name>Boosted Reflexes</name>
-			<category>Cultured</category>
-			<ess>1</ess>
-			<capacity>0</capacity>
-			<avail>8R</avail>
-			<cost>10000</cost>
-			<bonus>
-				<initiativepass precedence="0">1</initiativepass>
-			</bonus>
-			<source>CF</source>
-			<page>118</page>
-		</bioware>
-		<bioware>
-			<id>aece83ad-cec8-4117-adbd-3ec5e2049372</id>
-			<name>Knowledge Infusion</name>
-			<category>Cultured</category>
-			<ess>0.1</ess>
-			<capacity>0</capacity>
-			<avail>12</avail>
-			<cost>2000</cost>
-			<source>CF</source>
-			<page>118</page>
-		</bioware>
-		<bioware>
-			<id>19000eeb-099e-4d63-9e1f-39a321569abe</id>
-			<name>Limb replacement (Finger/Toe)</name>
-			<category>Cultured</category>
-			<ess>0.02</ess>
-			<capacity>0</capacity>
-			<avail>4</avail>
-			<cost>2000</cost>
-			<bonus>
-				<selectside />
-			</bonus>
-			<source>CF</source>
-			<page>118</page>
-		</bioware>
-		<bioware>
-			<id>7346dc96-af61-48f4-a98c-3bbe5fa64005</id>
-			<name>Limb replacement (Hand/foot)</name>
-			<category>Cultured</category>
-			<ess>0.02</ess>
-			<capacity>0</capacity>
-			<avail>8</avail>
-			<cost>20000</cost>
-			<bonus>
-				<selectside />
-			</bonus>
-			<source>CF</source>
-			<page>118</page>
-		</bioware>
-		<bioware>
-			<id>4a61e7db-b4e2-48e3-8744-6a44bff453a7</id>
-			<name>Limb replacement (Half arm/leg)</name>
-			<category>Cultured</category>
-			<ess>0.02</ess>
-			<capacity>0</capacity>
-			<avail>12</avail>
-			<cost>40000</cost>
-			<bonus>
-				<selectside />
-			</bonus>
-			<source>CF</source>
-			<page>118</page>
-		</bioware>
-		<bioware>
-			<id>67be6b07-11e4-49e6-8f6f-6931a3f8bf1f</id>
-			<name>Limb replacement (Full arm/leg)</name>
-			<category>Cultured</category>
-			<ess>0.02</ess>
-			<capacity>0</capacity>
-			<avail>12</avail>
-			<cost>80000</cost>
-			<bonus>
-				<selectside />
-			</bonus>
-			<source>CF</source>
-			<page>118</page>
-		</bioware>
-		<bioware>
-			<id>f0aa87d0-2d86-482c-808d-667f1078f357</id>
-			<name>Neuro Retention Amplification</name>
-			<category>Cultured</category>
-			<ess>0.1</ess>
-			<capacity>0</capacity>
-			<avail>4</avail>
-			<bonus>
-				<addqualities>
-				<addquality>Photographic Memory</addquality>
-			</addqualities>
-			</bonus>
-			<cost>10000</cost>
-			<source>CF</source>
-			<page>118</page>
-		</bioware>
-		<bioware>
-			<id>0dc21074-6b2c-446a-aadc-e8304c9c124f</id>
-			<name>Reproductive Replacement, Male</name>
-			<category>Cultured</category>
-			<ess>0.1</ess>
-			<capacity>0</capacity>
-			<avail>8</avail>
-			<cost>8000</cost>
-			<source>CF</source>
-			<page>118</page>
-		</bioware>
-		<bioware>
-			<id>31b609ee-6856-44bb-b1f5-19066c0a74c0</id>
-			<name>Reproductive Replacement, Female</name>
-			<category>Cultured</category>
-			<ess>0.3</ess>
-			<capacity>0</capacity>
-			<avail>4</avail>
-			<cost>20000</cost>
-			<source>CF</source>
-			<page>118</page>
-		</bioware>
-		<bioware>
-			<id>e99097a1-84d5-4038-8525-761d199c58a7</id>
-			<name>Trauma Damper</name>
-			<category>Cultured</category>
-			<rating>4</rating>
-			<ess>Rating * 0.1</ess>
-			<capacity>0</capacity>
-			<avail>(Rating * 4)R</avail>
-			<cost>Rating * 4000</cost>
-			<source>CF</source>
-			<page>119</page>
-		</bioware>
-		<bioware>
-			<id>e78a9465-d399-4e94-bea8-7e98c8fc960d</id>
-			<name>Tremor Reducer</name>
-			<category>Cultured</category>
-			<rating>3</rating>
-			<ess>Rating * 0.1</ess>
-			<capacity>0</capacity>
-			<avail>Rating * 6</avail>
-			<cost>Rating * 10000</cost>
-			<source>CF</source>
-			<page>119</page>
-		</bioware>
-		<bioware>
-			<id>5f2c33a4-3472-4643-a0bb-9a6e52554c2f</id>
-			<name>Reception Enhancer</name>
-			<category>Cultured</category>
-			<ess>0.2</ess>
-			<capacity>0</capacity>
-			<avail>4</avail>
-			<cost>10000</cost>
-			<source>CF</source>
-			<page>118</page>
-		</bioware>
-		<!-- End Region -->
-		<!-- Region Genemods -->
-		<bioware>
-			<id>4e9c11ed-730a-478f-a53d-d36220040506</id>
-			<name>Genewipe</name>
-			<category>Genemods</category>
-			<ess>0.2</ess>
-			<capacity>0</capacity>
-			<avail>16F</avail>
-			<cost>57000</cost>
-			<source>CF</source>
-			<page>157</page>
-		</bioware>
-		<bioware>
-			<id>163a1d28-9f0d-414f-8b8f-473f78a3740d</id>
-			<name>Masque</name>
-			<category>Genemods</category>
-			<ess>0.1</ess>
-			<capacity>0</capacity>
-			<avail>10F</avail>
-			<cost>40000</cost>
-			<source>CF</source>
-			<page>157</page>
-		</bioware>
-		<bioware>
-			<id>5f3da0ce-261f-4d1a-87a7-1e0614d65ef0</id>
-			<name>Reprint</name>
-			<category>Genemods</category>
-			<ess>0.1</ess>
-			<capacity>0</capacity>
-			<avail>12F</avail>
-			<cost>30000</cost>
-			<source>CF</source>
-			<page>157</page>
-		</bioware>
-		<bioware>
-			<id>0f9ebf2e-d949-49f2-8f30-4e8413e92e39</id>
-			<name>Shuffle</name>
-			<category>Genemods</category>
-			<ess>0.2</ess>
-			<capacity>0</capacity>
-			<avail>12F</avail>
-			<cost>20000</cost>
-			<source>CF</source>
-			<page>157</page>
-		</bioware>
-		<bioware>
-			<id>6bd96ba6-1e0c-4de1-89e7-01b6973e1115</id>
-			<name>Elastic Stomach</name>
-			<category>Genemods</category>
-			<ess>0.1</ess>
-			<capacity>0</capacity>
-			<avail>6</avail>
-			<cost>10000</cost>
-			<source>CF</source>
-			<page>159</page>
-		</bioware>
-		<bioware>
-			<id>4a529d50-45cd-4f2d-8766-4ecd7c15f292</id>
-			<name>Hyperthymesia</name>
-			<category>Genemods</category>
-			<ess>0.1</ess>
-			<capacity>0</capacity>
-			<avail>10</avail>
-			<cost>15000</cost>
-			<bonus>
-				<memory>2</memory>
-			</bonus>
-			<source>CF</source>
-			<page>159</page>
-		</bioware>
-		<bioware>
-			<id>f3e1922e-cd73-4567-983c-7409e755f30a</id>
-			<name>Lung Expansion</name>
-			<category>Genemods</category>
-			<ess>0.1</ess>
-			<capacity>0</capacity>
-			<avail>6</avail>
-			<cost>16500</cost>
-			<source>CF</source>
-			<page>159</page>
-		</bioware>
-		<bioware>
-			<id>b111b7c3-d44f-40b5-bba2-7d805cf9fd4c</id>
-			<name>Increased Myelination</name>
-			<category>Genemods</category>
-			<ess>0.1</ess>
-			<capacity>0</capacity>
-			<avail>8</avail>
-			<cost>12000</cost>
-			<source>CF</source>
-			<page>159</page>
-		</bioware>
-		<bioware>
-			<id>1b6713f7-f5b6-49fb-a89a-68322c06f38d</id>
-			<name>Myostatin Inhibitor</name>
-			<category>Genemods</category>
-			<ess>0.3</ess>
-			<capacity>0</capacity>
-			<avail>10</avail>
-			<cost>30500</cost>
-			<bonus>
-				<specificattribute>
-					<name>STR</name>
-					<val>1</val>
-				</specificattribute>
-			</bonus>
-			<source>CF</source>
-			<page>159</page>
-		</bioware>
-		<bioware>
-			<id>92a00ca4-7e2b-47ca-ac02-1d58e4932d0a</id>
-			<name>Narco</name>
-			<category>Genemods</category>
-			<ess>0.2</ess>
-			<capacity>0</capacity>
-			<avail>12F</avail>
-			<cost>16420</cost>
-			<source>CF</source>
-			<page>159</page>
-		</bioware>
-		<bioware>
-			<id>8d57009b-86c8-4fde-b8b5-1cf64942f517</id>
-			<name>Selective Hearing</name>
-			<category>Genemods</category>
-			<ess>0.1</ess>
-			<capacity>0</capacity>
-			<avail>6</avail>
-			<cost>17000</cost>
-			<source>CF</source>
-			<page>160</page>
-		</bioware>
-		<bioware>
-			<id>a2acbc5a-187c-4e6f-95e5-c015f1aab56b</id>
-			<name>Thickened Digestive Tract Lining</name>
-			<category>Genemods</category>
-			<ess>0.1</ess>
-			<capacity>0</capacity>
-			<avail>6</avail>
-			<cost>8000</cost>
-			<bonus>
-				<lifestylecost>-10</lifestylecost>
-			</bonus>
-			<source>CF</source>
-			<page>160</page>
-		</bioware>
-		<bioware>
-			<id>3f8b9030-662e-4212-8f30-5aa394a41568</id>
-			<name>Adapsin</name>
-			<category>Genemods</category>
-			<ess>0.2</ess>
-			<capacity>0</capacity>
-			<avail>16</avail>
-			<cost>30000</cost>
-			<bonus>
-				<adapsin />
-			</bonus>
-			<source>CF</source>
-			<page>160</page>
-		</bioware>
-		<bioware>
-			<id>6a62e21f-f291-4e93-b109-df9c56c938f9</id>
-			<name>Dareadrenaline</name>
-			<category>Genemods</category>
-			<ess>0.1</ess>
-			<capacity>0</capacity>
-			<avail>6</avail>
-			<addqualities>
-				<addquality>Poor Self Control (Thrill Seeker)</addquality>
-			</addqualities>
-			<cost>61000</cost>
-			<bonus>
-				<specificattribute>
-					<name>WIL</name>
-					<val>1</val>
-					<affectbase>no</affectbase>
-				</specificattribute>
-			</bonus>
-			<source>CF</source>
-			<page>160</page>
-		</bioware>
-		<bioware>
-			<id>04bea47c-85f3-4efa-b058-72def7d0d73b</id>
-			<name>Double Elastin</name>
-			<category>Genemods</category>
-			<ess>0.2</ess>
-			<capacity>0</capacity>
-			<avail>12</avail>
-			<cost>18000</cost>
-			<source>CF</source>
-			<page>160</page>
-		</bioware>
-		<bioware>
-			<id>cd0d68d6-34e5-440e-9d78-5400008a5f71</id>
-			<name>Hyper Glucagon</name>
-			<category>Genemods</category>
-			<ess>0.1</ess>
-			<capacity>0</capacity>
-			<avail>6</avail>
-			<cost>8000</cost>
-			<bonus>
-				<lifestylecost>10</lifestylecost>
-			</bonus>
-			<source>CF</source>
-			<page>160</page>
-		</bioware>
-		<bioware>
-			<id>ef4a3bfe-5698-43ae-a4ff-8056aec4095d</id>
-			<name>Magnasense</name>
-			<category>Genemods</category>
-			<ess>0.1</ess>
-			<capacity>0</capacity>
-			<avail>8</avail>
-			<cost>7000</cost>
-			<bonus>
-				<specificskill>
-					<name>Navigation</name>
-					<bonus>1</bonus>
-					<applytorating>no</applytorating>
-				</specificskill>
-			</bonus>
-			<source>CF</source>
-			<page>160</page>
-		</bioware>
-		<bioware>
-			<id>bd4aade6-a0f2-40af-8073-f1e62ae4b3f9</id>
-			<name>Neo-EPO</name>
-			<category>Genemods</category>
-			<ess>0.2</ess>
-			<capacity>0</capacity>
-			<avail>6</avail>
-			<cost>38000</cost>
-			<bonus>
-				<physicallimit>1</physicallimit>
-				<skillgroup>
-					<name>Athletics</name>
-					<bonus>1</bonus>
-				</skillgroup>
-			</bonus>
-			<source>CF</source>
-			<page>160</page>
-		</bioware>
-		<bioware>
-			<id>2c988cbe-e6e6-4c22-ae3c-14ad6e1fff1f</id>
-			<name>PuSHed</name>
-			<category>Genemods</category>
-			<ess>0.1</ess>
-			<capacity>0</capacity>
-			<avail>14</avail>
-			<cost>62000</cost>
-			<bonus>
-				<skillattribute>
-					<name>LOG</name>
-					<bonus>1</bonus>
-				</skillattribute>
-			</bonus>
-			<source>CF</source>
-			<page>160</page>
-		</bioware>
-		<bioware>
-			<id>b110516e-36e8-4c69-a682-066e91c02351</id>
-			<name>Qualia</name>
-			<category>Genemods</category>
-			<ess>0.4</ess>
-			<capacity>0</capacity>
-			<avail>14</avail>
-			<cost>65000</cost>
-			<bonus>
-				<skillattribute>
-					<name>INT</name>
-					<bonus>1</bonus>
-				</skillattribute>
-			</bonus>
-			<source>CF</source>
-			<page>161</page>
-		</bioware>
-		<bioware>
-			<id>eb25dd41-2649-4e75-b0fb-dc47df3a7daa</id>
-			<name>Reakt</name>
-			<category>Genemods</category>
-			<ess>0.4</ess>
-			<capacity>0</capacity>
-			<avail>10</avail>
-			<cost>75000</cost>
-			<source>CF</source>
-			<page>161</page>
-		</bioware>
-		<bioware>
-			<id>afea1a35-d8ca-4cab-9555-7a7d5df1390d</id>
-			<name>Skeletal Pneumaticity</name>
-			<category>Genemods</category>
-			<ess>0.1</ess>
-			<capacity>0</capacity>
-			<avail>5</avail>
-			<cost>9000</cost>
-			<bonus>
-				<specificskill>
-					<name>Gymnastics</name>
-					<bonus>2</bonus>
-					<applytorating>no</applytorating>
-				</specificskill>
-			</bonus>
-			<source>CF</source>
-			<page>161</page>
-		</bioware>
-		<bioware>
-			<id>e1cf23c7-9c79-4007-a2e8-ff872ee212e2</id>
-			<name>Solus</name>
-			<category>Genemods</category>
-			<ess>0.1</ess>
-			<capacity>0</capacity>
-			<avail>8</avail>
-			<cost>8000</cost>
-			<bonus>
-				<lifestylecost>-10</lifestylecost>
-			</bonus>
-			<source>CF</source>
-			<page>161</page>
-		</bioware>
-		<bioware>
-			<id>92b4c2a4-10a3-486a-8ab6-1e00d40dd69a</id>
-			<name>Synaptic Acceleration</name>
-			<category>Genemods</category>
-			<ess>0.4</ess>
-			<capacity>0</capacity>
-			<avail>8</avail>
-			<cost>78000</cost>
-			<bonus>
-				<initiative precedence="0">1</initiative>
-				<initiativepass precedence="0">1</initiativepass>
-			</bonus>
-			<source>CF</source>
-			<page>162</page>
-		</bioware>
-		<bioware>
-			<id>89d6f0e2-f618-4a5f-b24f-e42603100fc3</id>
-			<name>Synch</name>
-			<category>Genemods</category>
-			<ess>0.1</ess>
-			<capacity>0</capacity>
-			<avail>8</avail>
-			<cost>14000</cost>
-			<bonus>
-				<specificskill>
-					<name>Perception</name>
-					<bonus>1</bonus>
-					<applytorating>no</applytorating>
-				</specificskill>
-			</bonus>
-			<source>CF</source>
-			<page>162</page>
-		</bioware>
-		<bioware>
-			<id>6aa86a49-d947-47ac-bf04-e1578c029333</id>
-			<name>Tetrachromatic Vision</name>
-			<category>Genemods</category>
-			<ess>0.1</ess>
-			<capacity>0</capacity>
-			<avail>10</avail>
-			<cost>8000</cost>
-			<source>CF</source>
-			<page>161</page>
-		</bioware>
-		<bioware>
-			<id>ae1d7612-7805-4962-8f9a-beb17619762d</id>
-			<name>Vasocon</name>
-			<category>Genemods</category>
-			<ess>0.1</ess>
-			<capacity>0</capacity>
-			<avail>6</avail>
-			<cost>15000</cost>
-			<source>CF</source>
-			<page>161</page>
-		</bioware>
-		<bioware>
-			<id>7aad79ff-7722-440d-a9c6-5b33b4ad7440</id>
-			<name>Allergen Tolerance</name>
-			<category>Genemods</category>
-			<ess>0.1</ess>
-			<capacity>0</capacity>
-			<avail>6</avail>
-			<cost>20000</cost>
-			<source>CF</source>
-			<page>163</page>
-		</bioware>
-		<bioware>
-			<id>d4f12de1-29bc-4d6e-9ef2-d395b446c9e4</id>
-			<name>Cold Adaptation</name>
-			<category>Genemods</category>
-			<ess>0.5</ess>
-			<capacity>0</capacity>
-			<avail>5</avail>
-			<cost>8000</cost>
-			<source>CF</source>
-			<page>163</page>
-		</bioware>
-		<bioware>
-			<id>f5b67712-1609-4f76-bb61-ad83d3d3e926</id>
-			<name>Cryo Tolerance</name>
-			<category>Genemods</category>
-			<ess>0.5</ess>
-			<capacity>0</capacity>
-			<avail>18</avail>
-			<cost>50000</cost>
-			<source>CF</source>
-			<page>163</page>
-		</bioware>
-		<bioware>
-			<id>7b5bfe60-c7f6-4df2-9e53-56a76a4e8a8e</id>
-			<name>Heat Adaptation</name>
-			<category>Genemods</category>
-			<ess>0.5</ess>
-			<capacity>0</capacity>
-			<avail>5</avail>
-			<cost>8000</cost>
-			<source>CF</source>
-			<page>163</page>
-		</bioware>
-		<bioware>
-			<id>0453cf1e-3224-46ce-82bb-fde03ef6e451</id>
-			<name>Low Oxygen Adaptation</name>
-			<category>Genemods</category>
-			<ess>0.5</ess>
-			<capacity>0</capacity>
-			<avail>4</avail>
-			<cost>8000</cost>
-			<source>CF</source>
-			<page>163</page>
-		</bioware>
-		<bioware>
-			<id>4c67dc6a-eafb-40c7-88a1-b32518800db2</id>
-			<name>Microgravity Adaptation</name>
-			<category>Genemods</category>
-			<ess>0.5</ess>
-			<capacity>0</capacity>
-			<avail>4</avail>
-			<cost>30000</cost>
-			<source>CF</source>
-			<page>163</page>
-		</bioware>
-		<bioware>
-			<id>5b3d3dce-2cd2-4720-84ae-4445092a4245</id>
-			<name>Pollution Tolerance</name>
-			<category>Genemods</category>
-			<ess>0.5</ess>
-			<capacity>0</capacity>
-			<avail>5</avail>
-			<cost>15000</cost>
-			<source>CF</source>
-			<page>163</page>
-		</bioware>
-		<bioware>
-			<id>3550fe0d-453d-431f-bd84-d9cd50581f39</id>
-			<name>Radiation Tolerance</name>
-			<category>Genemods</category>
-			<ess>0.5</ess>
-			<capacity>0</capacity>
-			<avail>6</avail>
-			<cost>15000</cost>
-			<source>CF</source>
-			<page>164</page>
-		</bioware>
-		<bioware>
-			<id>5c277258-ea34-46a3-b10a-323e0eed4dfa</id>
-			<name>Control Rig Optimization</name>
-			<category>Genemods</category>
-			<ess>0.1</ess>
-			<capacity>0</capacity>
-			<avail>7</avail>
-			<cost>4600</cost>
-			<source>CF</source>
-			<page>165</page>
-		</bioware>
-		<bioware>
-			<id>dc3dbcd5-dc86-44db-8b99-ae69a8b60a1d</id>
-			<name>Reaction Optimization</name>
-			<category>Genemods</category>
-			<ess>0.1</ess>
-			<bonus>
-				<initiative>1</initiative>
-			</bonus>
-			<required>
-				<oneof>
-					<cyberware>Reaction Enhancers</cyberware>
-				</oneof>
-			</required>
-			<capacity>0</capacity>
-			<avail>6</avail>
-			<cost>6600</cost>
-			<source>CF</source>
-			<page>165</page>
-		</bioware>
-		<bioware>
-			<id>afe25e41-8d6c-4476-9d18-ecd23219207c</id>
-			<name>Reflex Recorder Optimization</name>
-			<category>Genemods</category>
-			<ess>0.1</ess>
-			<capacity>0</capacity>
-			<avail>11</avail>
-			<cost>3800</cost>
-			<bonus>
-				<reflexrecorderoptimization />
-			</bonus>
-			<source>CF</source>
-			<page>165</page>
-		</bioware>
-		<bioware>
-			<id>99c04ae8-e1c0-4455-8f76-ff77edfb790f</id>
-			<name>Wired Reflex Optimization</name>
-			<category>Genemods</category>
-			<ess>0.1</ess>
-			<capacity>0</capacity>
-			<avail>9R</avail>
-			<cost>9000</cost>
-			<source>CF</source>
-			<page>165</page>
-		</bioware>
-		<bioware>
-			<id>b6682632-5566-4156-8dab-4187e13901d8</id>
-			<name>Adrenaline Pump Optimization</name>
-			<category>Genemods</category>
-			<ess>0.1</ess>
-			<capacity>0</capacity>
-			<avail>7F</avail>
-			<cost>6000</cost>
-			<source>CF</source>
-			<page>165</page>
-		</bioware>
-		<bioware>
-			<id>f0a72240-00e0-4b4f-b25f-b38f19e51a38</id>
-			<name>Enhanced Symbiosis</name>
-			<category>Genemods</category>
-			<ess>0.1</ess>
-			<capacity>0</capacity>
-			<avail>6</avail>
-			<cost>4000</cost>
-			<source>CF</source>
-			<page>165</page>
-		</bioware>
-		<bioware>
-			<id>1aa7863d-a8f3-461e-8ce8-88c3b8e98ced</id>
-			<name>Genetic Optimization</name>
-			<category>Genemods</category>
-			<ess>0.3</ess>
-			<capacity>0</capacity>
-			<avail>10</avail>
-			<cost>47000</cost>
-			<bonus>
-				<selectattribute>
-					<excludeattribute>EDG</excludeattribute>
-					<excludeattribute>MAG</excludeattribute>
-					<excludeattribute>RES</excludeattribute>
-					<excludeattribute>DEP</excludeattribute>
-					<max>1</max>
-				</selectattribute>
-			</bonus>
-			<source>CF</source>
-			<page>157</page>
-		</bioware>
-		<bioware>
-			<id>da62e249-cb11-4907-98d3-edc50e7efc2a</id>
-			<name>Cosmetic Alteration</name>
-			<category>Genemods</category>
-			<ess>0.1</ess>
-			<capacity>0</capacity>
-			<avail>8</avail>
-			<cost>35000</cost>
-			<source>CF</source>
-			<page>158</page>
-		</bioware>
-		<bioware>
-			<id>cd268d9e-52c7-4f02-913c-ff37bdd14e6e</id>
-			<name>Print Removal</name>
-			<category>Genemods</category>
-			<ess>0.1</ess>
-			<capacity>0</capacity>
-			<avail>10F</avail>
-			<cost>18000</cost>
-			<source>CF</source>
-			<page>158</page>
-		</bioware>
-		<bioware>
-			<id>d23aac11-8e3c-4739-9da5-b8322f81d64c</id>
-			<name>Metaposeur</name>
-			<category>Genemods</category>
-			<ess>0.1</ess>
-			<capacity>0</capacity>
-			<avail>8</avail>
-			<cost>38000</cost>
-			<source>CF</source>
-			<page>158</page>
-		</bioware>
-		<bioware>
-			<id>181f09c2-af17-4676-bb6a-62706c4fc521</id>
-			<name>Immunization</name>
-			<category>Genemods</category>
-			<ess>0.1</ess>
-			<capacity>0</capacity>
-			<avail>8</avail>
-			<cost>20000</cost>
-			<bonus>
-				<selecttext />
-			</bonus>
-			<source>CF</source>
-			<page>164</page>
-		</bioware>
-		<!-- End Region -->
-		<!-- Region Genetic Restoration -->
-		<bioware>
-			<id>9a3cf302-b2bb-402f-93e2-7872eca63d31</id>
-			<name>Therapeutic Genetics</name>
-			<category>Genetic Restoration</category>
-			<ess>0.2</ess>
-			<capacity>0</capacity>
-			<avail>10</avail>
-			<cost>90000</cost>
-			<bonus>
-				<selecttext />
-			</bonus>
-			<source>CF</source>
-			<page>156</page>
-		</bioware>
-		<bioware>
-			<id>669926ea-55ec-4365-adcf-f8028a464124</id>
-			<name>Leónization</name>
-			<category>Genetic Restoration</category>
-			<ess>1</ess>
-			<capacity>0</capacity>
-			<avail>15</avail>
-			<cost>2000000</cost>
-			<source>CF</source>
-			<page>156</page>
-		</bioware>
-		<bioware>
-			<id>78797e7f-020d-4e4a-a08b-207890f73fc5</id>
-			<name>Lifespan Extension</name>
-			<category>Genetic Restoration</category>
-			<ess>0.5</ess>
-			<capacity>0</capacity>
-			<avail>12</avail>
-			<cost>300000</cost>
-			<source>CF</source>
-			<page>157</page>
-		</bioware>
-		<bioware>
-			<id>11e5627e-aeff-4910-bf06-b8817b46f786</id>
-			<name>Physical Vigor</name>
-			<category>Genetic Restoration</category>
-			<ess>0.5</ess>
-			<capacity>0</capacity>
-			<avail>13</avail>
-			<cost>250000</cost>
-			<source>CF</source>
-			<page>156</page>
-		</bioware>
-		<bioware>
-			<id>aa42b990-04db-4cae-81e3-a93bce93616f</id>
-			<name>Augmented Healing</name>
-			<category>Genetic Restoration</category>
-			<ess>0</ess>
-			<capacity>0</capacity>
-			<avail>10</avail>
-			<cost>35000</cost>
-			<source>CF</source>
-			<page>156</page>
-		</bioware>
-		<bioware>
-			<id>3af9942f-6e6c-4c0d-a962-a6cf30504a00</id>
-			<name>Cellular Repair</name>
-			<category>Genetic Restoration</category>
-			<ess>0</ess>
-			<capacity>0</capacity>
-			<avail>10</avail>
-			<cost>65000</cost>
-			<source>CF</source>
-			<page>156</page>
-		</bioware>
-		<bioware>
-			<id>b69a23aa-4543-4e8a-95a1-4a0f9f5250e9</id>
-			<name>Revitilization</name>
-			<category>Genetic Restoration</category>
-			<ess>0</ess>
-			<capacity>0</capacity>
-			<avail>14</avail>
-			<cost>110000</cost>
-			<source>CF</source>
-			<page>157</page>
-		</bioware>
-		<!-- End Region -->
-		<!-- Region Symbionts -->
-		<bioware>
-			<id>738c15f8-49ea-417e-9728-b4c78bc72c18</id>
-			<name>Cleaner Leech</name>
-			<category>Symbionts</category>
-			<ess>0</ess>
-			<capacity>0</capacity>
-			<avail>4</avail>
-			<cost>100</cost>
-			<source>CF</source>
-			<page>123</page>
-		</bioware>
-		<bioware>
-			<id>573b2541-9e9a-4b9d-b219-27fb6c808d40</id>
-			<name>Booster Endosont</name>
-			<category>Symbionts</category>
-			<ess>0.2</ess>
-			<capacity>0</capacity>
-			<avail>12</avail>
-			<cost>10000</cost>
-			<source>CF</source>
-			<page>123</page>
-		</bioware>
-		<bioware>
-			<id>f829a2e5-ab36-499a-8c7d-9bd44a7284f3</id>
-			<name>Digester Endosont</name>
-			<category>Symbionts</category>
-			<ess>0.2</ess>
-			<capacity>0</capacity>
-			<avail>12</avail>
-			<cost>10000</cost>
-			<source>CF</source>
-			<page>123</page>
-		</bioware>
-		<bioware>
-			<id>5025417f-2a14-4b6f-8d53-52445bc16c31</id>
-			<name>Electroreceptor Endosont</name>
-			<category>Symbionts</category>
-			<ess>0.2</ess>
-			<capacity>0</capacity>
-			<avail>12</avail>
-			<cost>10000</cost>
-			<source>CF</source>
-			<page>123</page>
-		</bioware>
-		<bioware>
-			<id>c2700f31-a361-4ea2-974e-dd5bde62913a</id>
-			<name>Mild Allergy Resistance</name>
-			<category>Symbionts</category>
-			<ess>0.2</ess>
-			<capacity>0</capacity>
-			<avail>8</avail>
-			<cost>10000</cost>
-			<source>CF</source>
-			<page>123</page>
-		</bioware>
-		<bioware>
-			<id>982290e5-2c21-41c0-9847-e47eb455c2f7</id>
-			<name>Moderate Allergy Resistance</name>
-			<category>Symbionts</category>
-			<ess>0.2</ess>
-			<capacity>0</capacity>
-			<avail>12</avail>
-			<cost>30000</cost>
-			<source>CF</source>
-			<page>123</page>
-		</bioware>
-		<bioware>
-			<id>3d2ee994-be0c-4e07-a2ce-b616a37d8ee8</id>
-			<name>Severe Allergy Resistance</name>
-			<category>Symbionts</category>
-			<ess>0.2</ess>
-			<capacity>0</capacity>
-			<avail>16</avail>
-			<cost>50000</cost>
-			<source>CF</source>
-			<page>123</page>
-		</bioware>
-		<bioware>
-			<id>6207437b-a8f9-420b-81de-970d832cba6d</id>
-			<name>Lactose Tolerance</name>
-			<category>Symbionts</category>
-			<ess>0</ess>
-			<capacity>0</capacity>
-			<avail>2</avail>
-			<cost>50</cost>
-			<source>CF</source>
-			<page>123</page>
-		</bioware>
-		<bioware>
-			<id>ac744186-59f6-4105-a08a-0e8c7fd3c847</id>
-			<name>Mender Endosont</name>
-			<category>Symbionts</category>
-			<ess>0.2</ess>
-			<capacity>0</capacity>
-			<avail>12</avail>
-			<cost>30000</cost>
-			<source>CF</source>
-			<page>124</page>
-		</bioware>
-		<bioware>
-			<id>91031d35-50e6-4b67-8dea-8c2ceda5278b</id>
-			<name>Slimworm</name>
-			<category>Symbionts</category>
-			<ess>0.2</ess>
-			<capacity>0</capacity>
-			<avail>4</avail>
-			<cost>1000</cost>
-			<source>CF</source>
-			<page>124</page>
-		</bioware>
-		<bioware>
-			<id>81396157-9981-42f2-bee9-540c6a175648</id>
-			<name>Stalwart Endosont</name>
-			<category>Symbionts</category>
-			<ess>0.2</ess>
-			<capacity>0</capacity>
-			<avail>12</avail>
-			<cost>10000</cost>
-			<source>CF</source>
-			<page>124</page>
-		</bioware>
-		<!-- End Region -->
-		<!-- End Region -->
-		<!-- Region Hard Targets -->
-		<bioware>
-			<id>6289a426-e381-4ed6-a69d-3b94430efb2c</id>
-			<name>Bilateral Coordination Co-processor</name>
-			<category>Basic</category>
-			<ess>0.2</ess>
-			<bonus>
-				<ambidextrous />
-			</bonus>
-			<capacity>0</capacity>
-			<avail>6</avail>
-			<cost>4500</cost>
-			<source>HT</source>
-			<page>185</page>
-		</bioware>
-		<bioware>
-			<id>5b2c4c5d-a037-4970-8fcb-b6d47b9e819a</id>
-			<name>Bone Spike (No Bone Density)</name>
-			<category>Bio-Weapons</category>
-			<ess>0.2</ess>
-			<capacity>0</capacity>
-			<avail>14F</avail>
-			<addweapon>Bone Spike I</addweapon>
-			<forbidden>
-				<oneof>
-					<bioware>Bone Density Augmentation</bioware>
-				</oneof>
-			</forbidden>
-			<cost>20000</cost>
-			<source>HT</source>
-			<page>185</page>
-		</bioware>
-		<bioware>
-			<id>53d0d6b1-f5cd-4816-b772-7f50af81356a</id>
-			<name>Bone Spike (Bone Density 2-3)</name>
-			<category>Bio-Weapons</category>
-			<ess>0.2</ess>
-			<capacity>0</capacity>
-			<avail>14F</avail>
-			<addweapon>Bone Spike II</addweapon>
-			<required>
-				<oneof>
-					<bioware>Bone Density Augmentation</bioware>
-				</oneof>
-			</required>
-			<cost>20000</cost>
-			<source>HT</source>
-			<page>185</page>
-		</bioware>
-		<bioware>
-			<id>f994b8ac-0314-43ad-969a-f07d2d3fc0d8</id>
-			<name>Bone Spike (Bone Density 4)</name>
-			<category>Bio-Weapons</category>
-			<ess>0.2</ess>
-			<capacity>0</capacity>
-			<avail>14F</avail>
-			<addweapon>Bone Spike III</addweapon>
-			<required>
-				<oneof>
-					<bioware>Bone Density Augmentation</bioware>
-				</oneof>
-			</required>
-			<cost>20000</cost>
-			<source>HT</source>
-			<page>185</page>
-		</bioware>
-		<bioware>
-			<id>0f5b811f-a761-410a-b675-fca5c5821b31</id>
-			<name>Spur Pocket</name>
-			<category>Cultured</category>
-			<ess>0.1</ess>
-			<capacity>0</capacity>
-			<avail>6</avail>
-			<cost>8000</cost>
-			<source>HT</source>
-			<page>185</page>
-		</bioware>
-		<!-- End Region -->
-		<!-- SR5 2050 -->
-		<bioware>
-			<id>9343f6b7-6d02-4706-aa7d-6c357b22c947</id>
-			<name>Adrenaline Pump (2050)</name>
-			<category>Basic</category>
-			<rating>3</rating>
-			<ess>Rating * 0.75</ess>
-			<capacity>0</capacity>
-			<avail>10F</avail>
-			<cost>Rating * 50000</cost>
-			<source>2050</source>
-			<page>205</page>
-		</bioware>
-		<bioware>
-			<id>b843eb04-8234-4fb4-a33d-87bd369cc8dc</id>
-			<name>Enhanced Articulation (2050)</name>
-			<category>Basic</category>
-			<ess>0.3</ess>
-			<capacity>0</capacity>
-			<avail>5</avail>
-			<cost>40000</cost>
-			<bonus>
-				<limitmodifier>
-					<limit>Physical</limit>
-					<value>1</value>
-					<condition>Only for Escape Artist</condition>
-				</limitmodifier>
-				<specificskill>
-					<name>Escape Artist</name>
-					<bonus>1</bonus>
-					<applytorating>no</applytorating>
-				</specificskill>
-			</bonus>
-			<source>2050</source>
-			<page>205</page>
-		</bioware>	
-		<bioware>
-			<id>29711788-69f5-4b7a-8dd9-2ed615a448e3</id>
-			<name>Suprathyroid Gland (2050)</name>
-			<category>Basic</category>
-			<ess>0.7</ess>
-			<capacity>0</capacity>
-			<avail>8F</avail>
-			<cost>50000</cost>
-			<bonus>
-				<lifestylecost>25</lifestylecost>
-				<specificattribute>
-					<name>BOD</name>
-					<val>1</val>
-				</specificattribute>
-				<specificattribute>
-					<name>AGI</name>
-					<val>1</val>
-				</specificattribute>
-				<specificattribute>
-					<name precedence="0">REA</name>
-					<val>1</val>
-				</specificattribute>
-				<specificattribute>
-					<name precedence="0">STR</name>
-					<val>1</val>
-				</specificattribute>
-			</bonus>
-			<source>2050</source>
-			<page>205</page>
-		</bioware>
-		<bioware>
-			<id>bebdde65-cd72-4690-8436-945312c507ab</id>
-			<name>Tracheal Filter (2050)</name>
-			<category>Basic</category>
-			<rating>6</rating>
-			<ess>Rating * 0.1</ess>
-			<capacity>0</capacity>
-			<avail>4</avail>
-			<cost>Rating * 30000</cost>
-			<source>2050</source>
-			<page>205</page>
-		</bioware>		
-		<bioware>
-			<id>9c66557a-5757-42ee-ac00-a875b7013ad8</id>
-			<name>Tailored Pheromones (2050)</name>
-			<category>Basic</category>
-			<rating>3</rating>
-			<ess>Rating * 0.2</ess>
-			<capacity>0</capacity>
-			<avail>12</avail>
-			<cost>Rating * 22000</cost>
-			<bonus>
-				<sociallimit>Rating</sociallimit>
-			</bonus>
-			<source>2050</source>
-			<page>205</page>
-		</bioware>
-		<bioware>
-			<id>aa992c89-3fc0-47bf-9275-f31acf83a615</id>
-			<name>Mnemonic Enhancer (2050)</name>
-			<category>Cultured</category>
-			<rating>3</rating>
-			<ess>Rating * 0.1</ess>
-			<capacity>0</capacity>
-			<avail>6</avail>
-			<cost>Rating * 15000</cost>
-			<bonus>
-				<memory>Rating</memory>
-				<mentallimit>Rating</mentallimit>
-				<skillcategory>
-					<name>Academic</name>
-					<bonus>Rating</bonus>
-				</skillcategory>
-				<skillcategory>
-					<name>Interest</name>
-					<bonus>Rating</bonus>
-				</skillcategory>
-				<skillcategory>
-					<name>Language</name>
-					<bonus>Rating</bonus>
-				</skillcategory>
-				<skillcategory>
-					<name>Professional</name>
-					<bonus>Rating</bonus>
-				</skillcategory>
-				<skillcategory>
-					<name>Street</name>
-					<bonus>Rating</bonus>
-				</skillcategory>
-			</bonus>
-			<source>2050</source>
-			<page>205</page>
-		</bioware>
-		<bioware>
-			<id>0603401c-183d-43e6-902e-fbdcc5a20fc4</id>
-			<name>Muscle Toner (2050)</name>
-			<category>Basic</category>
-			<rating>4</rating>
-			<ess>Rating * 0.2</ess>
-			<capacity>0</capacity>
-			<avail>(Rating * 5)R</avail>
-			<cost>Rating * 25000</cost>
-			<bonus>
-				<specificattribute>
-					<name precedence="0">AGI</name>
-					<val>Rating</val>
-				</specificattribute>
-			</bonus>
-			<source>2050</source>
-			<page>205</page>
-		</bioware>
-		<bioware>
-			<id>d563a110-b8d8-460c-8fb2-da7d87d033a0</id>
-			<name>Muscle Augmentation (2050)</name>
-			<category>Basic</category>
-			<rating>4</rating>
-			<ess>Rating * 0.2</ess>
-			<capacity>0</capacity>
-			<avail>(Rating * 5)R</avail>
-			<cost>Rating * 20000</cost>
-			<bonus>
-				<specificattribute>
-					<name precedence="0">STR</name>
-					<val>Rating</val>
-				</specificattribute>
-			</bonus>
-			<source>2050</source>
-			<page>205</page>
-		</bioware>
-		<bioware>
-			<id>fd8d10ee-4a08-4e0d-a9a4-eec8f4633467</id>
-			<name>Nephritic Screen (2050)</name>
-			<category>Basic</category>
-			<rating>6</rating>
-			<ess>Rating * 0.2</ess>
-			<capacity>0</capacity>
-			<avail>4</avail>
-			<cost>Rating * 24000</cost>
-			<bonus>
-				<specificattribute>
-					<name precedence="0">STR</name>
-					<val>Rating</val>
-				</specificattribute>
-			</bonus>
-			<source>2050</source>
-			<page>205</page>
-		</bioware>
-		<bioware>
-			<id>d52e5797-416f-414a-ba7f-8ba3c6aef35a</id>
-			<name>Orthoskin (2050)</name>
-			<category>Basic</category>
-			<rating>3</rating>
-			<ess>Rating * 0.25</ess>
-			<capacity>0</capacity>
-			<avail>8R</avail>
-			<cost>Rating * 30000</cost>
-			<forbidden>
-				<oneof>
-					<cyberware>Dermal Plating</cyberware>
-				</oneof>
-			</forbidden>
-			<bonus>
-				<armor group="0">Rating</armor>
-			</bonus>
-			<source>2050</source>
-			<page>205</page>
-		</bioware>
-		<bioware>
-			<id>0dcfb784-e30b-4d29-b8a9-46786770c5d0</id>
-			<name>Pathogenic Defense (2050)</name>
-			<category>Basic</category>
-			<rating>6</rating>
-			<ess>Rating * 0.1</ess>
-			<capacity>0</capacity>
-			<avail>8</avail>
-			<cost>Rating * 10000</cost>
-			<source>2050</source>
-			<page>205</page>
-		</bioware>	
-		<bioware>
-			<id>20658b19-28c0-4e38-8523-768636510c7b</id>
-			<name>Reflex Recorder (2050)</name>
-			<category>Cultured</category>
-			<ess>0.1</ess>
-			<capacity>0</capacity>
-			<avail>5</avail>
-			<cost>10000</cost>
-			<bonus>
-				<selectskill limittoattribute="BOD,AGI,REA,STR">
-					<val>1</val>
-					<applytorating>yes</applytorating>
-				</selectskill>
-			</bonus>
-			<source>2050</source>
-			<page>205</page>
-		</bioware>
-		<bioware>
-			<id>9300c974-1591-4dca-95d4-53755c27126e</id>
-			<name>Damage Compensators (2050)</name>
-			<category>Cultured</category>
-			<rating>12</rating>
-			<ess>Rating * 0.1</ess>
-			<capacity>0</capacity>
-			<avail>10F</avail>
-			<cost>Rating * 50000</cost>
-			<bonus>
-				<conditionmonitor>
-					<thresholdoffset>Rating</thresholdoffset>
-				</conditionmonitor>
-			</bonus>
-			<source>2050</source>
-			<page>205</page>
-		</bioware>
-		<bioware>
-			<id>93325d96-77fd-4914-ad9d-e3fb4f5ba4db</id>
-			<name>Pain Editor (2050)</name>
-			<category>Cultured</category>
-			<ess>0.3</ess>
-			<capacity>0</capacity>
-			<avail>6F</avail>
-			<cost>60000</cost>
-			<source>2050</source>
-			<page>205</page>
-		</bioware>
-		<bioware>
-			<id>596c2f2c-e76e-49db-996b-d05fb56d994d</id>
-			<name>Symbiotes (2050)</name>
-			<category>Basic</category>
-			<rating>3</rating>
-			<ess>Rating * 0.2</ess>
-			<capacity>0</capacity>
-			<avail>5</avail>
-			<cost>Rating * 20000</cost>
-			<source>2050</source>
-			<page>205</page>
-		</bioware>	
-		<bioware>
-			<id>418fc791-2ae8-4457-80ec-e89244f1497b</id>
-			<name>Synaptic Accelerator (2050)</name>
-			<category>Cultured</category>
-			<rating>3</rating>
-			<ess>Rating * 0.5</ess>
-			<capacity>0</capacity>
-			<avail>6R</avail>
-			<cost>Rating * 100000</cost>
-			<bonus>
-				<initiativepass precedence="0">Rating</initiativepass>
-				<specificattribute>
-					<name precedence="0">REA</name>
-					<val>Rating</val>
-				</specificattribute>
-			</bonus>
-			<source>2050</source>
-			<page>205</page>
-		</bioware>
-		<bioware>
-			<id>7ec6348a-2edd-4629-a984-e88f258e8599</id>
-			<name>Synthacardium (2050)</name>
-			<category>Basic</category>
-			<rating>3</rating>
-			<ess>Rating * 0.1</ess>
-			<capacity>0</capacity>
-			<avail>4</avail>
-			<cost>Rating * 10000</cost>
-			<bonus>
-				<skillgroup>
-					<name>Athletics</name>
-					<bonus>Rating</bonus>
-				</skillgroup>
-			</bonus>
-			<source>2050</source>
-			<page>205</page>
-		</bioware>
-		<bioware>
-			<id>8cf8dfaa-64b1-4b46-90a1-7fe01a43ad74</id>
-			<name>Platelet Factories (2050)</name>
-			<category>Basic</category>
-			<ess>0.2</ess>
-			<capacity>0</capacity>
-			<avail>5</avail>
-			<cost>30000</cost>
-			<source>2050</source>
-			<page>205</page>
-		</bioware>
-		<bioware>
-			<id>773956b3-427b-4ed0-9510-8db622f01b66</id>
-			<name>Cerebral Booster (2050)</name>
-			<category>Cultured</category>
-			<rating>3</rating>
-			<ess>Rating * 0.2</ess>
-			<capacity>0</capacity>
-			<avail>6</avail>
-			<cost>Rating * 55000</cost>
-			<bonus>
-				<specificattribute>
-					<name>LOG</name>
-					<val>Rating</val>
-				</specificattribute>
-			</bonus>
-			<source>2050</source>
-			<page>205</page>
-		</bioware>
-		<!-- Ende SR5 2050 -->		
-	</biowares>
-=======
-        </oneof>
-      </forbidden>
-      <rating>4</rating>
-      <source>SR5</source>
-      <page>459</page>
-    </bioware>
-    <bioware>
-      <id>add913d1-6174-41d6-8021-b8bf35345e7a</id>
-      <name>Pain Editor</name>
-      <category>Cultured</category>
-      <ess>0.3</ess>
-      <capacity>0</capacity>
-      <avail>18F</avail>
-      <cost>48000</cost>
-      <source>SR5</source>
-      <page>460</page>
-    </bioware>
-    <bioware>
-      <id>5bd98093-6620-4b0a-8f2c-61727d5c38a6</id>
-      <name>Pathogenic Defense</name>
-      <category>Basic</category>
-      <ess>Rating * 0.1</ess>
-      <capacity>0</capacity>
-      <avail>(Rating * 2)</avail>
-      <cost>Rating * 4500</cost>
-      <rating>6</rating>
-      <source>SR5</source>
-      <page>459</page>
-    </bioware>
-    <bioware>
-      <id>8c75648c-19d2-4734-b107-c04bb0e1904a</id>
-      <name>Platelet Factories</name>
-      <category>Basic</category>
-      <ess>0.2</ess>
-      <capacity>0</capacity>
-      <avail>12</avail>
-      <cost>17000</cost>
-      <source>SR5</source>
-      <page>459</page>
-    </bioware>
-    <bioware>
-      <id>17a6ba49-c21c-461b-9830-3beae8a237fc</id>
-      <name>Reflex Recorder (Skill)</name>
-      <category>Cultured</category>
-      <ess>0.1</ess>
-      <capacity>0</capacity>
-      <avail>10</avail>
-      <cost>14000</cost>
-      <bonus>
-        <selectskill limittoattribute="BOD,AGI,REA,STR">
-          <val>1</val>
-          <applytorating>yes</applytorating>
-        </selectskill>
-      </bonus>
-      <source>SR5</source>
-      <page>460</page>
-    </bioware>
-    <bioware>
-      <id>3fd172b8-0ff5-46ee-a468-91edd4cdc448</id>
-      <name>Skin Pocket</name>
-      <category>Basic</category>
-      <ess>0.1</ess>
-      <capacity>0</capacity>
-      <avail>4</avail>
-      <cost>12000</cost>
-      <source>SR5</source>
-      <page>459</page>
-    </bioware>
-    <bioware>
-      <id>5ffb0e03-c281-4aee-bc13-639576d932ab</id>
-      <name>Sleep Regulator</name>
-      <category>Cultured</category>
-      <ess>0.1</ess>
-      <capacity>0</capacity>
-      <avail>6</avail>
-      <cost>12000</cost>
-      <source>SR5</source>
-      <page>460</page>
-    </bioware>
-    <bioware>
-      <id>d1a314d9-3b83-4d62-854d-90e3788eea83</id>
-      <name>Suprathyroid Gland</name>
-      <category>Basic</category>
-      <ess>0.7</ess>
-      <capacity>0</capacity>
-      <avail>20R</avail>
-      <cost>140000</cost>
-      <bonus>
-        <lifestylecost>25</lifestylecost>
-        <specificattribute>
-          <name>BOD</name>
-          <val>1</val>
-        </specificattribute>
-        <specificattribute>
-          <name>AGI</name>
-          <val>1</val>
-        </specificattribute>
-        <specificattribute>
-          <name precedence="0">REA</name>
-          <val>1</val>
-        </specificattribute>
-        <specificattribute>
-          <name precedence="0">STR</name>
-          <val>1</val>
-        </specificattribute>
-      </bonus>
-      <source>SR5</source>
-      <page>459</page>
-    </bioware>
-    <bioware>
-      <id>a08ce525-4788-42d8-b5d6-35a378f71776</id>
-      <name>Symbiotes</name>
-      <category>Basic</category>
-      <ess>Rating * 0.2</ess>
-      <capacity>0</capacity>
-      <avail>Rating * 5</avail>
-      <cost>Rating * 3500</cost>
-      <rating>4</rating>
-      <source>SR5</source>
-      <page>459</page>
-    </bioware>
-    <bioware>
-      <id>4a4e1079-5872-4f3f-a450-48c30a5504f3</id>
-      <name>Synaptic Booster</name>
-      <category>Cultured</category>
-      <ess>Rating * 0.5</ess>
-      <capacity>0</capacity>
-      <avail>(Rating * 6)R</avail>
-      <cost>Rating * 95000</cost>
-      <bonus>
-        <initiativepass precedence="0">Rating</initiativepass>
-        <specificattribute>
-          <name precedence="0">REA</name>
-          <val>Rating</val>
-        </specificattribute>
-      </bonus>
-      <rating>3</rating>
-      <source>SR5</source>
-      <page>461</page>
-    </bioware>
-    <bioware>
-      <id>109b0a32-320f-41c5-9acb-c49308525ce0</id>
-      <name>Synthacardium</name>
-      <category>Basic</category>
-      <ess>Rating * 0.1</ess>
-      <capacity>0</capacity>
-      <avail>Rating * 4</avail>
-      <cost>Rating * 30000</cost>
-      <bonus>
-        <skillgroup>
-          <name>Athletics</name>
-          <bonus>Rating</bonus>
-        </skillgroup>
-      </bonus>
-      <rating>3</rating>
-      <source>SR5</source>
-      <page>460</page>
-    </bioware>
-    <bioware>
-      <id>2faac78a-ab32-4541-ad9c-3ef6c1b2cd84</id>
-      <name>Tailored Pheromones</name>
-      <category>Basic</category>
-      <ess>Rating * 0.2</ess>
-      <capacity>0</capacity>
-      <avail>(Rating * 4)R</avail>
-      <cost>Rating * 31000</cost>
-      <bonus>
-        <sociallimit>Rating</sociallimit>
-      </bonus>
-      <rating>3</rating>
-      <source>SR5</source>
-      <page>460</page>
-    </bioware>
-    <bioware>
-      <id>4acd62c6-fe89-44f3-a880-2751b1cf5512</id>
-      <name>Toxin Extractor</name>
-      <category>Basic</category>
-      <ess>Rating * 0.2</ess>
-      <capacity>0</capacity>
-      <avail>Rating * 3</avail>
-      <cost>Rating * 4800</cost>
-      <rating>6</rating>
-      <source>SR5</source>
-      <page>460</page>
-    </bioware>
-    <bioware>
-      <id>988cf8a6-cfa0-4a62-8f64-b2065feffc02</id>
-      <name>Tracheal Filter</name>
-      <category>Basic</category>
-      <ess>Rating * 0.1</ess>
-      <capacity>0</capacity>
-      <avail>Rating * 3</avail>
-      <cost>Rating * 4500</cost>
-      <rating>6</rating>
-      <source>SR5</source>
-      <page>460</page>
-    </bioware>
-    <!-- End Region -->
-    <!-- Region Chrome Flesh-->
-    <!-- Region Basic Bioware -->
-    <bioware>
-      <id>abdbc210-c1fa-45f1-9840-4f78d9eb8867</id>
-      <name>Chemical Gland</name>
-      <category>Basic</category>
-      <ess>0.1</ess>
-      <capacity>[0]</capacity>
-      <avail>12R</avail>
-      <cost>20000</cost>
-      <allowsubsystems>
-        <category>Chemical Gland Modifications</category>
-      </allowsubsystems>
-      <bonus>
-        <selecttext />
-      </bonus>
-      <source>CF</source>
-      <page>112</page>
-    </bioware>
-    <bioware>
-      <id>87453396-197f-4f7a-a6a3-6087d299bbd7</id>
-      <name>Chemical Gland Exhalation Sprayer</name>
-      <category>Chemical Gland Modifications</category>
-      <ess>0.1</ess>
-      <capacity>0</capacity>
-      <avail>12R</avail>
-      <cost>6000</cost>
-      <source>CF</source>
-      <page>112</page>
-    </bioware>
-    <bioware>
-      <id>47608117-a4af-4dfe-81bb-0dc8c6c5122d</id>
-      <name>Chemical Gland Spitter</name>
-      <category>Chemical Gland Modifications</category>
-      <ess>0.1</ess>
-      <capacity>0</capacity>
-      <avail>12R</avail>
-      <cost>6000</cost>
-      <source>CF</source>
-      <page>112</page>
-    </bioware>
-    <bioware>
-      <id>ce9a6ed6-1307-4565-a6c9-c8fabde5255f</id>
-      <name>Chemical Repulsion</name>
-      <category>Orthoskin Upgrades</category>
-      <ess>0.25</ess>
-      <capacity>0</capacity>
-      <avail>12R</avail>
-      <cost>20000</cost>
-      <source>CF</source>
-      <page>116</page>
-    </bioware>
-    <bioware>
-      <id>8aa2590f-1fc5-4706-a7b9-9eec3db4fab9</id>
-      <name>Dragon Hide</name>
-      <category>Orthoskin Upgrades</category>
-      <ess>0.1</ess>
-      <capacity>0</capacity>
-      <avail>4</avail>
-      <cost>2000</cost>
-      <source>CF</source>
-      <page>116</page>
-    </bioware>
-    <bioware>
-      <id>857bbf66-3fab-466b-9c2c-f302340e3788</id>
-      <name>Insulation</name>
-      <category>Orthoskin Upgrades</category>
-      <ess>0.1</ess>
-      <capacity>0</capacity>
-      <avail>8</avail>
-      <cost>8000</cost>
-      <source>CF</source>
-      <page>116</page>
-    </bioware>
-    <bioware>
-      <id>b4ac7427-8d1d-4da7-b8dc-fd3f6cb0d433</id>
-      <name>Electroshock</name>
-      <category>Orthoskin Upgrades</category>
-      <ess>0.25</ess>
-      <capacity>0</capacity>
-      <avail>8</avail>
-      <cost>8000</cost>
-      <source>CF</source>
-      <page>116</page>
-    </bioware>
-    <bioware>
-      <id>33f7ea1c-1f3a-4b32-a0b4-5ffa48735bfa</id>
-      <name>Penguin Blubber</name>
-      <category>Orthoskin Upgrades</category>
-      <ess>0.1</ess>
-      <capacity>0</capacity>
-      <avail>4</avail>
-      <cost>2000</cost>
-      <source>CF</source>
-      <page>116</page>
-    </bioware>
-    <bioware>
-      <id>927e5c2b-fd62-4aa7-8911-d5f4468a9ff8</id>
-      <name>Sealskin</name>
-      <category>Orthoskin Upgrades</category>
-      <ess>0.1</ess>
-      <capacity>0</capacity>
-      <avail>4</avail>
-      <cost>2000</cost>
-      <source>CF</source>
-      <page>116</page>
-    </bioware>
-    <bioware>
-      <id>f84dc64d-a158-45bd-b81c-0a8c98f77415</id>
-      <name>Sharkskin</name>
-      <category>Orthoskin Upgrades</category>
-      <ess>0.25</ess>
-      <capacity>0</capacity>
-      <avail>8</avail>
-      <cost>8000</cost>
-      <source>CF</source>
-      <page>116</page>
-    </bioware>
-    <bioware>
-      <id>915b1458-e33c-4010-a093-47d40cfa11de</id>
-      <name>Chemical Gland Weapon Reservoir</name>
-      <category>Chemical Gland Modifications</category>
-      <ess>0.1</ess>
-      <capacity>0</capacity>
-      <avail>12F</avail>
-      <cost>4000</cost>
-      <source>CF</source>
-      <page>112</page>
-    </bioware>
-    <bioware>
-      <id>d2064cf2-e9f7-479f-92cc-7da7c6024121</id>
-      <name>Chemical Gland Expanded Reservoir</name>
-      <category>Chemical Gland Modifications</category>
-      <ess>0.1</ess>
-      <capacity>0</capacity>
-      <avail>12</avail>
-      <cost>2000</cost>
-      <source>CF</source>
-      <page>112</page>
-    </bioware>
-    <bioware>
-      <id>6423d6b2-fcea-4eb0-b1cf-ea343cfc2f93</id>
-      <name>Elastic Joints</name>
-      <category>Basic</category>
-      <ess>0.2</ess>
-      <capacity>0</capacity>
-      <avail>8</avail>
-      <cost>8000</cost>
-      <bonus>
-        <limitmodifier>
-          <limit>Physical</limit>
-          <value>1</value>
-          <condition>Only for Escape Artist</condition>
-        </limitmodifier>
-      </bonus>
-      <source>CF</source>
-      <page>112</page>
-    </bioware>
-    <bioware>
-      <id>0958e1d4-36d0-4246-b955-541a4993ec91</id>
-      <name>Gills</name>
-      <category>Basic</category>
-      <ess>0.2</ess>
-      <capacity>0</capacity>
-      <avail>8</avail>
-      <cost>8000</cost>
-      <source>CF</source>
-      <page>113</page>
-    </bioware>
-    <bioware>
-      <id>4a939488-bd12-42f9-847f-1034fc3b4154</id>
-      <name>Hand and Foot Webbing</name>
-      <category>Basic</category>
-      <ess>0.05</ess>
-      <capacity>0</capacity>
-      <avail>8</avail>
-      <cost>1000</cost>
-      <bonus>
-        <limitmodifier>
-          <limit>Physical</limit>
-          <value>1</value>
-          <condition>Only for Swimming</condition>
-        </limitmodifier>
-      </bonus>
-      <source>CF</source>
-      <page>113</page>
-    </bioware>
-    <bioware>
-      <id>e9c07c59-96c8-4ac7-955b-2474ff81381e</id>
-      <name>Hearing Enhancement</name>
-      <category>Basic</category>
-      <ess>0.1</ess>
-      <capacity>0</capacity>
-      <avail>4</avail>
-      <cost>4000</cost>
-      <source>CF</source>
-      <page>113</page>
-    </bioware>
-    <bioware>
-      <id>0f6391e3-cf60-4ac0-91b8-44a990753120</id>
-      <name>Hearing Expansion</name>
-      <category>Basic</category>
-      <ess>0.1</ess>
-      <capacity>0</capacity>
-      <avail>8</avail>
-      <cost>4000</cost>
-      <source>CF</source>
-      <page>113</page>
-    </bioware>
-    <bioware>
-      <id>8b57132f-507f-4624-a892-2ec4b14b7be8</id>
-      <name>Joint Replacement</name>
-      <category>Basic</category>
-      <ess>0.05</ess>
-      <capacity>0</capacity>
-      <avail>2</avail>
-      <cost>1000</cost>
-      <source>CF</source>
-      <page>113</page>
-    </bioware>
-    <bioware>
-      <id>02e4af5e-22a6-4ebc-a3dd-05d71448be64</id>
-      <name>Spidersilk Gland</name>
-      <category>Basic</category>
-      <ess>0.3</ess>
-      <capacity>0</capacity>
-      <avail>10</avail>
-      <cost>35000</cost>
-      <source>CF</source>
-      <page>114</page>
-    </bioware>
-    <bioware>
-      <id>c5069f19-dae1-45f3-a1d4-b57d02534efa</id>
-      <name>Spinal Realignment</name>
-      <category>Basic</category>
-      <ess>0.1</ess>
-      <capacity>0</capacity>
-      <avail>8</avail>
-      <cost>4000</cost>
-      <source>CF</source>
-      <page>114</page>
-    </bioware>
-    <bioware>
-      <id>1f843110-0f53-4675-918f-855b1379181b</id>
-      <name>Tactile Sensitivity</name>
-      <category>Basic</category>
-      <ess>0.1</ess>
-      <capacity>0</capacity>
-      <avail>12</avail>
-      <cost>8000</cost>
-      <source>CF</source>
-      <page>114</page>
-    </bioware>
-    <bioware>
-      <id>bac3eaa6-c1d3-457e-a319-1ce141baef37</id>
-      <name>Tail</name>
-      <category>Basic</category>
-      <ess>0.25</ess>
-      <capacity>0</capacity>
-      <avail>4</avail>
-      <cost>2000</cost>
-      <source>CF</source>
-      <page>115</page>
-    </bioware>
-    <bioware>
-      <id>ada5468c-e350-4323-be31-29d0fe545c9e</id>
-      <name>Tail, Prehensile</name>
-      <category>Basic</category>
-      <ess>0.5</ess>
-      <capacity>0</capacity>
-      <avail>8</avail>
-      <cost>8000</cost>
-      <source>CF</source>
-      <page>115</page>
-    </bioware>
-    <bioware>
-      <id>11e000de-eaef-445f-88fb-6b679b5e57ab</id>
-      <name>Troll Eyes</name>
-      <category>Basic</category>
-      <ess>0.2</ess>
-      <capacity>0</capacity>
-      <avail>8</avail>
-      <cost>10000</cost>
-      <source>CF</source>
-      <page>115</page>
-    </bioware>
-    <bioware>
-      <id>a923c0c8-1ac8-455a-9674-9af0072673ac</id>
-      <name>Vocal Range Enhancer</name>
-      <category>Basic</category>
-      <ess>0.1</ess>
-      <capacity>0</capacity>
-      <avail>8</avail>
-      <cost>10000</cost>
-      <bonus>
-        <limitmodifier>
-          <limit>Social</limit>
-          <value>1</value>
-          <condition>Only for test involving speaking</condition>
-        </limitmodifier>
-        <limitmodifier>
-          <limit>Social</limit>
-          <value>2</value>
-          <condition>Only for Perform (Singing)</condition>
-        </limitmodifier>
-      </bonus>
-      <source>CF</source>
-      <page>115</page>
-    </bioware>
-    <bioware>
-      <id>70bd2c89-3432-4270-8e4c-d8d979114148</id>
-      <name>Vocal Range Expander</name>
-      <category>Basic</category>
-      <ess>0.2</ess>
-      <capacity>0</capacity>
-      <avail>12R</avail>
-      <cost>30000</cost>
-      <bonus>
-        <limitmodifier>
-          <limit>Social</limit>
-          <value>1</value>
-          <condition>Only for test involving speaking</condition>
-        </limitmodifier>
-        <limitmodifier>
-          <limit>Social</limit>
-          <value>2</value>
-          <condition>Only for Perform (Singing)</condition>
-        </limitmodifier>
-      </bonus>
-      <source>CF</source>
-      <page>115</page>
-    </bioware>
-    <bioware>
-      <id>4f3f0651-6e1b-4dc3-b25a-33f62874cba8</id>
-      <name>Nephritic screen</name>
-      <category>Basic</category>
-      <ess>Rating * 0.05</ess>
-      <capacity>0</capacity>
-      <avail>Rating * 2</avail>
-      <cost>Rating * 4000</cost>
-      <rating>6</rating>
-      <source>CF</source>
-      <page>113</page>
-    </bioware>
-    <bioware>
-      <id>3d9e763c-fcda-4fcd-96cc-4f02e4e6661a</id>
-      <name>Nictitating Membranes</name>
-      <category>Basic</category>
-      <ess>0.05</ess>
-      <capacity>0</capacity>
-      <avail>6</avail>
-      <cost>1000</cost>
-      <source>CF</source>
-      <page>113</page>
-    </bioware>
-    <bioware>
-      <id>8f12d662-9fc6-475f-8435-a11829c14956</id>
-      <name>Tailored Critter Pheremones</name>
-      <category>Basic</category>
-      <ess>Rating * 0.1</ess>
-      <capacity>0</capacity>
-      <avail>Rating * 4</avail>
-      <cost>Rating * 2000</cost>
-      <bonus>
-        <selecttext />
-      </bonus>
-      <rating>3</rating>
-      <source>CF</source>
-      <page>115</page>
-    </bioware>
-    <bioware>
-      <id>c75c8286-2673-48a0-8e9b-cbfeec5c6bc1</id>
-      <name>Expanded Volume</name>
-      <category>Basic</category>
-      <ess>Rating * 0.1</ess>
-      <capacity>0</capacity>
-      <avail>Rating * 4</avail>
-      <cost>Rating * 2000</cost>
-      <rating>4</rating>
-      <source>CF</source>
-      <page>112</page>
-    </bioware>
-    <bioware>
-      <id>82636229-f784-489d-8981-6a1479f0056c</id>
-      <name>Amplified Immune System</name>
-      <category>Basic</category>
-      <ess>Rating * 0.1</ess>
-      <capacity>0</capacity>
-      <avail>Rating * 7</avail>
-      <cost>Rating * 4000</cost>
-      <rating>4</rating>
-      <source>CF</source>
-      <page>111</page>
-    </bioware>
-    <!-- End Region -->
-    <!-- Region Bio-Sculpting -->
-    <bioware>
-      <id>3645B67A-F19E-4566-B257-4056D2848B2C</id>
-      <name>Minor Biosculpting Modification</name>
-      <category>Biosculpting</category>
-      <ess>0</ess>
-      <capacity>0</capacity>
-      <avail>2</avail>
-      <cost>Variable(50-500)</cost>
-      <bonus>
-        <selecttext />
-      </bonus>
-      <source>CF</source>
-      <page>108</page>
-    </bioware>
-    <bioware>
-      <id>0e54ccda-6ba9-4668-b100-0442efd56221</id>
-      <name>Moderate Biosculpting Modification</name>
-      <category>Biosculpting</category>
-      <ess>0.1</ess>
-      <capacity>0</capacity>
-      <avail>4</avail>
-      <cost>Variable(500-2000)</cost>
-      <bonus>
-        <selecttext />
-      </bonus>
-      <source>CF</source>
-      <page>108</page>
-    </bioware>
-    <bioware>
-      <id>a4ca355b-6188-42c1-88c7-93947f233314</id>
-      <name>Severe Biosculpting Modification</name>
-      <category>Biosculpting</category>
-      <ess>0.25</ess>
-      <capacity>0</capacity>
-      <avail>8</avail>
-      <cost>Variable(2000-10000)</cost>
-      <bonus>
-        <selecttext />
-      </bonus>
-      <source>CF</source>
-      <page>108</page>
-    </bioware>
-    <bioware>
-      <id>aa347008-38f1-4cb4-a919-bc705a8efe71</id>
-      <name>Troll Reduction</name>
-      <category>Biosculpting</category>
-      <ess>FixedValues(0.2,0.5)</ess>
-      <capacity>0</capacity>
-      <avail>FixedValues(8,12)</avail>
-      <cost>FixedValues(15000,25000)</cost>
-      <bonus>
-        <armor>-1</armor>
-        <specificattribute>
-          <name>CHA</name>
-          <max>Rating</max>
-        </specificattribute>
-      </bonus>
-      <rating>2</rating>
-      <required>
-        <oneof>
-          <metatype>Troll</metatype>
-        </oneof>
-      </required>
-      <source>CF</source>
-      <page>108</page>
-    </bioware>
-    <bioware>
-      <id>C24D24C6-5F00-41F2-A6AC-0289A0BC5DF7</id>
-      <name>Troll Reduction (Ork)</name>
-      <category>Biosculpting</category>
-      <ess>0.2</ess>
-      <capacity>0</capacity>
-      <avail>8</avail>
-      <cost>15000</cost>
-      <bonus>
-        <specificattribute>
-          <name>CHA</name>
-          <max>1</max>
-        </specificattribute>
-      </bonus>
-      <required>
-        <oneof>
-          <metatype>Ork</metatype>
-        </oneof>
-      </required>
-      <source>CF</source>
-      <page>108</page>
-    </bioware>
-    <bioware>
-      <id>af01e25f-1e95-4c1a-a937-8cbe922529ca</id>
-      <name>Ethnicity/Sex Change</name>
-      <category>Biosculpting</category>
-      <ess>0</ess>
-      <capacity>0</capacity>
-      <avail>4</avail>
-      <cost>10000</cost>
-      <bonus>
-        <selecttext />
-      </bonus>
-      <source>CF</source>
-      <page>108</page>
-    </bioware>
-    <bioware>
-      <id>4c6458ec-082e-423c-b3df-ed57a62561f4</id>
-      <name>Metatype Modification</name>
-      <category>Biosculpting</category>
-      <ess>0</ess>
-      <capacity>0</capacity>
-      <avail>8</avail>
-      <cost>20000</cost>
-      <bonus>
-        <selecttext />
-      </bonus>
-      <source>CF</source>
-      <page>108</page>
-    </bioware>
-    <!-- End Region -->
-    <!-- Region Bio-Weapons -->
-    <bioware>
-      <id>dfd48ff5-3ecf-47b4-81fd-62b1ff3f74e4</id>
-      <name>Claws</name>
-      <category>Bio-Weapons</category>
-      <ess>0.1*Rating</ess>
-      <capacity>0</capacity>
-      <avail>4R</avail>
-      <cost>500</cost>
-      <addweapon>Claws (Bio-Weapon)</addweapon>
-      <notes>Rating is used to indicate number of claws.</notes>
-      <rating>2</rating>
-      <source>CF</source>
-      <page>120</page>
-    </bioware>
-    <bioware>
-      <id>885aa282-e624-4f8d-94e6-afafe672b3af</id>
-      <name>Claws (Retractable)</name>
-      <category>Bio-Weapons</category>
-      <ess>0.15*Rating</ess>
-      <capacity>0</capacity>
-      <avail>6R</avail>
-      <cost>Rating * 1000</cost>
-      <addweapon>Retractable Claws (Bio-Weapon)</addweapon>
-      <notes>Rating is used to indicate number of claws.</notes>
-      <rating>2</rating>
-      <source>CF</source>
-      <page>120</page>
-    </bioware>
-    <bioware>
-      <id>787ff755-16f5-4dfa-9cf8-49b8399103e6</id>
-      <name>Electrical Discharge</name>
-      <category>Bio-Weapons</category>
-      <ess>0.3</ess>
-      <capacity>0</capacity>
-      <avail>8</avail>
-      <cost>10000</cost>
-      <addweapon>Electrical Discharge</addweapon>
-      <source>CF</source>
-      <page>120</page>
-    </bioware>
-    <bioware>
-      <id>82780b5b-41dd-49ae-964f-c14ca91a0f14</id>
-      <name>Fangs</name>
-      <category>Bio-Weapons</category>
-      <ess>0.1</ess>
-      <capacity>0</capacity>
-      <avail>4</avail>
-      <cost>500</cost>
-      <addweapon>Fangs (Bio-Weapon)</addweapon>
-      <source>CF</source>
-      <page>120</page>
-    </bioware>
-    <bioware>
-      <id>3f0fda69-a098-4c9a-855e-5dd2d46ae3da</id>
-      <name>Fangs (Retractable)</name>
-      <category>Bio-Weapons</category>
-      <ess>0.15</ess>
-      <capacity>0</capacity>
-      <avail>6</avail>
-      <cost>1000</cost>
-      <addweapon>Retractable Fangs (Bio-Weapon)</addweapon>
-      <source>CF</source>
-      <page>120</page>
-    </bioware>
-    <bioware>
-      <id>cbe09df9-556d-44d4-9d68-073415850deb</id>
-      <name>Horns</name>
-      <category>Bio-Weapons</category>
-      <ess>0.1</ess>
-      <capacity>0</capacity>
-      <avail>4</avail>
-      <cost>500</cost>
-      <addweapon>Horns (Bio-Weapon)</addweapon>
-      <source>CF</source>
-      <page>120</page>
-    </bioware>
-    <bioware>
-      <id>605b82f9-9f12-4a14-b567-091dd5fcde80</id>
-      <name>Muzzle</name>
-      <category>Bio-Weapons</category>
-      <ess>0.3</ess>
-      <capacity>0</capacity>
-      <avail>8R</avail>
-      <cost>2000</cost>
-      <addweapon></addweapon>
-      <source>CF</source>
-      <page>121</page>
-    </bioware>
-    <bioware>
-      <id>828ca5e9-4409-42aa-a6df-87fc907fede2</id>
-      <name>Sprayer</name>
-      <category>Bio-Weapons</category>
-      <ess>0.25</ess>
-      <capacity>0</capacity>
-      <avail>8</avail>
-      <cost>4000</cost>
-      <addweapon></addweapon>
-      <source>CF</source>
-      <page>121</page>
-    </bioware>
-    <bioware>
-      <id>b9085cbe-8e67-4205-8e49-603e31f9d6f7</id>
-      <name>Stinger, Tiny</name>
-      <category>Bio-Weapons</category>
-      <ess>0.05</ess>
-      <capacity>0</capacity>
-      <avail>8</avail>
-      <cost>100</cost>
-      <source>CF</source>
-      <page>121</page>
-    </bioware>
-    <bioware>
-      <id>77bcbea4-fc69-42e6-b4e3-0debe6c08596</id>
-      <name>Stinger, Medium</name>
-      <category>Bio-Weapons</category>
-      <ess>0.1</ess>
-      <capacity>0</capacity>
-      <avail>8R</avail>
-      <cost>2000</cost>
-      <addweapon>Medium Stinger</addweapon>
-      <source>CF</source>
-      <page>121</page>
-    </bioware>
-    <bioware>
-      <id>c466a6cf-bf31-4300-b53e-0f83af141342</id>
-      <name>Stinger, Large</name>
-      <category>Bio-Weapons</category>
-      <ess>0.2</ess>
-      <capacity>0</capacity>
-      <avail>12F</avail>
-      <cost>8000</cost>
-      <addweapon>Large Stinger</addweapon>
-      <source>CF</source>
-      <page>121</page>
-    </bioware>
-    <bioware>
-      <id>8832f6ac-0082-4b9b-9e1c-7f90874a23a1</id>
-      <name>Striking Callus</name>
-      <category>Bio-Weapons</category>
-      <ess>0.05*Rating</ess>
-      <capacity>0</capacity>
-      <avail>2</avail>
-      <cost>Rating*250</cost>
-      <bonus>
-        <unarmeddv>Rating*0.5</unarmeddv>
-        <unarmeddvphysical />
-      </bonus>
-      <notes>Rating is used to represent hands and feet. Every 2 Rating will grant +1 Unarmed damage.</notes>
-      <rating>4</rating>
-      <source>CF</source>
-      <page>121</page>
-    </bioware>
-    <bioware>
-      <id>f56ee63d-7ed3-4b5f-bde9-5b581eca9220</id>
-      <name>Tusk(s), Small</name>
-      <category>Bio-Weapons</category>
-      <ess>0</ess>
-      <capacity>0</capacity>
-      <avail>2</avail>
-      <cost>Rating*100</cost>
-      <notes>Rating is used to indicate number of tusks.</notes>
-      <rating>2</rating>
-      <source>CF</source>
-      <page>121</page>
-    </bioware>
-    <bioware>
-      <id>3caa7752-63ee-40c9-ba3f-d11aef038812</id>
-      <name>Tusk(s), Medium</name>
-      <category>Bio-Weapons</category>
-      <ess>0.1*Rating</ess>
-      <capacity>0</capacity>
-      <avail>2</avail>
-      <cost>Rating*500</cost>
-      <addweapon>Medium Tusk(s)</addweapon>
-      <notes>Rating is used to indicate number of tusks.</notes>
-      <rating>2</rating>
-      <source>CF</source>
-      <page>121</page>
-    </bioware>
-    <bioware>
-      <id>d5e4c407-58e4-4b24-ba11-65c45d256f97</id>
-      <name>Tusk(s), Large</name>
-      <category>Bio-Weapons</category>
-      <ess>0.2*Rating</ess>
-      <capacity>0</capacity>
-      <avail>8R</avail>
-      <cost>Rating*1000</cost>
-      <addweapon>Large Tusk(s)</addweapon>
-      <notes>Rating is used to indicate number of tusks.</notes>
-      <rating>2</rating>
-      <source>CF</source>
-      <page>121</page>
-    </bioware>
-    <!-- End Region -->
-    <!-- Region Cosmetic Bioware -->
-    <bioware>
-      <id>f8195e35-fed4-463a-bd09-b559a6e05803</id>
-      <name>Bio-Tattoos</name>
-      <category>Cosmetic Bioware</category>
-      <ess>FixedValues(0,0.01,0.02)</ess>
-      <capacity>0</capacity>
-      <avail>FixedValues(4,5,6)</avail>
-      <cost>FixedValues(500,1000,1500)</cost>
-      <bonus>
-        <selecttext />
-      </bonus>
-      <rating>3</rating>
-      <source>CF</source>
-      <page>111</page>
-    </bioware>
-    <bioware>
-      <id>ebf3f1ed-700f-4b37-b61a-0b262937dea6</id>
-      <name>Chameleon Skin</name>
-      <category>Cosmetic Bioware</category>
-      <ess>0.2</ess>
-      <capacity>0</capacity>
-      <avail>6</avail>
-      <cost>2000</cost>
-      <bonus>
-        <limitmodifier>
-          <limit>Physical</limit>
-          <value>1</value>
-          <condition>only for Stealth skills, Must be completely naked</condition>
-        </limitmodifier>
-      </bonus>
-      <source>CF</source>
-      <page>108</page>
-    </bioware>
-    <bioware>
-      <id>98ae7b28-33ab-47ab-aa7b-5e1f4a90b8ce</id>
-      <name>Chameleon Skin (Dynamic)</name>
-      <category>Cosmetic Bioware</category>
-      <ess>0.3</ess>
-      <capacity>0</capacity>
-      <avail>8</avail>
-      <cost>4000</cost>
-      <bonus>
-        <limitmodifier>
-          <limit>Physical</limit>
-          <value>2</value>
-          <condition>Only for Stealth skills, Must be completely naked</condition>
-        </limitmodifier>
-      </bonus>
-      <source>CF</source>
-      <page>108</page>
-    </bioware>
-    <bioware>
-      <id>e3897bf8-0961-4b77-863a-4fbc4c0860f2</id>
-      <name>Clean Metabolism</name>
-      <category>Cosmetic Bioware</category>
-      <ess>0.1</ess>
-      <capacity>0</capacity>
-      <avail>4</avail>
-      <cost>1000</cost>
-      <source>CF</source>
-      <page>108</page>
-    </bioware>
-    <bioware>
-      <id>a2ff0680-3083-40c4-9f8b-5677aacdeaa8</id>
-      <name>Chloroplast Skin</name>
-      <category>Cosmetic Bioware</category>
-      <ess>0.2</ess>
-      <capacity>0</capacity>
-      <avail>4</avail>
-      <cost>2000</cost>
-      <source>CF</source>
-      <page>108</page>
-    </bioware>
-    <bioware>
-      <id>458010b9-f07f-4976-bd5b-7053c4837b79</id>
-      <name>Dietware</name>
-      <category>Cosmetic Bioware</category>
-      <ess>0.1</ess>
-      <capacity>0</capacity>
-      <avail>4</avail>
-      <cost>1000</cost>
-      <source>CF</source>
-      <page>108</page>
-    </bioware>
-    <bioware>
-      <id>89137e94-5bf3-4c6d-93d9-571c96fc5b2f</id>
-      <name>Hair Growth</name>
-      <category>Cosmetic Bioware</category>
-      <ess>0</ess>
-      <capacity>0</capacity>
-      <avail>4</avail>
-      <cost>200</cost>
-      <bonus>
-        <selecttext />
-      </bonus>
-      <source>CF</source>
-      <page>108</page>
-    </bioware>
-    <bioware>
-      <id>a3e4a944-6463-4cd9-b3bc-6b940c6427f3</id>
-      <name>Hair Growth (Full-Body)</name>
-      <category>Cosmetic Bioware</category>
-      <ess>0</ess>
-      <capacity>0</capacity>
-      <avail>5</avail>
-      <cost>500</cost>
-      <source>CF</source>
-      <page>108</page>
-    </bioware>
-    <bioware>
-      <id>9f86544d-da24-4312-b4d5-6ab47956b7fa</id>
-      <name>Perfect Eyes</name>
-      <category>Cosmetic Bioware</category>
-      <ess>0</ess>
-      <capacity>0</capacity>
-      <avail>4</avail>
-      <cost>1000</cost>
-      <source>CF</source>
-      <page>108</page>
-    </bioware>
-    <bioware>
-      <id>e53383b8-ed64-4840-a2bf-baaa8885c61b</id>
-      <name>Sensitive Skin</name>
-      <category>Cosmetic Bioware</category>
-      <ess>0</ess>
-      <capacity>0</capacity>
-      <avail>4</avail>
-      <cost>Rating * 500</cost>
-      <bonus>
-        <selecttext />
-      </bonus>
-      <rating>20</rating>
-      <source>CF</source>
-      <page>108</page>
-    </bioware>
-    <bioware>
-      <id>98e8f46f-e742-4456-95b7-f6f3eaa7d795</id>
-      <name>Silky Skin</name>
-      <category>Cosmetic Bioware</category>
-      <ess>0</ess>
-      <capacity>0</capacity>
-      <avail>4</avail>
-      <cost>500</cost>
-      <source>CF</source>
-      <page>110</page>
-    </bioware>
-    <bioware>
-      <id>487ba675-b689-48e0-bd45-e6729d671a51</id>
-      <name>Skin Pigmentation</name>
-      <category>Cosmetic Bioware</category>
-      <ess>0</ess>
-      <capacity>0</capacity>
-      <avail>8</avail>
-      <cost>200</cost>
-      <bonus>
-        <selecttext />
-      </bonus>
-      <source>CF</source>
-      <page>111</page>
-    </bioware>
-    <bioware>
-      <id>9cd588c4-c93f-4fef-b216-9da2707066f7</id>
-      <name>Skin Pigmentation (Permanent)</name>
-      <category>Cosmetic Bioware</category>
-      <ess>0.1</ess>
-      <capacity>0</capacity>
-      <avail>4</avail>
-      <cost>1000</cost>
-      <bonus>
-        <selecttext />
-      </bonus>
-      <source>CF</source>
-      <page>111</page>
-    </bioware>
-    <!-- End Region -->
-    <!-- Region Cultured Bioware -->
-    <bioware>
-      <id>afbf823f-3116-4967-93d2-0e334bb35d3a</id>
-      <name>Cerebellum Booster</name>
-      <category>Cultured</category>
-      <ess>Rating * 0.2</ess>
-      <capacity>0</capacity>
-      <avail>Rating * 8</avail>
-      <cost>Rating * 50000</cost>
-      <bonus>
-        <specificattribute>
-          <name>INT</name>
-          <val>Rating</val>
-        </specificattribute>
-      </bonus>
-      <rating>2</rating>
-      <source>CF</source>
-      <page>118</page>
-    </bioware>
-    <bioware>
-      <id>1abeac7c-79c5-4774-ad45-cd355ebc1476</id>
-      <name>Boosted Reflexes</name>
-      <category>Cultured</category>
-      <ess>1</ess>
-      <capacity>0</capacity>
-      <avail>8R</avail>
-      <cost>10000</cost>
-      <bonus>
-        <initiativepass precedence="0">1</initiativepass>
-      </bonus>
-      <source>CF</source>
-      <page>118</page>
-    </bioware>
-    <bioware>
-      <id>aece83ad-cec8-4117-adbd-3ec5e2049372</id>
-      <name>Knowledge Infusion</name>
-      <category>Cultured</category>
-      <ess>0.1</ess>
-      <capacity>0</capacity>
-      <avail>12</avail>
-      <cost>2000</cost>
-      <source>CF</source>
-      <page>118</page>
-    </bioware>
-    <bioware>
-      <id>19000eeb-099e-4d63-9e1f-39a321569abe</id>
-      <name>Limb replacement (Finger/Toe)</name>
-      <category>Cultured</category>
-      <ess>0.02</ess>
-      <capacity>0</capacity>
-      <avail>4</avail>
-      <cost>2000</cost>
-      <bonus>
-        <selectside />
-      </bonus>
-      <source>CF</source>
-      <page>118</page>
-    </bioware>
-    <bioware>
-      <id>7346dc96-af61-48f4-a98c-3bbe5fa64005</id>
-      <name>Limb replacement (Hand/foot)</name>
-      <category>Cultured</category>
-      <ess>0.02</ess>
-      <capacity>0</capacity>
-      <avail>8</avail>
-      <cost>20000</cost>
-      <bonus>
-        <selectside />
-      </bonus>
-      <source>CF</source>
-      <page>118</page>
-    </bioware>
-    <bioware>
-      <id>4a61e7db-b4e2-48e3-8744-6a44bff453a7</id>
-      <name>Limb replacement (Half arm/leg)</name>
-      <category>Cultured</category>
-      <ess>0.02</ess>
-      <capacity>0</capacity>
-      <avail>12</avail>
-      <cost>40000</cost>
-      <bonus>
-        <selectside />
-      </bonus>
-      <source>CF</source>
-      <page>118</page>
-    </bioware>
-    <bioware>
-      <id>67be6b07-11e4-49e6-8f6f-6931a3f8bf1f</id>
-      <name>Limb replacement (Full arm/leg)</name>
-      <category>Cultured</category>
-      <ess>0.02</ess>
-      <capacity>0</capacity>
-      <avail>12</avail>
-      <cost>80000</cost>
-      <bonus>
-        <selectside />
-      </bonus>
-      <source>CF</source>
-      <page>118</page>
-    </bioware>
-    <bioware>
-      <id>f0aa87d0-2d86-482c-808d-667f1078f357</id>
-      <name>Neuro Retention Amplification</name>
-      <category>Cultured</category>
-      <ess>0.1</ess>
-      <capacity>0</capacity>
-      <avail>4</avail>
-      <cost>10000</cost>
-      <bonus>
-        <addqualities>
-          <addquality>Photographic Memory</addquality>
-        </addqualities>
-      </bonus>
-      <source>CF</source>
-      <page>118</page>
-    </bioware>
-    <bioware>
-      <id>0dc21074-6b2c-446a-aadc-e8304c9c124f</id>
-      <name>Reproductive Replacement, Male</name>
-      <category>Cultured</category>
-      <ess>0.1</ess>
-      <capacity>0</capacity>
-      <avail>8</avail>
-      <cost>8000</cost>
-      <source>CF</source>
-      <page>118</page>
-    </bioware>
-    <bioware>
-      <id>31b609ee-6856-44bb-b1f5-19066c0a74c0</id>
-      <name>Reproductive Replacement, Female</name>
-      <category>Cultured</category>
-      <ess>0.3</ess>
-      <capacity>0</capacity>
-      <avail>4</avail>
-      <cost>20000</cost>
-      <source>CF</source>
-      <page>118</page>
-    </bioware>
-    <bioware>
-      <id>e99097a1-84d5-4038-8525-761d199c58a7</id>
-      <name>Trauma Damper</name>
-      <category>Cultured</category>
-      <ess>Rating * 0.1</ess>
-      <capacity>0</capacity>
-      <avail>(Rating * 4)R</avail>
-      <cost>Rating * 4000</cost>
-      <rating>4</rating>
-      <source>CF</source>
-      <page>119</page>
-    </bioware>
-    <bioware>
-      <id>e78a9465-d399-4e94-bea8-7e98c8fc960d</id>
-      <name>Tremor Reducer</name>
-      <category>Cultured</category>
-      <ess>Rating * 0.1</ess>
-      <capacity>0</capacity>
-      <avail>Rating * 6</avail>
-      <cost>Rating * 10000</cost>
-      <rating>3</rating>
-      <source>CF</source>
-      <page>119</page>
-    </bioware>
-    <bioware>
-      <id>5f2c33a4-3472-4643-a0bb-9a6e52554c2f</id>
-      <name>Reception Enhancer</name>
-      <category>Cultured</category>
-      <ess>0.2</ess>
-      <capacity>0</capacity>
-      <avail>4</avail>
-      <cost>10000</cost>
-      <source>CF</source>
-      <page>118</page>
-    </bioware>
-    <!-- End Region -->
-    <!-- Region Genemods -->
-    <bioware>
-      <id>4e9c11ed-730a-478f-a53d-d36220040506</id>
-      <name>Genewipe</name>
-      <category>Genemods</category>
-      <ess>0.2</ess>
-      <capacity>0</capacity>
-      <avail>16F</avail>
-      <cost>57000</cost>
-      <source>CF</source>
-      <page>157</page>
-    </bioware>
-    <bioware>
-      <id>163a1d28-9f0d-414f-8b8f-473f78a3740d</id>
-      <name>Masque</name>
-      <category>Genemods</category>
-      <ess>0.1</ess>
-      <capacity>0</capacity>
-      <avail>10F</avail>
-      <cost>40000</cost>
-      <source>CF</source>
-      <page>157</page>
-    </bioware>
-    <bioware>
-      <id>5f3da0ce-261f-4d1a-87a7-1e0614d65ef0</id>
-      <name>Reprint</name>
-      <category>Genemods</category>
-      <ess>0.1</ess>
-      <capacity>0</capacity>
-      <avail>12F</avail>
-      <cost>30000</cost>
-      <source>CF</source>
-      <page>157</page>
-    </bioware>
-    <bioware>
-      <id>0f9ebf2e-d949-49f2-8f30-4e8413e92e39</id>
-      <name>Shuffle</name>
-      <category>Genemods</category>
-      <ess>0.2</ess>
-      <capacity>0</capacity>
-      <avail>12F</avail>
-      <cost>20000</cost>
-      <source>CF</source>
-      <page>157</page>
-    </bioware>
-    <bioware>
-      <id>6bd96ba6-1e0c-4de1-89e7-01b6973e1115</id>
-      <name>Elastic Stomach</name>
-      <category>Genemods</category>
-      <ess>0.1</ess>
-      <capacity>0</capacity>
-      <avail>6</avail>
-      <cost>10000</cost>
-      <source>CF</source>
-      <page>159</page>
-    </bioware>
-    <bioware>
-      <id>4a529d50-45cd-4f2d-8766-4ecd7c15f292</id>
-      <name>Hyperthymesia</name>
-      <category>Genemods</category>
-      <ess>0.1</ess>
-      <capacity>0</capacity>
-      <avail>10</avail>
-      <cost>15000</cost>
-      <bonus>
-        <memory>2</memory>
-      </bonus>
-      <source>CF</source>
-      <page>159</page>
-    </bioware>
-    <bioware>
-      <id>f3e1922e-cd73-4567-983c-7409e755f30a</id>
-      <name>Lung Expansion</name>
-      <category>Genemods</category>
-      <ess>0.1</ess>
-      <capacity>0</capacity>
-      <avail>6</avail>
-      <cost>16500</cost>
-      <source>CF</source>
-      <page>159</page>
-    </bioware>
-    <bioware>
-      <id>b111b7c3-d44f-40b5-bba2-7d805cf9fd4c</id>
-      <name>Increased Myelination</name>
-      <category>Genemods</category>
-      <ess>0.1</ess>
-      <capacity>0</capacity>
-      <avail>8</avail>
-      <cost>12000</cost>
-      <source>CF</source>
-      <page>159</page>
-    </bioware>
-    <bioware>
-      <id>1b6713f7-f5b6-49fb-a89a-68322c06f38d</id>
-      <name>Myostatin Inhibitor</name>
-      <category>Genemods</category>
-      <ess>0.3</ess>
-      <capacity>0</capacity>
-      <avail>10</avail>
-      <cost>30500</cost>
-      <bonus>
-        <specificattribute>
-          <name>STR</name>
-          <val>1</val>
-        </specificattribute>
-      </bonus>
-      <source>CF</source>
-      <page>159</page>
-    </bioware>
-    <bioware>
-      <id>92a00ca4-7e2b-47ca-ac02-1d58e4932d0a</id>
-      <name>Narco</name>
-      <category>Genemods</category>
-      <ess>0.2</ess>
-      <capacity>0</capacity>
-      <avail>12F</avail>
-      <cost>16420</cost>
-      <source>CF</source>
-      <page>159</page>
-    </bioware>
-    <bioware>
-      <id>8d57009b-86c8-4fde-b8b5-1cf64942f517</id>
-      <name>Selective Hearing</name>
-      <category>Genemods</category>
-      <ess>0.1</ess>
-      <capacity>0</capacity>
-      <avail>6</avail>
-      <cost>17000</cost>
-      <source>CF</source>
-      <page>160</page>
-    </bioware>
-    <bioware>
-      <id>a2acbc5a-187c-4e6f-95e5-c015f1aab56b</id>
-      <name>Thickened Digestive Tract Lining</name>
-      <category>Genemods</category>
-      <ess>0.1</ess>
-      <capacity>0</capacity>
-      <avail>6</avail>
-      <cost>8000</cost>
-      <bonus>
-        <lifestylecost>-10</lifestylecost>
-      </bonus>
-      <source>CF</source>
-      <page>160</page>
-    </bioware>
-    <bioware>
-      <id>3f8b9030-662e-4212-8f30-5aa394a41568</id>
-      <name>Adapsin</name>
-      <category>Genemods</category>
-      <ess>0.2</ess>
-      <capacity>0</capacity>
-      <avail>16</avail>
-      <cost>30000</cost>
-      <bonus>
-        <adapsin />
-      </bonus>
-      <source>CF</source>
-      <page>160</page>
-    </bioware>
-    <bioware>
-      <id>6a62e21f-f291-4e93-b109-df9c56c938f9</id>
-      <name>Dareadrenaline</name>
-      <category>Genemods</category>
-      <ess>0.1</ess>
-      <capacity>0</capacity>
-      <avail>6</avail>
-      <cost>61000</cost>
-      <addqualities>
-        <addquality>Poor Self Control (Thrill Seeker)</addquality>
-      </addqualities>
-      <bonus>
-        <specificattribute>
-          <name>WIL</name>
-          <val>1</val>
-          <affectbase>no</affectbase>
-        </specificattribute>
-      </bonus>
-      <source>CF</source>
-      <page>160</page>
-    </bioware>
-    <bioware>
-      <id>04bea47c-85f3-4efa-b058-72def7d0d73b</id>
-      <name>Double Elastin</name>
-      <category>Genemods</category>
-      <ess>0.2</ess>
-      <capacity>0</capacity>
-      <avail>12</avail>
-      <cost>18000</cost>
-      <source>CF</source>
-      <page>160</page>
-    </bioware>
-    <bioware>
-      <id>cd0d68d6-34e5-440e-9d78-5400008a5f71</id>
-      <name>Hyper Glucagon</name>
-      <category>Genemods</category>
-      <ess>0.1</ess>
-      <capacity>0</capacity>
-      <avail>6</avail>
-      <cost>8000</cost>
-      <bonus>
-        <lifestylecost>10</lifestylecost>
-      </bonus>
-      <source>CF</source>
-      <page>160</page>
-    </bioware>
-    <bioware>
-      <id>ef4a3bfe-5698-43ae-a4ff-8056aec4095d</id>
-      <name>Magnasense</name>
-      <category>Genemods</category>
-      <ess>0.1</ess>
-      <capacity>0</capacity>
-      <avail>8</avail>
-      <cost>7000</cost>
-      <bonus>
-        <specificskill>
-          <name>Navigation</name>
-          <bonus>1</bonus>
-          <applytorating>no</applytorating>
-        </specificskill>
-      </bonus>
-      <source>CF</source>
-      <page>160</page>
-    </bioware>
-    <bioware>
-      <id>bd4aade6-a0f2-40af-8073-f1e62ae4b3f9</id>
-      <name>Neo-EPO</name>
-      <category>Genemods</category>
-      <ess>0.2</ess>
-      <capacity>0</capacity>
-      <avail>6</avail>
-      <cost>38000</cost>
-      <bonus>
-        <physicallimit>1</physicallimit>
-        <skillgroup>
-          <name>Athletics</name>
-          <bonus>1</bonus>
-        </skillgroup>
-      </bonus>
-      <source>CF</source>
-      <page>160</page>
-    </bioware>
-    <bioware>
-      <id>2c988cbe-e6e6-4c22-ae3c-14ad6e1fff1f</id>
-      <name>PuSHed</name>
-      <category>Genemods</category>
-      <ess>0.1</ess>
-      <capacity>0</capacity>
-      <avail>14</avail>
-      <cost>62000</cost>
-      <bonus>
-        <skillattribute>
-          <name>LOG</name>
-          <bonus>1</bonus>
-        </skillattribute>
-      </bonus>
-      <source>CF</source>
-      <page>160</page>
-    </bioware>
-    <bioware>
-      <id>b110516e-36e8-4c69-a682-066e91c02351</id>
-      <name>Qualia</name>
-      <category>Genemods</category>
-      <ess>0.4</ess>
-      <capacity>0</capacity>
-      <avail>14</avail>
-      <cost>65000</cost>
-      <bonus>
-        <skillattribute>
-          <name>INT</name>
-          <bonus>1</bonus>
-        </skillattribute>
-      </bonus>
-      <source>CF</source>
-      <page>161</page>
-    </bioware>
-    <bioware>
-      <id>eb25dd41-2649-4e75-b0fb-dc47df3a7daa</id>
-      <name>Reakt</name>
-      <category>Genemods</category>
-      <ess>0.4</ess>
-      <capacity>0</capacity>
-      <avail>10</avail>
-      <cost>75000</cost>
-      <source>CF</source>
-      <page>161</page>
-    </bioware>
-    <bioware>
-      <id>afea1a35-d8ca-4cab-9555-7a7d5df1390d</id>
-      <name>Skeletal Pneumaticity</name>
-      <category>Genemods</category>
-      <ess>0.1</ess>
-      <capacity>0</capacity>
-      <avail>5</avail>
-      <cost>9000</cost>
-      <bonus>
-        <specificskill>
-          <name>Gymnastics</name>
-          <bonus>2</bonus>
-          <applytorating>no</applytorating>
-        </specificskill>
-      </bonus>
-      <source>CF</source>
-      <page>161</page>
-    </bioware>
-    <bioware>
-      <id>e1cf23c7-9c79-4007-a2e8-ff872ee212e2</id>
-      <name>Solus</name>
-      <category>Genemods</category>
-      <ess>0.1</ess>
-      <capacity>0</capacity>
-      <avail>8</avail>
-      <cost>8000</cost>
-      <bonus>
-        <lifestylecost>-10</lifestylecost>
-      </bonus>
-      <source>CF</source>
-      <page>161</page>
-    </bioware>
-    <bioware>
-      <id>92b4c2a4-10a3-486a-8ab6-1e00d40dd69a</id>
-      <name>Synaptic Acceleration</name>
-      <category>Genemods</category>
-      <ess>0.4</ess>
-      <capacity>0</capacity>
-      <avail>8</avail>
-      <cost>78000</cost>
-      <bonus>
-        <initiative precedence="0">1</initiative>
-        <initiativepass precedence="0">1</initiativepass>
-      </bonus>
-      <source>CF</source>
-      <page>162</page>
-    </bioware>
-    <bioware>
-      <id>89d6f0e2-f618-4a5f-b24f-e42603100fc3</id>
-      <name>Synch</name>
-      <category>Genemods</category>
-      <ess>0.1</ess>
-      <capacity>0</capacity>
-      <avail>8</avail>
-      <cost>14000</cost>
-      <bonus>
-        <specificskill>
-          <name>Perception</name>
-          <bonus>1</bonus>
-          <applytorating>no</applytorating>
-        </specificskill>
-      </bonus>
-      <source>CF</source>
-      <page>162</page>
-    </bioware>
-    <bioware>
-      <id>6aa86a49-d947-47ac-bf04-e1578c029333</id>
-      <name>Tetrachromatic Vision</name>
-      <category>Genemods</category>
-      <ess>0.1</ess>
-      <capacity>0</capacity>
-      <avail>10</avail>
-      <cost>8000</cost>
-      <source>CF</source>
-      <page>161</page>
-    </bioware>
-    <bioware>
-      <id>ae1d7612-7805-4962-8f9a-beb17619762d</id>
-      <name>Vasocon</name>
-      <category>Genemods</category>
-      <ess>0.1</ess>
-      <capacity>0</capacity>
-      <avail>6</avail>
-      <cost>15000</cost>
-      <source>CF</source>
-      <page>161</page>
-    </bioware>
-    <bioware>
-      <id>7aad79ff-7722-440d-a9c6-5b33b4ad7440</id>
-      <name>Allergen Tolerance</name>
-      <category>Genemods</category>
-      <ess>0.1</ess>
-      <capacity>0</capacity>
-      <avail>6</avail>
-      <cost>20000</cost>
-      <source>CF</source>
-      <page>163</page>
-    </bioware>
-    <bioware>
-      <id>d4f12de1-29bc-4d6e-9ef2-d395b446c9e4</id>
-      <name>Cold Adaptation</name>
-      <category>Genemods</category>
-      <ess>0.5</ess>
-      <capacity>0</capacity>
-      <avail>5</avail>
-      <cost>8000</cost>
-      <source>CF</source>
-      <page>163</page>
-    </bioware>
-    <bioware>
-      <id>f5b67712-1609-4f76-bb61-ad83d3d3e926</id>
-      <name>Cryo Tolerance</name>
-      <category>Genemods</category>
-      <ess>0.5</ess>
-      <capacity>0</capacity>
-      <avail>18</avail>
-      <cost>50000</cost>
-      <source>CF</source>
-      <page>163</page>
-    </bioware>
-    <bioware>
-      <id>7b5bfe60-c7f6-4df2-9e53-56a76a4e8a8e</id>
-      <name>Heat Adaptation</name>
-      <category>Genemods</category>
-      <ess>0.5</ess>
-      <capacity>0</capacity>
-      <avail>5</avail>
-      <cost>8000</cost>
-      <source>CF</source>
-      <page>163</page>
-    </bioware>
-    <bioware>
-      <id>0453cf1e-3224-46ce-82bb-fde03ef6e451</id>
-      <name>Low Oxygen Adaptation</name>
-      <category>Genemods</category>
-      <ess>0.5</ess>
-      <capacity>0</capacity>
-      <avail>4</avail>
-      <cost>8000</cost>
-      <source>CF</source>
-      <page>163</page>
-    </bioware>
-    <bioware>
-      <id>4c67dc6a-eafb-40c7-88a1-b32518800db2</id>
-      <name>Microgravity Adaptation</name>
-      <category>Genemods</category>
-      <ess>0.5</ess>
-      <capacity>0</capacity>
-      <avail>4</avail>
-      <cost>30000</cost>
-      <source>CF</source>
-      <page>163</page>
-    </bioware>
-    <bioware>
-      <id>5b3d3dce-2cd2-4720-84ae-4445092a4245</id>
-      <name>Pollution Tolerance</name>
-      <category>Genemods</category>
-      <ess>0.5</ess>
-      <capacity>0</capacity>
-      <avail>5</avail>
-      <cost>15000</cost>
-      <source>CF</source>
-      <page>163</page>
-    </bioware>
-    <bioware>
-      <id>3550fe0d-453d-431f-bd84-d9cd50581f39</id>
-      <name>Radiation Tolerance</name>
-      <category>Genemods</category>
-      <ess>0.5</ess>
-      <capacity>0</capacity>
-      <avail>6</avail>
-      <cost>15000</cost>
-      <source>CF</source>
-      <page>164</page>
-    </bioware>
-    <bioware>
-      <id>5c277258-ea34-46a3-b10a-323e0eed4dfa</id>
-      <name>Control Rig Optimization</name>
-      <category>Genemods</category>
-      <ess>0.1</ess>
-      <capacity>0</capacity>
-      <avail>7</avail>
-      <cost>4600</cost>
-      <source>CF</source>
-      <page>165</page>
-    </bioware>
-    <bioware>
-      <id>dc3dbcd5-dc86-44db-8b99-ae69a8b60a1d</id>
-      <name>Reaction Optimization</name>
-      <category>Genemods</category>
-      <ess>0.1</ess>
-      <capacity>0</capacity>
-      <avail>6</avail>
-      <cost>6600</cost>
-      <bonus>
-        <initiative>1</initiative>
-      </bonus>
-      <required>
-        <oneof>
-					<cyberware>Reaction Enhancers</cyberware>
-        </oneof>
-      </required>
-      <source>CF</source>
-      <page>165</page>
-    </bioware>
-    <bioware>
-      <id>afe25e41-8d6c-4476-9d18-ecd23219207c</id>
-      <name>Reflex Recorder Optimization</name>
-      <category>Genemods</category>
-      <ess>0.1</ess>
-      <capacity>0</capacity>
-      <avail>11</avail>
-      <cost>3800</cost>
-      <bonus>
-        <reflexrecorderoptimization />
-      </bonus>
-      <source>CF</source>
-      <page>165</page>
-    </bioware>
-    <bioware>
-      <id>99c04ae8-e1c0-4455-8f76-ff77edfb790f</id>
-      <name>Wired Reflex Optimization</name>
-      <category>Genemods</category>
-      <ess>0.1</ess>
-      <capacity>0</capacity>
-      <avail>9R</avail>
-      <cost>9000</cost>
-      <source>CF</source>
-      <page>165</page>
-    </bioware>
-    <bioware>
-      <id>b6682632-5566-4156-8dab-4187e13901d8</id>
-      <name>Adrenaline Pump Optimization</name>
-      <category>Genemods</category>
-      <ess>0.1</ess>
-      <capacity>0</capacity>
-      <avail>7F</avail>
-      <cost>6000</cost>
-      <source>CF</source>
-      <page>165</page>
-    </bioware>
-    <bioware>
-      <id>f0a72240-00e0-4b4f-b25f-b38f19e51a38</id>
-      <name>Enhanced Symbiosis</name>
-      <category>Genemods</category>
-      <ess>0.1</ess>
-      <capacity>0</capacity>
-      <avail>6</avail>
-      <cost>4000</cost>
-      <source>CF</source>
-      <page>165</page>
-    </bioware>
-    <bioware>
-      <id>1aa7863d-a8f3-461e-8ce8-88c3b8e98ced</id>
-      <name>Genetic Optimization</name>
-      <category>Genemods</category>
-      <ess>0.3</ess>
-      <capacity>0</capacity>
-      <avail>10</avail>
-      <cost>47000</cost>
-      <bonus>
-        <selectattribute>
-          <excludeattribute>EDG</excludeattribute>
-          <excludeattribute>MAG</excludeattribute>
-          <excludeattribute>RES</excludeattribute>
-          <excludeattribute>DEP</excludeattribute>
-          <max>1</max>
-        </selectattribute>
-      </bonus>
-      <source>CF</source>
-      <page>157</page>
-    </bioware>
-    <bioware>
-      <id>da62e249-cb11-4907-98d3-edc50e7efc2a</id>
-      <name>Cosmetic Alteration</name>
-      <category>Genemods</category>
-      <ess>0.1</ess>
-      <capacity>0</capacity>
-      <avail>8</avail>
-      <cost>35000</cost>
-      <source>CF</source>
-      <page>158</page>
-    </bioware>
-    <bioware>
-      <id>cd268d9e-52c7-4f02-913c-ff37bdd14e6e</id>
-      <name>Print Removal</name>
-      <category>Genemods</category>
-      <ess>0.1</ess>
-      <capacity>0</capacity>
-      <avail>10F</avail>
-      <cost>18000</cost>
-      <source>CF</source>
-      <page>158</page>
-    </bioware>
-    <bioware>
-      <id>d23aac11-8e3c-4739-9da5-b8322f81d64c</id>
-      <name>Metaposeur</name>
-      <category>Genemods</category>
-      <ess>0.1</ess>
-      <capacity>0</capacity>
-      <avail>8</avail>
-      <cost>38000</cost>
-      <source>CF</source>
-      <page>158</page>
-    </bioware>
-    <bioware>
-      <id>181f09c2-af17-4676-bb6a-62706c4fc521</id>
-      <name>Immunization</name>
-      <category>Genemods</category>
-      <ess>0.1</ess>
-      <capacity>0</capacity>
-      <avail>8</avail>
-      <cost>20000</cost>
-      <bonus>
-        <selecttext />
-      </bonus>
-      <source>CF</source>
-      <page>164</page>
-    </bioware>
-    <!-- End Region -->
-    <!-- Region Genetic Restoration -->
-    <bioware>
-      <id>9a3cf302-b2bb-402f-93e2-7872eca63d31</id>
-      <name>Therapeutic Genetics</name>
-      <category>Genetic Restoration</category>
-      <ess>0.2</ess>
-      <capacity>0</capacity>
-      <avail>10</avail>
-      <cost>90000</cost>
-      <bonus>
-        <selecttext />
-      </bonus>
-      <source>CF</source>
-      <page>156</page>
-    </bioware>
-    <bioware>
-      <id>669926ea-55ec-4365-adcf-f8028a464124</id>
-      <name>Leónization</name>
-      <category>Genetic Restoration</category>
-      <ess>1</ess>
-      <capacity>0</capacity>
-      <avail>15</avail>
-      <cost>2000000</cost>
-      <source>CF</source>
-      <page>156</page>
-    </bioware>
-    <bioware>
-      <id>78797e7f-020d-4e4a-a08b-207890f73fc5</id>
-      <name>Lifespan Extension</name>
-      <category>Genetic Restoration</category>
-      <ess>0.5</ess>
-      <capacity>0</capacity>
-      <avail>12</avail>
-      <cost>300000</cost>
-      <source>CF</source>
-      <page>157</page>
-    </bioware>
-    <bioware>
-      <id>11e5627e-aeff-4910-bf06-b8817b46f786</id>
-      <name>Physical Vigor</name>
-      <category>Genetic Restoration</category>
-      <ess>0.5</ess>
-      <capacity>0</capacity>
-      <avail>13</avail>
-      <cost>250000</cost>
-      <source>CF</source>
-      <page>156</page>
-    </bioware>
-    <bioware>
-      <id>aa42b990-04db-4cae-81e3-a93bce93616f</id>
-      <name>Augmented Healing</name>
-      <category>Genetic Restoration</category>
-      <ess>0</ess>
-      <capacity>0</capacity>
-      <avail>10</avail>
-      <cost>35000</cost>
-      <source>CF</source>
-      <page>156</page>
-    </bioware>
-    <bioware>
-      <id>3af9942f-6e6c-4c0d-a962-a6cf30504a00</id>
-      <name>Cellular Repair</name>
-      <category>Genetic Restoration</category>
-      <ess>0</ess>
-      <capacity>0</capacity>
-      <avail>10</avail>
-      <cost>65000</cost>
-      <source>CF</source>
-      <page>156</page>
-    </bioware>
-    <bioware>
-      <id>b69a23aa-4543-4e8a-95a1-4a0f9f5250e9</id>
-      <name>Revitilization</name>
-      <category>Genetic Restoration</category>
-      <ess>0</ess>
-      <capacity>0</capacity>
-      <avail>14</avail>
-      <cost>110000</cost>
-      <source>CF</source>
-      <page>157</page>
-    </bioware>
-    <!-- End Region -->
-    <!-- Region Symbionts -->
-    <bioware>
-      <id>738c15f8-49ea-417e-9728-b4c78bc72c18</id>
-      <name>Cleaner Leech</name>
-      <category>Symbionts</category>
-      <ess>0</ess>
-      <capacity>0</capacity>
-      <avail>4</avail>
-      <cost>100</cost>
-      <source>CF</source>
-      <page>123</page>
-    </bioware>
-    <bioware>
-      <id>573b2541-9e9a-4b9d-b219-27fb6c808d40</id>
-      <name>Booster Endosont</name>
-      <category>Symbionts</category>
-      <ess>0.2</ess>
-      <capacity>0</capacity>
-      <avail>12</avail>
-      <cost>10000</cost>
-      <source>CF</source>
-      <page>123</page>
-    </bioware>
-    <bioware>
-      <id>f829a2e5-ab36-499a-8c7d-9bd44a7284f3</id>
-      <name>Digester Endosont</name>
-      <category>Symbionts</category>
-      <ess>0.2</ess>
-      <capacity>0</capacity>
-      <avail>12</avail>
-      <cost>10000</cost>
-      <source>CF</source>
-      <page>123</page>
-    </bioware>
-    <bioware>
-      <id>5025417f-2a14-4b6f-8d53-52445bc16c31</id>
-      <name>Electroreceptor Endosont</name>
-      <category>Symbionts</category>
-      <ess>0.2</ess>
-      <capacity>0</capacity>
-      <avail>12</avail>
-      <cost>10000</cost>
-      <source>CF</source>
-      <page>123</page>
-    </bioware>
-    <bioware>
-      <id>c2700f31-a361-4ea2-974e-dd5bde62913a</id>
-      <name>Mild Allergy Resistance</name>
-      <category>Symbionts</category>
-      <ess>0.2</ess>
-      <capacity>0</capacity>
-      <avail>8</avail>
-      <cost>10000</cost>
-      <source>CF</source>
-      <page>123</page>
-    </bioware>
-    <bioware>
-      <id>982290e5-2c21-41c0-9847-e47eb455c2f7</id>
-      <name>Moderate Allergy Resistance</name>
-      <category>Symbionts</category>
-      <ess>0.2</ess>
-      <capacity>0</capacity>
-      <avail>12</avail>
-      <cost>30000</cost>
-      <source>CF</source>
-      <page>123</page>
-    </bioware>
-    <bioware>
-      <id>3d2ee994-be0c-4e07-a2ce-b616a37d8ee8</id>
-      <name>Severe Allergy Resistance</name>
-      <category>Symbionts</category>
-      <ess>0.2</ess>
-      <capacity>0</capacity>
-      <avail>16</avail>
-      <cost>50000</cost>
-      <source>CF</source>
-      <page>123</page>
-    </bioware>
-    <bioware>
-      <id>6207437b-a8f9-420b-81de-970d832cba6d</id>
-      <name>Lactose Tolerance</name>
-      <category>Symbionts</category>
-      <ess>0</ess>
-      <capacity>0</capacity>
-      <avail>2</avail>
-      <cost>50</cost>
-      <source>CF</source>
-      <page>123</page>
-    </bioware>
-    <bioware>
-      <id>ac744186-59f6-4105-a08a-0e8c7fd3c847</id>
-      <name>Mender Endosont</name>
-      <category>Symbionts</category>
-      <ess>0.2</ess>
-      <capacity>0</capacity>
-      <avail>12</avail>
-      <cost>30000</cost>
-      <source>CF</source>
-      <page>124</page>
-    </bioware>
-    <bioware>
-      <id>91031d35-50e6-4b67-8dea-8c2ceda5278b</id>
-      <name>Slimworm</name>
-      <category>Symbionts</category>
-      <ess>0.2</ess>
-      <capacity>0</capacity>
-      <avail>4</avail>
-      <cost>1000</cost>
-      <source>CF</source>
-      <page>124</page>
-    </bioware>
-    <bioware>
-      <id>81396157-9981-42f2-bee9-540c6a175648</id>
-      <name>Stalwart Endosont</name>
-      <category>Symbionts</category>
-      <ess>0.2</ess>
-      <capacity>0</capacity>
-      <avail>12</avail>
-      <cost>10000</cost>
-      <source>CF</source>
-      <page>124</page>
-    </bioware>
-    <!-- End Region -->
-    <!-- End Region -->
-    <!-- Region Hard Targets -->
-    <bioware>
-      <id>6289a426-e381-4ed6-a69d-3b94430efb2c</id>
-      <name>Bilateral Coordination Co-processor</name>
-      <category>Basic</category>
-      <ess>0.2</ess>
-      <capacity>0</capacity>
-      <avail>6</avail>
-      <cost>4500</cost>
-      <bonus>
-        <ambidextrous />
-      </bonus>
-      <source>HT</source>
-      <page>185</page>
-    </bioware>
-    <bioware>
-      <id>5b2c4c5d-a037-4970-8fcb-b6d47b9e819a</id>
-      <name>Bone Spike (No Bone Density)</name>
-      <category>Bio-Weapons</category>
-      <ess>0.2</ess>
-      <capacity>0</capacity>
-      <avail>14F</avail>
-      <cost>20000</cost>
-      <addweapon>Bone Spike I</addweapon>
-      <forbidden>
-        <oneof>
-					<bioware>Bone Density Augmentation</bioware>
-        </oneof>
-      </forbidden>
-      <source>HT</source>
-      <page>185</page>
-    </bioware>
-    <bioware>
-      <id>53d0d6b1-f5cd-4816-b772-7f50af81356a</id>
-      <name>Bone Spike (Bone Density 2-3)</name>
-      <category>Bio-Weapons</category>
-      <ess>0.2</ess>
-      <capacity>0</capacity>
-      <avail>14F</avail>
-      <cost>20000</cost>
-      <addweapon>Bone Spike II</addweapon>
-      <required>
-        <oneof>
-					<bioware>Bone Density Augmentation</bioware>
-        </oneof>
-      </required>
-      <source>HT</source>
-      <page>185</page>
-    </bioware>
-    <bioware>
-      <id>f994b8ac-0314-43ad-969a-f07d2d3fc0d8</id>
-      <name>Bone Spike (Bone Density 4)</name>
-      <category>Bio-Weapons</category>
-      <ess>0.2</ess>
-      <capacity>0</capacity>
-      <avail>14F</avail>
-      <cost>20000</cost>
-      <addweapon>Bone Spike III</addweapon>
-      <required>
-        <oneof>
-					<bioware>Bone Density Augmentation</bioware>
-        </oneof>
-      </required>
-      <source>HT</source>
-      <page>185</page>
-    </bioware>
-    <bioware>
-      <id>0f5b811f-a761-410a-b675-fca5c5821b31</id>
-      <name>Spur Pocket</name>
-      <category>Cultured</category>
-      <ess>0.1</ess>
-      <capacity>0</capacity>
-      <avail>6</avail>
-      <cost>8000</cost>
-      <source>HT</source>
-      <page>185</page>
-    </bioware>
-    <!-- End Region -->
-    <!-- SR5 2050 -->
-    <bioware>
-      <id>9343f6b7-6d02-4706-aa7d-6c357b22c947</id>
-      <name>Adrenaline Pump (2050)</name>
-      <category>Basic</category>
-      <ess>Rating * 0.75</ess>
-      <capacity>0</capacity>
-      <avail>10F</avail>
-      <cost>Rating * 50000</cost>
-      <rating>3</rating>
-      <source>2050</source>
-      <page>205</page>
-    </bioware>
-    <bioware>
-      <id>b843eb04-8234-4fb4-a33d-87bd369cc8dc</id>
-      <name>Enhanced Articulation (2050)</name>
-      <category>Basic</category>
-      <ess>0.3</ess>
-      <capacity>0</capacity>
-      <avail>5</avail>
-      <cost>40000</cost>
-      <bonus>
-        <limitmodifier>
-          <limit>Physical</limit>
-          <value>1</value>
-          <condition>Only for Escape Artist</condition>
-        </limitmodifier>
-        <specificskill>
-          <name>Escape Artist</name>
-          <bonus>1</bonus>
-          <applytorating>no</applytorating>
-        </specificskill>
-      </bonus>
-      <source>2050</source>
-      <page>205</page>
-    </bioware>
-    <bioware>
-      <id>29711788-69f5-4b7a-8dd9-2ed615a448e3</id>
-      <name>Suprathyroid Gland (2050)</name>
-      <category>Basic</category>
-      <ess>0.7</ess>
-      <capacity>0</capacity>
-      <avail>8F</avail>
-      <cost>50000</cost>
-      <bonus>
-        <lifestylecost>25</lifestylecost>
-        <specificattribute>
-          <name>BOD</name>
-          <val>1</val>
-        </specificattribute>
-        <specificattribute>
-          <name>AGI</name>
-          <val>1</val>
-        </specificattribute>
-        <specificattribute>
-          <name precedence="0">REA</name>
-          <val>1</val>
-        </specificattribute>
-        <specificattribute>
-          <name precedence="0">STR</name>
-          <val>1</val>
-        </specificattribute>
-      </bonus>
-      <source>2050</source>
-      <page>205</page>
-    </bioware>
-    <bioware>
-      <id>bebdde65-cd72-4690-8436-945312c507ab</id>
-      <name>Tracheal Filter (2050)</name>
-      <category>Basic</category>
-      <ess>Rating * 0.1</ess>
-      <capacity>0</capacity>
-      <avail>4</avail>
-      <cost>Rating * 30000</cost>
-      <rating>6</rating>
-      <source>2050</source>
-      <page>205</page>
-    </bioware>
-    <bioware>
-      <id>9c66557a-5757-42ee-ac00-a875b7013ad8</id>
-      <name>Tailored Pheromones (2050)</name>
-      <category>Basic</category>
-      <ess>Rating * 0.2</ess>
-      <capacity>0</capacity>
-      <avail>12</avail>
-      <cost>Rating * 22000</cost>
-      <bonus>
-        <sociallimit>Rating</sociallimit>
-      </bonus>
-      <rating>3</rating>
-      <source>2050</source>
-      <page>205</page>
-    </bioware>
-    <bioware>
-      <id>aa992c89-3fc0-47bf-9275-f31acf83a615</id>
-      <name>Mnemonic Enhancer (2050)</name>
-      <category>Cultured</category>
-      <ess>Rating * 0.1</ess>
-      <capacity>0</capacity>
-      <avail>6</avail>
-      <cost>Rating * 15000</cost>
-      <bonus>
-        <memory>Rating</memory>
-        <mentallimit>Rating</mentallimit>
-        <skillcategory>
-          <name>Academic</name>
-          <bonus>Rating</bonus>
-        </skillcategory>
-        <skillcategory>
-          <name>Interest</name>
-          <bonus>Rating</bonus>
-        </skillcategory>
-        <skillcategory>
-          <name>Language</name>
-          <bonus>Rating</bonus>
-        </skillcategory>
-        <skillcategory>
-          <name>Professional</name>
-          <bonus>Rating</bonus>
-        </skillcategory>
-        <skillcategory>
-          <name>Street</name>
-          <bonus>Rating</bonus>
-        </skillcategory>
-      </bonus>
-      <rating>3</rating>
-      <source>2050</source>
-      <page>205</page>
-    </bioware>
-    <bioware>
-      <id>0603401c-183d-43e6-902e-fbdcc5a20fc4</id>
-      <name>Muscle Toner (2050)</name>
-      <category>Basic</category>
-      <ess>Rating * 0.2</ess>
-      <capacity>0</capacity>
-      <avail>(Rating * 5)R</avail>
-      <cost>Rating * 25000</cost>
-      <bonus>
-        <specificattribute>
-          <name precedence="0">AGI</name>
-          <val>Rating</val>
-        </specificattribute>
-      </bonus>
-      <rating>4</rating>
-      <source>2050</source>
-      <page>205</page>
-    </bioware>
-    <bioware>
-      <id>d563a110-b8d8-460c-8fb2-da7d87d033a0</id>
-      <name>Muscle Augmentation (2050)</name>
-      <category>Basic</category>
-      <ess>Rating * 0.2</ess>
-      <capacity>0</capacity>
-      <avail>(Rating * 5)R</avail>
-      <cost>Rating * 20000</cost>
-      <bonus>
-        <specificattribute>
-          <name precedence="0">STR</name>
-          <val>Rating</val>
-        </specificattribute>
-      </bonus>
-      <rating>4</rating>
-      <source>2050</source>
-      <page>205</page>
-    </bioware>
-    <bioware>
-      <id>fd8d10ee-4a08-4e0d-a9a4-eec8f4633467</id>
-      <name>Nephritic Screen (2050)</name>
-      <category>Basic</category>
-      <ess>Rating * 0.2</ess>
-      <capacity>0</capacity>
-      <avail>4</avail>
-      <cost>Rating * 24000</cost>
-      <bonus>
-        <specificattribute>
-          <name precedence="0">STR</name>
-          <val>Rating</val>
-        </specificattribute>
-      </bonus>
-      <rating>6</rating>
-      <source>2050</source>
-      <page>205</page>
-    </bioware>
-    <bioware>
-      <id>d52e5797-416f-414a-ba7f-8ba3c6aef35a</id>
-      <name>Orthoskin (2050)</name>
-      <category>Basic</category>
-      <ess>Rating * 0.25</ess>
-      <capacity>0</capacity>
-      <avail>8R</avail>
-      <cost>Rating * 30000</cost>
-      <bonus>
-        <armor group="0">Rating</armor>
-      </bonus>
-      <forbidden>
-        <oneof>
-					<bioware>Bone Density Augmentation</bioware>
-        </oneof>
-      </forbidden>
-      <rating>3</rating>
-      <source>2050</source>
-      <page>205</page>
-    </bioware>
-    <bioware>
-      <id>0dcfb784-e30b-4d29-b8a9-46786770c5d0</id>
-      <name>Pathogenic Defense (2050)</name>
-      <category>Basic</category>
-      <ess>Rating * 0.1</ess>
-      <capacity>0</capacity>
-      <avail>8</avail>
-      <cost>Rating * 10000</cost>
-      <rating>6</rating>
-      <source>2050</source>
-      <page>205</page>
-    </bioware>
-    <bioware>
-      <id>20658b19-28c0-4e38-8523-768636510c7b</id>
-      <name>Reflex Recorder (2050)</name>
-      <category>Cultured</category>
-      <ess>0.1</ess>
-      <capacity>0</capacity>
-      <avail>5</avail>
-      <cost>10000</cost>
-      <bonus>
-        <selectskill limittoattribute="BOD,AGI,REA,STR">
-          <val>1</val>
-          <applytorating>yes</applytorating>
-        </selectskill>
-      </bonus>
-      <source>2050</source>
-      <page>205</page>
-    </bioware>
-    <bioware>
-      <id>9300c974-1591-4dca-95d4-53755c27126e</id>
-      <name>Damage Compensators (2050)</name>
-      <category>Cultured</category>
-      <ess>Rating * 0.1</ess>
-      <capacity>0</capacity>
-      <avail>10F</avail>
-      <cost>Rating * 50000</cost>
-      <bonus>
-        <conditionmonitor>
-          <thresholdoffset>Rating</thresholdoffset>
-        </conditionmonitor>
-      </bonus>
-      <rating>12</rating>
-      <source>2050</source>
-      <page>205</page>
-    </bioware>
-    <bioware>
-      <id>93325d96-77fd-4914-ad9d-e3fb4f5ba4db</id>
-      <name>Pain Editor (2050)</name>
-      <category>Cultured</category>
-      <ess>0.3</ess>
-      <capacity>0</capacity>
-      <avail>6F</avail>
-      <cost>60000</cost>
-      <source>2050</source>
-      <page>205</page>
-    </bioware>
-    <bioware>
-      <id>596c2f2c-e76e-49db-996b-d05fb56d994d</id>
-      <name>Symbiotes (2050)</name>
-      <category>Basic</category>
-      <ess>Rating * 0.2</ess>
-      <capacity>0</capacity>
-      <avail>5</avail>
-      <cost>Rating * 20000</cost>
-      <rating>3</rating>
-      <source>2050</source>
-      <page>205</page>
-    </bioware>
-    <bioware>
-      <id>418fc791-2ae8-4457-80ec-e89244f1497b</id>
-      <name>Synaptic Accelerator (2050)</name>
-      <category>Cultured</category>
-      <ess>Rating * 0.5</ess>
-      <capacity>0</capacity>
-      <avail>6R</avail>
-      <cost>Rating * 100000</cost>
-      <bonus>
-        <initiativepass precedence="0">Rating</initiativepass>
-        <specificattribute>
-          <name precedence="0">REA</name>
-          <val>Rating</val>
-        </specificattribute>
-      </bonus>
-      <rating>3</rating>
-      <source>2050</source>
-      <page>205</page>
-    </bioware>
-    <bioware>
-      <id>7ec6348a-2edd-4629-a984-e88f258e8599</id>
-      <name>Synthacardium (2050)</name>
-      <category>Basic</category>
-      <ess>Rating * 0.1</ess>
-      <capacity>0</capacity>
-      <avail>4</avail>
-      <cost>Rating * 10000</cost>
-      <bonus>
-        <skillgroup>
-          <name>Athletics</name>
-          <bonus>Rating</bonus>
-        </skillgroup>
-      </bonus>
-      <rating>3</rating>
-      <source>2050</source>
-      <page>205</page>
-    </bioware>
-    <bioware>
-      <id>8cf8dfaa-64b1-4b46-90a1-7fe01a43ad74</id>
-      <name>Platelet Factories (2050)</name>
-      <category>Basic</category>
-      <ess>0.2</ess>
-      <capacity>0</capacity>
-      <avail>5</avail>
-      <cost>30000</cost>
-      <source>2050</source>
-      <page>205</page>
-    </bioware>
-    <bioware>
-      <id>773956b3-427b-4ed0-9510-8db622f01b66</id>
-      <name>Cerebral Booster (2050)</name>
-      <category>Cultured</category>
-      <ess>Rating * 0.2</ess>
-      <capacity>0</capacity>
-      <avail>6</avail>
-      <cost>Rating * 55000</cost>
-      <bonus>
-        <specificattribute>
-          <name>LOG</name>
-          <val>Rating</val>
-        </specificattribute>
-      </bonus>
-      <rating>3</rating>
-      <source>2050</source>
-      <page>205</page>
-    </bioware>
-    <!-- Ende SR5 2050 -->
-  </biowares>
->>>>>>> e70d36cf
-</chummer>
+<?xml version="1.0" encoding="utf-8"?>
+<!--This file is part of Chummer5a.
+
+    Chummer5a is free software: you can redistribute it and/or modify
+    it under the terms of the GNU General Public License as published by
+    the Free Software Foundation, either version 3 of the License, or
+    (at your option) any later version.
+
+    Chummer5a is distributed in the hope that it will be useful,
+    but WITHOUT ANY WARRANTY; without even the implied warranty of
+    MERCHANTABILITY or FITNESS FOR A PARTICULAR PURPOSE.  See the
+    GNU General Public License for more details.
+
+    You should have received a copy of the GNU General Public License
+    along with Chummer5a.  If not, see <http://www.gnu.org/licenses/>.
+
+    You can obtain the full source code for Chummer5a at
+    https://github.com/chummer5a/chummer5a
+-->
+<chummer xmlns="" xmlns:xsi="http://www.w3.org/2001/XMLSchema-instance" xsi:schemaLocation="http://www.w3.org/2001/XMLSchema bioware.xsd">
+  <version>0</version>
+  <grades>
+    <grade>
+      <id>f0a67dc0-6b0a-43fa-b389-a110ba1dd59d</id>
+      <name>Standard</name>
+      <ess>1</ess>
+      <cost>1</cost>
+      <avail>0</avail>
+      <source>SR5</source>
+      <page>451</page>
+    </grade>
+    <grade>
+      <id>9166244c-440b-44a1-8795-4917b53e6101</id>
+      <name>Standard (Burnout's Way)</name>
+      <ess>0.8</ess>
+      <cost>1</cost>
+      <avail>0</avail>
+      <source>SG</source>
+      <page>177</page>
+    </grade>
+    <grade>
+      <id>c4bbffe4-5818-4055-bc5e-f44562bde855</id>
+      <name>Used</name>
+      <ess>1.25</ess>
+      <cost>0.75</cost>
+      <avail>-4</avail>
+      <source>SR5</source>
+      <page>451</page>
+    </grade>
+    <grade>
+      <id>c2c6a3cc-c4bf-42c8-9260-868fd44d34ce</id>
+      <name>Alphaware</name>
+      <ess>0.8</ess>
+      <cost>1.2</cost>
+      <avail>+2</avail>
+      <source>SR5</source>
+      <page>451</page>
+    </grade>
+    <grade>
+      <id>9e24f0ce-b41e-496f-844a-82805fcb65a9</id>
+      <name>Betaware</name>
+      <ess>0.7</ess>
+      <cost>1.5</cost>
+      <avail>+4</avail>
+      <source>SR5</source>
+      <page>451</page>
+    </grade>
+    <grade>
+      <id>2b599ecd-4e80-4669-a78e-4db232c80a83</id>
+      <name>Deltaware</name>
+      <ess>0.5</ess>
+      <cost>2.5</cost>
+      <avail>+8</avail>
+      <source>SR5</source>
+      <page>451</page>
+    </grade>
+    <grade>
+      <id>0c86e85c-7e3e-4b6f-aa4b-26d8b379a7c9</id>
+      <name>Gammaware</name>
+      <ess>0.4</ess>
+      <cost>5</cost>
+      <avail>+12</avail>
+      <source>CF</source>
+      <page>72</page>
+    </grade>
+    <grade>
+      <id>a6fba72c-9fbe-41dc-8310-cd047b50c81e</id>
+      <name>Omegaware</name>
+      <ess>1</ess>
+      <cost>0.75</cost>
+      <avail>-4</avail>
+      <source>CF</source>
+      <page>71</page>
+    </grade>
+  </grades>
+  <categories>
+    <category>Basic</category>
+    <category>Biosculpting</category>
+    <category>Bio-Weapons</category>
+    <category>Chemical Gland Modifications</category>
+    <category>Cosmetic Bioware</category>
+    <category>Cultured</category>
+    <category>Genemods</category>
+    <category>Orthoskin Upgrades</category>
+    <category>Symbionts</category>
+  </categories>
+  <biowares>
+    <!-- Region Shadowrun 5-->
+    <bioware>
+      <id>ae0bb365-e40c-4aa2-9c30-0be902d992ac</id>
+      <name>Adrenaline Pump</name>
+      <category>Basic</category>
+      <ess>Rating * 0.75</ess>
+      <capacity>0</capacity>
+      <avail>(Rating * 6)F</avail>
+      <cost>Rating * 55000</cost>
+      <rating>3</rating>
+      <source>SR5</source>
+      <page>459</page>
+    </bioware>
+    <bioware>
+      <id>b04871a1-6b7b-4a78-89fc-af8ec69bdd3d</id>
+      <name>Bone Density Augmentation</name>
+      <category>Basic</category>
+      <ess>Rating * 0.3</ess>
+      <capacity>0</capacity>
+      <avail>(Rating * 4)</avail>
+      <cost>Rating * 5000</cost>
+      <bonus>
+        <damageresistance>Rating</damageresistance>
+        <unarmeddv>Rating-1</unarmeddv>
+        <unarmeddvphysical />
+      </bonus>
+      <forbidden>
+        <oneof>
+					<cyberware>Bone Lacing (Titanium)</cyberware>
+					<cyberware>Bone Lacing (Aluminum)</cyberware>
+					<cyberware>Bone Lacing (Plastic)</cyberware>
+        </oneof>
+      </forbidden>
+      <rating>4</rating>
+      <source>SR5</source>
+      <page>459</page>
+    </bioware>
+    <bioware>
+      <id>f038260b-f2de-4a9a-9507-5602d0e64a22</id>
+      <name>Cat's Eyes</name>
+      <category>Basic</category>
+      <ess>0.1</ess>
+      <capacity>0</capacity>
+      <avail>4</avail>
+      <cost>4000</cost>
+      <source>SR5</source>
+      <page>459</page>
+    </bioware>
+    <bioware>
+      <id>81b40aa8-98d1-4a5d-89d6-9b6d438006da</id>
+      <name>Cerebral Booster</name>
+      <category>Cultured</category>
+      <ess>Rating * 0.2</ess>
+      <capacity>0</capacity>
+      <avail>Rating * 6</avail>
+      <cost>Rating * 31500</cost>
+      <bonus>
+        <specificattribute>
+          <name>LOG</name>
+          <val>Rating</val>
+        </specificattribute>
+      </bonus>
+      <rating>3</rating>
+      <source>SR5</source>
+      <page>460</page>
+    </bioware>
+    <bioware>
+      <id>c46fbaba-d941-44b5-9bdc-643c5c6f4b24</id>
+      <name>Damage Compensators</name>
+      <category>Cultured</category>
+      <ess>Rating * 0.1</ess>
+      <capacity>0</capacity>
+      <avail>(Rating * 3)F</avail>
+      <cost>Rating * 2000</cost>
+      <bonus>
+        <conditionmonitor>
+          <thresholdoffset>Rating</thresholdoffset>
+        </conditionmonitor>
+      </bonus>
+      <rating>12</rating>
+      <source>SR5</source>
+      <page>460</page>
+    </bioware>
+    <bioware>
+      <id>dfada66f-73f7-4648-aff4-6b6bce25f84c</id>
+      <name>Enhanced Articulation</name>
+      <category>Basic</category>
+      <ess>0.3</ess>
+      <capacity>0</capacity>
+      <avail>12</avail>
+      <cost>24000</cost>
+      <bonus>
+        <limitmodifier>
+          <limit>Physical</limit>
+          <value>1</value>
+          <condition>Only for Escape Artist</condition>
+        </limitmodifier>
+        <specificskill>
+          <name>Escape Artist</name>
+          <bonus>1</bonus>
+          <applytorating>no</applytorating>
+        </specificskill>
+      </bonus>
+      <source>SR5</source>
+      <page>459</page>
+    </bioware>
+    <bioware>
+      <id>b2289ebe-4bb0-49d0-a151-38fc1261bba8</id>
+      <name>Mnemonic Enhancer</name>
+      <category>Cultured</category>
+      <ess>Rating * 0.1</ess>
+      <capacity>0</capacity>
+      <avail>Rating * 5</avail>
+      <cost>Rating * 9000</cost>
+      <bonus>
+        <memory>Rating</memory>
+        <mentallimit>Rating</mentallimit>
+        <skillcategory>
+          <name>Academic</name>
+          <bonus>Rating</bonus>
+        </skillcategory>
+        <skillcategory>
+          <name>Interest</name>
+          <bonus>Rating</bonus>
+        </skillcategory>
+        <skillcategory>
+          <name>Language</name>
+          <bonus>Rating</bonus>
+        </skillcategory>
+        <skillcategory>
+          <name>Professional</name>
+          <bonus>Rating</bonus>
+        </skillcategory>
+        <skillcategory>
+          <name>Street</name>
+          <bonus>Rating</bonus>
+        </skillcategory>
+      </bonus>
+      <rating>3</rating>
+      <source>SR5</source>
+      <page>460</page>
+    </bioware>
+    <bioware>
+      <id>841572d6-0785-4a8d-acd3-e106fb464781</id>
+      <name>Muscle Augmentation</name>
+      <category>Basic</category>
+      <ess>Rating * 0.2</ess>
+      <capacity>0</capacity>
+      <avail>(Rating * 5)R</avail>
+      <cost>Rating * 31000</cost>
+      <bonus>
+        <specificattribute>
+          <name precedence="0">STR</name>
+          <val>Rating</val>
+        </specificattribute>
+      </bonus>
+      <rating>4</rating>
+      <source>SR5</source>
+      <page>459</page>
+    </bioware>
+    <bioware>
+      <id>69ab0255-a76b-4190-a8be-0473fed231ef</id>
+      <name>Muscle Toner</name>
+      <category>Basic</category>
+      <ess>Rating * 0.2</ess>
+      <capacity>0</capacity>
+      <avail>(Rating * 5)R</avail>
+      <cost>Rating * 32000</cost>
+      <bonus>
+        <specificattribute>
+          <name precedence="0">AGI</name>
+          <val>Rating</val>
+        </specificattribute>
+      </bonus>
+      <rating>4</rating>
+      <source>SR5</source>
+      <page>459</page>
+    </bioware>
+    <bioware>
+      <id>96e4809a-71e6-4b98-9740-c6c44bc33aa9</id>
+      <name>Orthoskin</name>
+      <category>Basic</category>
+      <ess>Rating * 0.25</ess>
+      <capacity>0</capacity>
+      <avail>(Rating * 4)R</avail>
+      <cost>Rating * 6000</cost>
+      <bonus>
+        <armor group="0">Rating</armor>
+      </bonus>
+      <forbidden>
+        <oneof>
+					<cyberware>Dermal Plating</cyberware>
+        </oneof>
+      </forbidden>
+      <rating>4</rating>
+      <source>SR5</source>
+      <page>459</page>
+    </bioware>
+    <bioware>
+      <id>add913d1-6174-41d6-8021-b8bf35345e7a</id>
+      <name>Pain Editor</name>
+      <category>Cultured</category>
+      <ess>0.3</ess>
+      <capacity>0</capacity>
+      <avail>18F</avail>
+      <cost>48000</cost>
+      <source>SR5</source>
+      <page>460</page>
+    </bioware>
+    <bioware>
+      <id>5bd98093-6620-4b0a-8f2c-61727d5c38a6</id>
+      <name>Pathogenic Defense</name>
+      <category>Basic</category>
+      <ess>Rating * 0.1</ess>
+      <capacity>0</capacity>
+      <avail>(Rating * 2)</avail>
+      <cost>Rating * 4500</cost>
+      <rating>6</rating>
+      <source>SR5</source>
+      <page>459</page>
+    </bioware>
+    <bioware>
+      <id>8c75648c-19d2-4734-b107-c04bb0e1904a</id>
+      <name>Platelet Factories</name>
+      <category>Basic</category>
+      <ess>0.2</ess>
+      <capacity>0</capacity>
+      <avail>12</avail>
+      <cost>17000</cost>
+      <source>SR5</source>
+      <page>459</page>
+    </bioware>
+    <bioware>
+      <id>17a6ba49-c21c-461b-9830-3beae8a237fc</id>
+      <name>Reflex Recorder (Skill)</name>
+      <category>Cultured</category>
+      <ess>0.1</ess>
+      <capacity>0</capacity>
+      <avail>10</avail>
+      <cost>14000</cost>
+      <bonus>
+        <selectskill limittoattribute="BOD,AGI,REA,STR">
+          <val>1</val>
+          <applytorating>yes</applytorating>
+        </selectskill>
+      </bonus>
+      <source>SR5</source>
+      <page>460</page>
+    </bioware>
+    <bioware>
+      <id>3fd172b8-0ff5-46ee-a468-91edd4cdc448</id>
+      <name>Skin Pocket</name>
+      <category>Basic</category>
+      <ess>0.1</ess>
+      <capacity>0</capacity>
+      <avail>4</avail>
+      <cost>12000</cost>
+      <source>SR5</source>
+      <page>459</page>
+    </bioware>
+    <bioware>
+      <id>5ffb0e03-c281-4aee-bc13-639576d932ab</id>
+      <name>Sleep Regulator</name>
+      <category>Cultured</category>
+      <ess>0.1</ess>
+      <capacity>0</capacity>
+      <avail>6</avail>
+      <cost>12000</cost>
+      <source>SR5</source>
+      <page>460</page>
+    </bioware>
+    <bioware>
+      <id>d1a314d9-3b83-4d62-854d-90e3788eea83</id>
+      <name>Suprathyroid Gland</name>
+      <category>Basic</category>
+      <ess>0.7</ess>
+      <capacity>0</capacity>
+      <avail>20R</avail>
+      <cost>140000</cost>
+      <bonus>
+        <lifestylecost>25</lifestylecost>
+        <specificattribute>
+          <name>BOD</name>
+          <val>1</val>
+        </specificattribute>
+        <specificattribute>
+          <name>AGI</name>
+          <val>1</val>
+        </specificattribute>
+        <specificattribute>
+          <name precedence="0">REA</name>
+          <val>1</val>
+        </specificattribute>
+        <specificattribute>
+          <name precedence="0">STR</name>
+          <val>1</val>
+        </specificattribute>
+      </bonus>
+      <source>SR5</source>
+      <page>459</page>
+    </bioware>
+    <bioware>
+      <id>a08ce525-4788-42d8-b5d6-35a378f71776</id>
+      <name>Symbiotes</name>
+      <category>Basic</category>
+      <ess>Rating * 0.2</ess>
+      <capacity>0</capacity>
+      <avail>Rating * 5</avail>
+      <cost>Rating * 3500</cost>
+      <rating>4</rating>
+      <source>SR5</source>
+      <page>459</page>
+    </bioware>
+    <bioware>
+      <id>4a4e1079-5872-4f3f-a450-48c30a5504f3</id>
+      <name>Synaptic Booster</name>
+      <category>Cultured</category>
+      <ess>Rating * 0.5</ess>
+      <capacity>0</capacity>
+      <avail>(Rating * 6)R</avail>
+      <cost>Rating * 95000</cost>
+      <bonus>
+        <initiativepass precedence="0">Rating</initiativepass>
+        <specificattribute>
+          <name precedence="0">REA</name>
+          <val>Rating</val>
+        </specificattribute>
+      </bonus>
+      <rating>3</rating>
+      <source>SR5</source>
+      <page>461</page>
+    </bioware>
+    <bioware>
+      <id>109b0a32-320f-41c5-9acb-c49308525ce0</id>
+      <name>Synthacardium</name>
+      <category>Basic</category>
+      <ess>Rating * 0.1</ess>
+      <capacity>0</capacity>
+      <avail>Rating * 4</avail>
+      <cost>Rating * 30000</cost>
+      <bonus>
+        <skillgroup>
+          <name>Athletics</name>
+          <bonus>Rating</bonus>
+        </skillgroup>
+      </bonus>
+      <rating>3</rating>
+      <source>SR5</source>
+      <page>460</page>
+    </bioware>
+    <bioware>
+      <id>2faac78a-ab32-4541-ad9c-3ef6c1b2cd84</id>
+      <name>Tailored Pheromones</name>
+      <category>Basic</category>
+      <ess>Rating * 0.2</ess>
+      <capacity>0</capacity>
+      <avail>(Rating * 4)R</avail>
+      <cost>Rating * 31000</cost>
+      <bonus>
+        <sociallimit>Rating</sociallimit>
+      </bonus>
+      <rating>3</rating>
+      <source>SR5</source>
+      <page>460</page>
+    </bioware>
+    <bioware>
+      <id>4acd62c6-fe89-44f3-a880-2751b1cf5512</id>
+      <name>Toxin Extractor</name>
+      <category>Basic</category>
+      <ess>Rating * 0.2</ess>
+      <capacity>0</capacity>
+      <avail>Rating * 3</avail>
+      <cost>Rating * 4800</cost>
+      <rating>6</rating>
+      <source>SR5</source>
+      <page>460</page>
+    </bioware>
+    <bioware>
+      <id>988cf8a6-cfa0-4a62-8f64-b2065feffc02</id>
+      <name>Tracheal Filter</name>
+      <category>Basic</category>
+      <ess>Rating * 0.1</ess>
+      <capacity>0</capacity>
+      <avail>Rating * 3</avail>
+      <cost>Rating * 4500</cost>
+      <rating>6</rating>
+      <source>SR5</source>
+      <page>460</page>
+    </bioware>
+    <!-- End Region -->
+    <!-- Region Chrome Flesh-->
+    <!-- Region Basic Bioware -->
+    <bioware>
+      <id>abdbc210-c1fa-45f1-9840-4f78d9eb8867</id>
+      <name>Chemical Gland</name>
+      <category>Basic</category>
+      <ess>0.1</ess>
+      <capacity>[0]</capacity>
+      <avail>12R</avail>
+      <cost>20000</cost>
+      <allowsubsystems>
+        <category>Chemical Gland Modifications</category>
+      </allowsubsystems>
+      <bonus>
+        <selecttext />
+      </bonus>
+      <source>CF</source>
+      <page>112</page>
+    </bioware>
+    <bioware>
+      <id>87453396-197f-4f7a-a6a3-6087d299bbd7</id>
+      <name>Chemical Gland Exhalation Sprayer</name>
+      <category>Chemical Gland Modifications</category>
+      <ess>0.1</ess>
+      <capacity>0</capacity>
+      <avail>12R</avail>
+      <cost>6000</cost>
+      <source>CF</source>
+      <page>112</page>
+    </bioware>
+    <bioware>
+      <id>47608117-a4af-4dfe-81bb-0dc8c6c5122d</id>
+      <name>Chemical Gland Spitter</name>
+      <category>Chemical Gland Modifications</category>
+      <ess>0.1</ess>
+      <capacity>0</capacity>
+      <avail>12R</avail>
+      <cost>6000</cost>
+      <source>CF</source>
+      <page>112</page>
+    </bioware>
+    <bioware>
+      <id>ce9a6ed6-1307-4565-a6c9-c8fabde5255f</id>
+      <name>Chemical Repulsion</name>
+      <category>Orthoskin Upgrades</category>
+      <ess>0.25</ess>
+      <capacity>0</capacity>
+      <avail>12R</avail>
+      <cost>20000</cost>
+      <source>CF</source>
+      <page>116</page>
+    </bioware>
+    <bioware>
+      <id>8aa2590f-1fc5-4706-a7b9-9eec3db4fab9</id>
+      <name>Dragon Hide</name>
+      <category>Orthoskin Upgrades</category>
+      <ess>0.1</ess>
+      <capacity>0</capacity>
+      <avail>4</avail>
+      <cost>2000</cost>
+      <source>CF</source>
+      <page>116</page>
+    </bioware>
+    <bioware>
+      <id>857bbf66-3fab-466b-9c2c-f302340e3788</id>
+      <name>Insulation</name>
+      <category>Orthoskin Upgrades</category>
+      <ess>0.1</ess>
+      <capacity>0</capacity>
+      <avail>8</avail>
+      <cost>8000</cost>
+      <source>CF</source>
+      <page>116</page>
+    </bioware>
+    <bioware>
+      <id>b4ac7427-8d1d-4da7-b8dc-fd3f6cb0d433</id>
+      <name>Electroshock</name>
+      <category>Orthoskin Upgrades</category>
+      <ess>0.25</ess>
+      <capacity>0</capacity>
+      <avail>8</avail>
+      <cost>8000</cost>
+      <source>CF</source>
+      <page>116</page>
+    </bioware>
+    <bioware>
+      <id>33f7ea1c-1f3a-4b32-a0b4-5ffa48735bfa</id>
+      <name>Penguin Blubber</name>
+      <category>Orthoskin Upgrades</category>
+      <ess>0.1</ess>
+      <capacity>0</capacity>
+      <avail>4</avail>
+      <cost>2000</cost>
+      <source>CF</source>
+      <page>116</page>
+    </bioware>
+    <bioware>
+      <id>927e5c2b-fd62-4aa7-8911-d5f4468a9ff8</id>
+      <name>Sealskin</name>
+      <category>Orthoskin Upgrades</category>
+      <ess>0.1</ess>
+      <capacity>0</capacity>
+      <avail>4</avail>
+      <cost>2000</cost>
+      <source>CF</source>
+      <page>116</page>
+    </bioware>
+    <bioware>
+      <id>f84dc64d-a158-45bd-b81c-0a8c98f77415</id>
+      <name>Sharkskin</name>
+      <category>Orthoskin Upgrades</category>
+      <ess>0.25</ess>
+      <capacity>0</capacity>
+      <avail>8</avail>
+      <cost>8000</cost>
+      <source>CF</source>
+      <page>116</page>
+    </bioware>
+    <bioware>
+      <id>915b1458-e33c-4010-a093-47d40cfa11de</id>
+      <name>Chemical Gland Weapon Reservoir</name>
+      <category>Chemical Gland Modifications</category>
+      <ess>0.1</ess>
+      <capacity>0</capacity>
+      <avail>12F</avail>
+      <cost>4000</cost>
+      <source>CF</source>
+      <page>112</page>
+    </bioware>
+    <bioware>
+      <id>d2064cf2-e9f7-479f-92cc-7da7c6024121</id>
+      <name>Chemical Gland Expanded Reservoir</name>
+      <category>Chemical Gland Modifications</category>
+      <ess>0.1</ess>
+      <capacity>0</capacity>
+      <avail>12</avail>
+      <cost>2000</cost>
+      <source>CF</source>
+      <page>112</page>
+    </bioware>
+    <bioware>
+      <id>6423d6b2-fcea-4eb0-b1cf-ea343cfc2f93</id>
+      <name>Elastic Joints</name>
+      <category>Basic</category>
+      <ess>0.2</ess>
+      <capacity>0</capacity>
+      <avail>8</avail>
+      <cost>8000</cost>
+      <bonus>
+        <limitmodifier>
+          <limit>Physical</limit>
+          <value>1</value>
+          <condition>Only for Escape Artist</condition>
+        </limitmodifier>
+      </bonus>
+      <source>CF</source>
+      <page>112</page>
+    </bioware>
+    <bioware>
+      <id>0958e1d4-36d0-4246-b955-541a4993ec91</id>
+      <name>Gills</name>
+      <category>Basic</category>
+      <ess>0.2</ess>
+      <capacity>0</capacity>
+      <avail>8</avail>
+      <cost>8000</cost>
+      <source>CF</source>
+      <page>113</page>
+    </bioware>
+    <bioware>
+      <id>4a939488-bd12-42f9-847f-1034fc3b4154</id>
+      <name>Hand and Foot Webbing</name>
+      <category>Basic</category>
+      <ess>0.05</ess>
+      <capacity>0</capacity>
+      <avail>8</avail>
+      <cost>1000</cost>
+      <bonus>
+        <limitmodifier>
+          <limit>Physical</limit>
+          <value>1</value>
+          <condition>Only for Swimming</condition>
+        </limitmodifier>
+      </bonus>
+      <source>CF</source>
+      <page>113</page>
+    </bioware>
+    <bioware>
+      <id>e9c07c59-96c8-4ac7-955b-2474ff81381e</id>
+      <name>Hearing Enhancement</name>
+      <category>Basic</category>
+      <ess>0.1</ess>
+      <capacity>0</capacity>
+      <avail>4</avail>
+      <cost>4000</cost>
+      <source>CF</source>
+      <page>113</page>
+    </bioware>
+    <bioware>
+      <id>0f6391e3-cf60-4ac0-91b8-44a990753120</id>
+      <name>Hearing Expansion</name>
+      <category>Basic</category>
+      <ess>0.1</ess>
+      <capacity>0</capacity>
+      <avail>8</avail>
+      <cost>4000</cost>
+      <source>CF</source>
+      <page>113</page>
+    </bioware>
+    <bioware>
+      <id>8b57132f-507f-4624-a892-2ec4b14b7be8</id>
+      <name>Joint Replacement</name>
+      <category>Basic</category>
+      <ess>0.05</ess>
+      <capacity>0</capacity>
+      <avail>2</avail>
+      <cost>1000</cost>
+      <source>CF</source>
+      <page>113</page>
+    </bioware>
+    <bioware>
+      <id>02e4af5e-22a6-4ebc-a3dd-05d71448be64</id>
+      <name>Spidersilk Gland</name>
+      <category>Basic</category>
+      <ess>0.3</ess>
+      <capacity>0</capacity>
+      <avail>10</avail>
+      <cost>35000</cost>
+      <source>CF</source>
+      <page>114</page>
+    </bioware>
+    <bioware>
+      <id>c5069f19-dae1-45f3-a1d4-b57d02534efa</id>
+      <name>Spinal Realignment</name>
+      <category>Basic</category>
+      <ess>0.1</ess>
+      <capacity>0</capacity>
+      <avail>8</avail>
+      <cost>4000</cost>
+      <source>CF</source>
+      <page>114</page>
+    </bioware>
+    <bioware>
+      <id>1f843110-0f53-4675-918f-855b1379181b</id>
+      <name>Tactile Sensitivity</name>
+      <category>Basic</category>
+      <ess>0.1</ess>
+      <capacity>0</capacity>
+      <avail>12</avail>
+      <cost>8000</cost>
+      <source>CF</source>
+      <page>114</page>
+    </bioware>
+    <bioware>
+      <id>bac3eaa6-c1d3-457e-a319-1ce141baef37</id>
+      <name>Tail</name>
+      <category>Basic</category>
+      <ess>0.25</ess>
+      <capacity>0</capacity>
+      <avail>4</avail>
+      <cost>2000</cost>
+      <source>CF</source>
+      <page>115</page>
+    </bioware>
+    <bioware>
+      <id>ada5468c-e350-4323-be31-29d0fe545c9e</id>
+      <name>Tail, Prehensile</name>
+      <category>Basic</category>
+      <ess>0.5</ess>
+      <capacity>0</capacity>
+      <avail>8</avail>
+      <cost>8000</cost>
+      <source>CF</source>
+      <page>115</page>
+    </bioware>
+    <bioware>
+      <id>11e000de-eaef-445f-88fb-6b679b5e57ab</id>
+      <name>Troll Eyes</name>
+      <category>Basic</category>
+      <ess>0.2</ess>
+      <capacity>0</capacity>
+      <avail>8</avail>
+      <cost>10000</cost>
+      <source>CF</source>
+      <page>115</page>
+    </bioware>
+    <bioware>
+      <id>a923c0c8-1ac8-455a-9674-9af0072673ac</id>
+      <name>Vocal Range Enhancer</name>
+      <category>Basic</category>
+      <ess>0.1</ess>
+      <capacity>0</capacity>
+      <avail>8</avail>
+      <cost>10000</cost>
+      <bonus>
+        <limitmodifier>
+          <limit>Social</limit>
+          <value>1</value>
+          <condition>Only for test involving speaking</condition>
+        </limitmodifier>
+        <limitmodifier>
+          <limit>Social</limit>
+          <value>2</value>
+          <condition>Only for Perform (Singing)</condition>
+        </limitmodifier>
+      </bonus>
+      <source>CF</source>
+      <page>115</page>
+    </bioware>
+    <bioware>
+      <id>70bd2c89-3432-4270-8e4c-d8d979114148</id>
+      <name>Vocal Range Expander</name>
+      <category>Basic</category>
+      <ess>0.2</ess>
+      <capacity>0</capacity>
+      <avail>12R</avail>
+      <cost>30000</cost>
+      <bonus>
+        <limitmodifier>
+          <limit>Social</limit>
+          <value>1</value>
+          <condition>Only for test involving speaking</condition>
+        </limitmodifier>
+        <limitmodifier>
+          <limit>Social</limit>
+          <value>2</value>
+          <condition>Only for Perform (Singing)</condition>
+        </limitmodifier>
+      </bonus>
+      <source>CF</source>
+      <page>115</page>
+    </bioware>
+    <bioware>
+      <id>4f3f0651-6e1b-4dc3-b25a-33f62874cba8</id>
+      <name>Nephritic screen</name>
+      <category>Basic</category>
+      <ess>Rating * 0.05</ess>
+      <capacity>0</capacity>
+      <avail>Rating * 2</avail>
+      <cost>Rating * 4000</cost>
+      <rating>6</rating>
+      <source>CF</source>
+      <page>113</page>
+    </bioware>
+    <bioware>
+      <id>3d9e763c-fcda-4fcd-96cc-4f02e4e6661a</id>
+      <name>Nictitating Membranes</name>
+      <category>Basic</category>
+      <ess>0.05</ess>
+      <capacity>0</capacity>
+      <avail>6</avail>
+      <cost>1000</cost>
+      <source>CF</source>
+      <page>113</page>
+    </bioware>
+    <bioware>
+      <id>8f12d662-9fc6-475f-8435-a11829c14956</id>
+      <name>Tailored Critter Pheremones</name>
+      <category>Basic</category>
+      <ess>Rating * 0.1</ess>
+      <capacity>0</capacity>
+      <avail>Rating * 4</avail>
+      <cost>Rating * 2000</cost>
+      <bonus>
+        <selecttext />
+      </bonus>
+      <rating>3</rating>
+      <source>CF</source>
+      <page>115</page>
+    </bioware>
+    <bioware>
+      <id>c75c8286-2673-48a0-8e9b-cbfeec5c6bc1</id>
+      <name>Expanded Volume</name>
+      <category>Basic</category>
+      <ess>Rating * 0.1</ess>
+      <capacity>0</capacity>
+      <avail>Rating * 4</avail>
+      <cost>Rating * 2000</cost>
+      <rating>4</rating>
+      <source>CF</source>
+      <page>112</page>
+    </bioware>
+    <bioware>
+      <id>82636229-f784-489d-8981-6a1479f0056c</id>
+      <name>Amplified Immune System</name>
+      <category>Basic</category>
+      <ess>Rating * 0.1</ess>
+      <capacity>0</capacity>
+      <avail>Rating * 7</avail>
+      <cost>Rating * 4000</cost>
+      <rating>4</rating>
+      <source>CF</source>
+      <page>111</page>
+    </bioware>
+    <!-- End Region -->
+    <!-- Region Bio-Sculpting -->
+    <bioware>
+      <id>3645B67A-F19E-4566-B257-4056D2848B2C</id>
+      <name>Minor Biosculpting Modification</name>
+      <category>Biosculpting</category>
+      <ess>0</ess>
+      <capacity>0</capacity>
+      <avail>2</avail>
+      <cost>Variable(50-500)</cost>
+      <bonus>
+        <selecttext />
+      </bonus>
+      <source>CF</source>
+      <page>108</page>
+    </bioware>
+    <bioware>
+      <id>0e54ccda-6ba9-4668-b100-0442efd56221</id>
+      <name>Moderate Biosculpting Modification</name>
+      <category>Biosculpting</category>
+      <ess>0.1</ess>
+      <capacity>0</capacity>
+      <avail>4</avail>
+      <cost>Variable(500-2000)</cost>
+      <bonus>
+        <selecttext />
+      </bonus>
+      <source>CF</source>
+      <page>108</page>
+    </bioware>
+    <bioware>
+      <id>a4ca355b-6188-42c1-88c7-93947f233314</id>
+      <name>Severe Biosculpting Modification</name>
+      <category>Biosculpting</category>
+      <ess>0.25</ess>
+      <capacity>0</capacity>
+      <avail>8</avail>
+      <cost>Variable(2000-10000)</cost>
+      <bonus>
+        <selecttext />
+      </bonus>
+      <source>CF</source>
+      <page>108</page>
+    </bioware>
+    <bioware>
+      <id>aa347008-38f1-4cb4-a919-bc705a8efe71</id>
+      <name>Troll Reduction</name>
+      <category>Biosculpting</category>
+      <ess>FixedValues(0.2,0.5)</ess>
+      <capacity>0</capacity>
+      <avail>FixedValues(8,12)</avail>
+      <cost>FixedValues(15000,25000)</cost>
+      <bonus>
+        <armor>-1</armor>
+        <specificattribute>
+          <name>CHA</name>
+          <max>Rating</max>
+        </specificattribute>
+      </bonus>
+      <rating>2</rating>
+      <required>
+        <oneof>
+          <metatype>Troll</metatype>
+        </oneof>
+      </required>
+      <source>CF</source>
+      <page>108</page>
+    </bioware>
+    <bioware>
+      <id>C24D24C6-5F00-41F2-A6AC-0289A0BC5DF7</id>
+      <name>Troll Reduction (Ork)</name>
+      <category>Biosculpting</category>
+      <ess>0.2</ess>
+      <capacity>0</capacity>
+      <avail>8</avail>
+      <cost>15000</cost>
+      <bonus>
+        <specificattribute>
+          <name>CHA</name>
+          <max>1</max>
+        </specificattribute>
+      </bonus>
+      <required>
+        <oneof>
+          <metatype>Ork</metatype>
+        </oneof>
+      </required>
+      <source>CF</source>
+      <page>108</page>
+    </bioware>
+    <bioware>
+      <id>af01e25f-1e95-4c1a-a937-8cbe922529ca</id>
+      <name>Ethnicity/Sex Change</name>
+      <category>Biosculpting</category>
+      <ess>0</ess>
+      <capacity>0</capacity>
+      <avail>4</avail>
+      <cost>10000</cost>
+      <bonus>
+        <selecttext />
+      </bonus>
+      <source>CF</source>
+      <page>108</page>
+    </bioware>
+    <bioware>
+      <id>4c6458ec-082e-423c-b3df-ed57a62561f4</id>
+      <name>Metatype Modification</name>
+      <category>Biosculpting</category>
+      <ess>0</ess>
+      <capacity>0</capacity>
+      <avail>8</avail>
+      <cost>20000</cost>
+      <bonus>
+        <selecttext />
+      </bonus>
+      <source>CF</source>
+      <page>108</page>
+    </bioware>
+    <!-- End Region -->
+    <!-- Region Bio-Weapons -->
+    <bioware>
+      <id>dfd48ff5-3ecf-47b4-81fd-62b1ff3f74e4</id>
+      <name>Claws</name>
+      <category>Bio-Weapons</category>
+      <ess>0.1*Rating</ess>
+      <capacity>0</capacity>
+      <avail>4R</avail>
+      <cost>500</cost>
+      <addweapon>Claws (Bio-Weapon)</addweapon>
+      <notes>Rating is used to indicate number of claws.</notes>
+      <rating>2</rating>
+      <source>CF</source>
+      <page>120</page>
+    </bioware>
+    <bioware>
+      <id>885aa282-e624-4f8d-94e6-afafe672b3af</id>
+      <name>Claws (Retractable)</name>
+      <category>Bio-Weapons</category>
+      <ess>0.15*Rating</ess>
+      <capacity>0</capacity>
+      <avail>6R</avail>
+      <cost>Rating * 1000</cost>
+      <addweapon>Retractable Claws (Bio-Weapon)</addweapon>
+      <notes>Rating is used to indicate number of claws.</notes>
+      <rating>2</rating>
+      <source>CF</source>
+      <page>120</page>
+    </bioware>
+    <bioware>
+      <id>787ff755-16f5-4dfa-9cf8-49b8399103e6</id>
+      <name>Electrical Discharge</name>
+      <category>Bio-Weapons</category>
+      <ess>0.3</ess>
+      <capacity>0</capacity>
+      <avail>8</avail>
+      <cost>10000</cost>
+      <addweapon>Electrical Discharge</addweapon>
+      <source>CF</source>
+      <page>120</page>
+    </bioware>
+    <bioware>
+      <id>82780b5b-41dd-49ae-964f-c14ca91a0f14</id>
+      <name>Fangs</name>
+      <category>Bio-Weapons</category>
+      <ess>0.1</ess>
+      <capacity>0</capacity>
+      <avail>4</avail>
+      <cost>500</cost>
+      <addweapon>Fangs (Bio-Weapon)</addweapon>
+      <source>CF</source>
+      <page>120</page>
+    </bioware>
+    <bioware>
+      <id>3f0fda69-a098-4c9a-855e-5dd2d46ae3da</id>
+      <name>Fangs (Retractable)</name>
+      <category>Bio-Weapons</category>
+      <ess>0.15</ess>
+      <capacity>0</capacity>
+      <avail>6</avail>
+      <cost>1000</cost>
+      <addweapon>Retractable Fangs (Bio-Weapon)</addweapon>
+      <source>CF</source>
+      <page>120</page>
+    </bioware>
+    <bioware>
+      <id>cbe09df9-556d-44d4-9d68-073415850deb</id>
+      <name>Horns</name>
+      <category>Bio-Weapons</category>
+      <ess>0.1</ess>
+      <capacity>0</capacity>
+      <avail>4</avail>
+      <cost>500</cost>
+      <addweapon>Horns (Bio-Weapon)</addweapon>
+      <source>CF</source>
+      <page>120</page>
+    </bioware>
+    <bioware>
+      <id>605b82f9-9f12-4a14-b567-091dd5fcde80</id>
+      <name>Muzzle</name>
+      <category>Bio-Weapons</category>
+      <ess>0.3</ess>
+      <capacity>0</capacity>
+      <avail>8R</avail>
+      <cost>2000</cost>
+      <addweapon></addweapon>
+      <source>CF</source>
+      <page>121</page>
+    </bioware>
+    <bioware>
+      <id>828ca5e9-4409-42aa-a6df-87fc907fede2</id>
+      <name>Sprayer</name>
+      <category>Bio-Weapons</category>
+      <ess>0.25</ess>
+      <capacity>0</capacity>
+      <avail>8</avail>
+      <cost>4000</cost>
+      <addweapon></addweapon>
+      <source>CF</source>
+      <page>121</page>
+    </bioware>
+    <bioware>
+      <id>b9085cbe-8e67-4205-8e49-603e31f9d6f7</id>
+      <name>Stinger, Tiny</name>
+      <category>Bio-Weapons</category>
+      <ess>0.05</ess>
+      <capacity>0</capacity>
+      <avail>8</avail>
+      <cost>100</cost>
+      <source>CF</source>
+      <page>121</page>
+    </bioware>
+    <bioware>
+      <id>77bcbea4-fc69-42e6-b4e3-0debe6c08596</id>
+      <name>Stinger, Medium</name>
+      <category>Bio-Weapons</category>
+      <ess>0.1</ess>
+      <capacity>0</capacity>
+      <avail>8R</avail>
+      <cost>2000</cost>
+      <addweapon>Medium Stinger</addweapon>
+      <source>CF</source>
+      <page>121</page>
+    </bioware>
+    <bioware>
+      <id>c466a6cf-bf31-4300-b53e-0f83af141342</id>
+      <name>Stinger, Large</name>
+      <category>Bio-Weapons</category>
+      <ess>0.2</ess>
+      <capacity>0</capacity>
+      <avail>12F</avail>
+      <cost>8000</cost>
+      <addweapon>Large Stinger</addweapon>
+      <source>CF</source>
+      <page>121</page>
+    </bioware>
+    <bioware>
+      <id>8832f6ac-0082-4b9b-9e1c-7f90874a23a1</id>
+      <name>Striking Callus</name>
+      <category>Bio-Weapons</category>
+      <ess>0.05*Rating</ess>
+      <capacity>0</capacity>
+      <avail>2</avail>
+      <cost>Rating*250</cost>
+      <bonus>
+        <unarmeddv>Rating*0.5</unarmeddv>
+        <unarmeddvphysical />
+      </bonus>
+      <notes>Rating is used to represent hands and feet. Every 2 Rating will grant +1 Unarmed damage.</notes>
+      <rating>4</rating>
+      <source>CF</source>
+      <page>121</page>
+    </bioware>
+    <bioware>
+      <id>f56ee63d-7ed3-4b5f-bde9-5b581eca9220</id>
+      <name>Tusk(s), Small</name>
+      <category>Bio-Weapons</category>
+      <ess>0</ess>
+      <capacity>0</capacity>
+      <avail>2</avail>
+      <cost>Rating*100</cost>
+      <notes>Rating is used to indicate number of tusks.</notes>
+      <rating>2</rating>
+      <source>CF</source>
+      <page>121</page>
+    </bioware>
+    <bioware>
+      <id>3caa7752-63ee-40c9-ba3f-d11aef038812</id>
+      <name>Tusk(s), Medium</name>
+      <category>Bio-Weapons</category>
+      <ess>0.1*Rating</ess>
+      <capacity>0</capacity>
+      <avail>2</avail>
+      <cost>Rating*500</cost>
+      <addweapon>Medium Tusk(s)</addweapon>
+      <notes>Rating is used to indicate number of tusks.</notes>
+      <rating>2</rating>
+      <source>CF</source>
+      <page>121</page>
+    </bioware>
+    <bioware>
+      <id>d5e4c407-58e4-4b24-ba11-65c45d256f97</id>
+      <name>Tusk(s), Large</name>
+      <category>Bio-Weapons</category>
+      <ess>0.2*Rating</ess>
+      <capacity>0</capacity>
+      <avail>8R</avail>
+      <cost>Rating*1000</cost>
+      <addweapon>Large Tusk(s)</addweapon>
+      <notes>Rating is used to indicate number of tusks.</notes>
+      <rating>2</rating>
+      <source>CF</source>
+      <page>121</page>
+    </bioware>
+    <!-- End Region -->
+    <!-- Region Cosmetic Bioware -->
+    <bioware>
+      <id>f8195e35-fed4-463a-bd09-b559a6e05803</id>
+      <name>Bio-Tattoos</name>
+      <category>Cosmetic Bioware</category>
+      <ess>FixedValues(0,0.01,0.02)</ess>
+      <capacity>0</capacity>
+      <avail>FixedValues(4,5,6)</avail>
+      <cost>FixedValues(500,1000,1500)</cost>
+      <bonus>
+        <selecttext />
+      </bonus>
+      <rating>3</rating>
+      <source>CF</source>
+      <page>111</page>
+    </bioware>
+    <bioware>
+      <id>ebf3f1ed-700f-4b37-b61a-0b262937dea6</id>
+      <name>Chameleon Skin</name>
+      <category>Cosmetic Bioware</category>
+      <ess>0.2</ess>
+      <capacity>0</capacity>
+      <avail>6</avail>
+      <cost>2000</cost>
+      <bonus>
+        <limitmodifier>
+          <limit>Physical</limit>
+          <value>1</value>
+          <condition>only for Stealth skills, Must be completely naked</condition>
+        </limitmodifier>
+      </bonus>
+      <source>CF</source>
+      <page>108</page>
+    </bioware>
+    <bioware>
+      <id>98ae7b28-33ab-47ab-aa7b-5e1f4a90b8ce</id>
+      <name>Chameleon Skin (Dynamic)</name>
+      <category>Cosmetic Bioware</category>
+      <ess>0.3</ess>
+      <capacity>0</capacity>
+      <avail>8</avail>
+      <cost>4000</cost>
+      <bonus>
+        <limitmodifier>
+          <limit>Physical</limit>
+          <value>2</value>
+          <condition>Only for Stealth skills, Must be completely naked</condition>
+        </limitmodifier>
+      </bonus>
+      <source>CF</source>
+      <page>108</page>
+    </bioware>
+    <bioware>
+      <id>e3897bf8-0961-4b77-863a-4fbc4c0860f2</id>
+      <name>Clean Metabolism</name>
+      <category>Cosmetic Bioware</category>
+      <ess>0.1</ess>
+      <capacity>0</capacity>
+      <avail>4</avail>
+      <cost>1000</cost>
+      <source>CF</source>
+      <page>108</page>
+    </bioware>
+    <bioware>
+      <id>a2ff0680-3083-40c4-9f8b-5677aacdeaa8</id>
+      <name>Chloroplast Skin</name>
+      <category>Cosmetic Bioware</category>
+      <ess>0.2</ess>
+      <capacity>0</capacity>
+      <avail>4</avail>
+      <cost>2000</cost>
+      <source>CF</source>
+      <page>108</page>
+    </bioware>
+    <bioware>
+      <id>458010b9-f07f-4976-bd5b-7053c4837b79</id>
+      <name>Dietware</name>
+      <category>Cosmetic Bioware</category>
+      <ess>0.1</ess>
+      <capacity>0</capacity>
+      <avail>4</avail>
+      <cost>1000</cost>
+      <source>CF</source>
+      <page>108</page>
+    </bioware>
+    <bioware>
+      <id>89137e94-5bf3-4c6d-93d9-571c96fc5b2f</id>
+      <name>Hair Growth</name>
+      <category>Cosmetic Bioware</category>
+      <ess>0</ess>
+      <capacity>0</capacity>
+      <avail>4</avail>
+      <cost>200</cost>
+      <bonus>
+        <selecttext />
+      </bonus>
+      <source>CF</source>
+      <page>108</page>
+    </bioware>
+    <bioware>
+      <id>a3e4a944-6463-4cd9-b3bc-6b940c6427f3</id>
+      <name>Hair Growth (Full-Body)</name>
+      <category>Cosmetic Bioware</category>
+      <ess>0</ess>
+      <capacity>0</capacity>
+      <avail>5</avail>
+      <cost>500</cost>
+      <source>CF</source>
+      <page>108</page>
+    </bioware>
+    <bioware>
+      <id>9f86544d-da24-4312-b4d5-6ab47956b7fa</id>
+      <name>Perfect Eyes</name>
+      <category>Cosmetic Bioware</category>
+      <ess>0</ess>
+      <capacity>0</capacity>
+      <avail>4</avail>
+      <cost>1000</cost>
+      <source>CF</source>
+      <page>108</page>
+    </bioware>
+    <bioware>
+      <id>e53383b8-ed64-4840-a2bf-baaa8885c61b</id>
+      <name>Sensitive Skin</name>
+      <category>Cosmetic Bioware</category>
+      <ess>0</ess>
+      <capacity>0</capacity>
+      <avail>4</avail>
+      <cost>Rating * 500</cost>
+      <bonus>
+        <selecttext />
+      </bonus>
+      <rating>20</rating>
+      <source>CF</source>
+      <page>108</page>
+    </bioware>
+    <bioware>
+      <id>98e8f46f-e742-4456-95b7-f6f3eaa7d795</id>
+      <name>Silky Skin</name>
+      <category>Cosmetic Bioware</category>
+      <ess>0</ess>
+      <capacity>0</capacity>
+      <avail>4</avail>
+      <cost>500</cost>
+      <source>CF</source>
+      <page>110</page>
+    </bioware>
+    <bioware>
+      <id>487ba675-b689-48e0-bd45-e6729d671a51</id>
+      <name>Skin Pigmentation</name>
+      <category>Cosmetic Bioware</category>
+      <ess>0</ess>
+      <capacity>0</capacity>
+      <avail>8</avail>
+      <cost>200</cost>
+      <bonus>
+        <selecttext />
+      </bonus>
+      <source>CF</source>
+      <page>111</page>
+    </bioware>
+    <bioware>
+      <id>9cd588c4-c93f-4fef-b216-9da2707066f7</id>
+      <name>Skin Pigmentation (Permanent)</name>
+      <category>Cosmetic Bioware</category>
+      <ess>0.1</ess>
+      <capacity>0</capacity>
+      <avail>4</avail>
+      <cost>1000</cost>
+      <bonus>
+        <selecttext />
+      </bonus>
+      <source>CF</source>
+      <page>111</page>
+    </bioware>
+    <!-- End Region -->
+    <!-- Region Cultured Bioware -->
+    <bioware>
+      <id>afbf823f-3116-4967-93d2-0e334bb35d3a</id>
+      <name>Cerebellum Booster</name>
+      <category>Cultured</category>
+      <ess>Rating * 0.2</ess>
+      <capacity>0</capacity>
+      <avail>Rating * 8</avail>
+      <cost>Rating * 50000</cost>
+      <bonus>
+        <specificattribute>
+          <name>INT</name>
+          <val>Rating</val>
+        </specificattribute>
+      </bonus>
+      <rating>2</rating>
+      <source>CF</source>
+      <page>118</page>
+    </bioware>
+    <bioware>
+      <id>1abeac7c-79c5-4774-ad45-cd355ebc1476</id>
+      <name>Boosted Reflexes</name>
+      <category>Cultured</category>
+      <ess>1</ess>
+      <capacity>0</capacity>
+      <avail>8R</avail>
+      <cost>10000</cost>
+      <bonus>
+        <initiativepass precedence="0">1</initiativepass>
+      </bonus>
+      <source>CF</source>
+      <page>118</page>
+    </bioware>
+    <bioware>
+      <id>aece83ad-cec8-4117-adbd-3ec5e2049372</id>
+      <name>Knowledge Infusion</name>
+      <category>Cultured</category>
+      <ess>0.1</ess>
+      <capacity>0</capacity>
+      <avail>12</avail>
+      <cost>2000</cost>
+      <source>CF</source>
+      <page>118</page>
+    </bioware>
+    <bioware>
+      <id>19000eeb-099e-4d63-9e1f-39a321569abe</id>
+      <name>Limb replacement (Finger/Toe)</name>
+      <category>Cultured</category>
+      <ess>0.02</ess>
+      <capacity>0</capacity>
+      <avail>4</avail>
+      <cost>2000</cost>
+      <bonus>
+        <selectside />
+      </bonus>
+      <source>CF</source>
+      <page>118</page>
+    </bioware>
+    <bioware>
+      <id>7346dc96-af61-48f4-a98c-3bbe5fa64005</id>
+      <name>Limb replacement (Hand/foot)</name>
+      <category>Cultured</category>
+      <ess>0.02</ess>
+      <capacity>0</capacity>
+      <avail>8</avail>
+      <cost>20000</cost>
+      <bonus>
+        <selectside />
+      </bonus>
+      <source>CF</source>
+      <page>118</page>
+    </bioware>
+    <bioware>
+      <id>4a61e7db-b4e2-48e3-8744-6a44bff453a7</id>
+      <name>Limb replacement (Half arm/leg)</name>
+      <category>Cultured</category>
+      <ess>0.02</ess>
+      <capacity>0</capacity>
+      <avail>12</avail>
+      <cost>40000</cost>
+      <bonus>
+        <selectside />
+      </bonus>
+      <source>CF</source>
+      <page>118</page>
+    </bioware>
+    <bioware>
+      <id>67be6b07-11e4-49e6-8f6f-6931a3f8bf1f</id>
+      <name>Limb replacement (Full arm/leg)</name>
+      <category>Cultured</category>
+      <ess>0.02</ess>
+      <capacity>0</capacity>
+      <avail>12</avail>
+      <cost>80000</cost>
+      <bonus>
+        <selectside />
+      </bonus>
+      <source>CF</source>
+      <page>118</page>
+    </bioware>
+    <bioware>
+      <id>f0aa87d0-2d86-482c-808d-667f1078f357</id>
+      <name>Neuro Retention Amplification</name>
+      <category>Cultured</category>
+      <ess>0.1</ess>
+      <capacity>0</capacity>
+      <avail>4</avail>
+      <cost>10000</cost>
+      <bonus>
+        <addqualities>
+          <addquality>Photographic Memory</addquality>
+        </addqualities>
+      </bonus>
+      <source>CF</source>
+      <page>118</page>
+    </bioware>
+    <bioware>
+      <id>0dc21074-6b2c-446a-aadc-e8304c9c124f</id>
+      <name>Reproductive Replacement, Male</name>
+      <category>Cultured</category>
+      <ess>0.1</ess>
+      <capacity>0</capacity>
+      <avail>8</avail>
+      <cost>8000</cost>
+      <source>CF</source>
+      <page>118</page>
+    </bioware>
+    <bioware>
+      <id>31b609ee-6856-44bb-b1f5-19066c0a74c0</id>
+      <name>Reproductive Replacement, Female</name>
+      <category>Cultured</category>
+      <ess>0.3</ess>
+      <capacity>0</capacity>
+      <avail>4</avail>
+      <cost>20000</cost>
+      <source>CF</source>
+      <page>118</page>
+    </bioware>
+    <bioware>
+      <id>e99097a1-84d5-4038-8525-761d199c58a7</id>
+      <name>Trauma Damper</name>
+      <category>Cultured</category>
+      <ess>Rating * 0.1</ess>
+      <capacity>0</capacity>
+      <avail>(Rating * 4)R</avail>
+      <cost>Rating * 4000</cost>
+      <rating>4</rating>
+      <source>CF</source>
+      <page>119</page>
+    </bioware>
+    <bioware>
+      <id>e78a9465-d399-4e94-bea8-7e98c8fc960d</id>
+      <name>Tremor Reducer</name>
+      <category>Cultured</category>
+      <ess>Rating * 0.1</ess>
+      <capacity>0</capacity>
+      <avail>Rating * 6</avail>
+      <cost>Rating * 10000</cost>
+      <rating>3</rating>
+      <source>CF</source>
+      <page>119</page>
+    </bioware>
+    <bioware>
+      <id>5f2c33a4-3472-4643-a0bb-9a6e52554c2f</id>
+      <name>Reception Enhancer</name>
+      <category>Cultured</category>
+      <ess>0.2</ess>
+      <capacity>0</capacity>
+      <avail>4</avail>
+      <cost>10000</cost>
+      <source>CF</source>
+      <page>118</page>
+    </bioware>
+    <!-- End Region -->
+    <!-- Region Genemods -->
+    <bioware>
+      <id>4e9c11ed-730a-478f-a53d-d36220040506</id>
+      <name>Genewipe</name>
+      <category>Genemods</category>
+      <ess>0.2</ess>
+      <capacity>0</capacity>
+      <avail>16F</avail>
+      <cost>57000</cost>
+      <source>CF</source>
+      <page>157</page>
+    </bioware>
+    <bioware>
+      <id>163a1d28-9f0d-414f-8b8f-473f78a3740d</id>
+      <name>Masque</name>
+      <category>Genemods</category>
+      <ess>0.1</ess>
+      <capacity>0</capacity>
+      <avail>10F</avail>
+      <cost>40000</cost>
+      <source>CF</source>
+      <page>157</page>
+    </bioware>
+    <bioware>
+      <id>5f3da0ce-261f-4d1a-87a7-1e0614d65ef0</id>
+      <name>Reprint</name>
+      <category>Genemods</category>
+      <ess>0.1</ess>
+      <capacity>0</capacity>
+      <avail>12F</avail>
+      <cost>30000</cost>
+      <source>CF</source>
+      <page>157</page>
+    </bioware>
+    <bioware>
+      <id>0f9ebf2e-d949-49f2-8f30-4e8413e92e39</id>
+      <name>Shuffle</name>
+      <category>Genemods</category>
+      <ess>0.2</ess>
+      <capacity>0</capacity>
+      <avail>12F</avail>
+      <cost>20000</cost>
+      <source>CF</source>
+      <page>157</page>
+    </bioware>
+    <bioware>
+      <id>6bd96ba6-1e0c-4de1-89e7-01b6973e1115</id>
+      <name>Elastic Stomach</name>
+      <category>Genemods</category>
+      <ess>0.1</ess>
+      <capacity>0</capacity>
+      <avail>6</avail>
+      <cost>10000</cost>
+      <source>CF</source>
+      <page>159</page>
+    </bioware>
+    <bioware>
+      <id>4a529d50-45cd-4f2d-8766-4ecd7c15f292</id>
+      <name>Hyperthymesia</name>
+      <category>Genemods</category>
+      <ess>0.1</ess>
+      <capacity>0</capacity>
+      <avail>10</avail>
+      <cost>15000</cost>
+      <bonus>
+        <memory>2</memory>
+      </bonus>
+      <source>CF</source>
+      <page>159</page>
+    </bioware>
+    <bioware>
+      <id>f3e1922e-cd73-4567-983c-7409e755f30a</id>
+      <name>Lung Expansion</name>
+      <category>Genemods</category>
+      <ess>0.1</ess>
+      <capacity>0</capacity>
+      <avail>6</avail>
+      <cost>16500</cost>
+      <source>CF</source>
+      <page>159</page>
+    </bioware>
+    <bioware>
+      <id>b111b7c3-d44f-40b5-bba2-7d805cf9fd4c</id>
+      <name>Increased Myelination</name>
+      <category>Genemods</category>
+      <ess>0.1</ess>
+      <capacity>0</capacity>
+      <avail>8</avail>
+      <cost>12000</cost>
+      <source>CF</source>
+      <page>159</page>
+    </bioware>
+    <bioware>
+      <id>1b6713f7-f5b6-49fb-a89a-68322c06f38d</id>
+      <name>Myostatin Inhibitor</name>
+      <category>Genemods</category>
+      <ess>0.3</ess>
+      <capacity>0</capacity>
+      <avail>10</avail>
+      <cost>30500</cost>
+      <bonus>
+        <specificattribute>
+          <name>STR</name>
+          <val>1</val>
+        </specificattribute>
+      </bonus>
+      <source>CF</source>
+      <page>159</page>
+    </bioware>
+    <bioware>
+      <id>92a00ca4-7e2b-47ca-ac02-1d58e4932d0a</id>
+      <name>Narco</name>
+      <category>Genemods</category>
+      <ess>0.2</ess>
+      <capacity>0</capacity>
+      <avail>12F</avail>
+      <cost>16420</cost>
+      <source>CF</source>
+      <page>159</page>
+    </bioware>
+    <bioware>
+      <id>8d57009b-86c8-4fde-b8b5-1cf64942f517</id>
+      <name>Selective Hearing</name>
+      <category>Genemods</category>
+      <ess>0.1</ess>
+      <capacity>0</capacity>
+      <avail>6</avail>
+      <cost>17000</cost>
+      <source>CF</source>
+      <page>160</page>
+    </bioware>
+    <bioware>
+      <id>a2acbc5a-187c-4e6f-95e5-c015f1aab56b</id>
+      <name>Thickened Digestive Tract Lining</name>
+      <category>Genemods</category>
+      <ess>0.1</ess>
+      <capacity>0</capacity>
+      <avail>6</avail>
+      <cost>8000</cost>
+      <bonus>
+        <lifestylecost>-10</lifestylecost>
+      </bonus>
+      <source>CF</source>
+      <page>160</page>
+    </bioware>
+    <bioware>
+      <id>3f8b9030-662e-4212-8f30-5aa394a41568</id>
+      <name>Adapsin</name>
+      <category>Genemods</category>
+      <ess>0.2</ess>
+      <capacity>0</capacity>
+      <avail>16</avail>
+      <cost>30000</cost>
+      <bonus>
+        <adapsin />
+      </bonus>
+      <source>CF</source>
+      <page>160</page>
+    </bioware>
+    <bioware>
+      <id>6a62e21f-f291-4e93-b109-df9c56c938f9</id>
+      <name>Dareadrenaline</name>
+      <category>Genemods</category>
+      <ess>0.1</ess>
+      <capacity>0</capacity>
+      <avail>6</avail>
+      <cost>61000</cost>
+      <addqualities>
+        <addquality>Poor Self Control (Thrill Seeker)</addquality>
+      </addqualities>
+      <bonus>
+        <specificattribute>
+          <name>WIL</name>
+          <val>1</val>
+          <affectbase>no</affectbase>
+        </specificattribute>
+      </bonus>
+      <source>CF</source>
+      <page>160</page>
+    </bioware>
+    <bioware>
+      <id>04bea47c-85f3-4efa-b058-72def7d0d73b</id>
+      <name>Double Elastin</name>
+      <category>Genemods</category>
+      <ess>0.2</ess>
+      <capacity>0</capacity>
+      <avail>12</avail>
+      <cost>18000</cost>
+      <source>CF</source>
+      <page>160</page>
+    </bioware>
+    <bioware>
+      <id>cd0d68d6-34e5-440e-9d78-5400008a5f71</id>
+      <name>Hyper Glucagon</name>
+      <category>Genemods</category>
+      <ess>0.1</ess>
+      <capacity>0</capacity>
+      <avail>6</avail>
+      <cost>8000</cost>
+      <bonus>
+        <lifestylecost>10</lifestylecost>
+      </bonus>
+      <source>CF</source>
+      <page>160</page>
+    </bioware>
+    <bioware>
+      <id>ef4a3bfe-5698-43ae-a4ff-8056aec4095d</id>
+      <name>Magnasense</name>
+      <category>Genemods</category>
+      <ess>0.1</ess>
+      <capacity>0</capacity>
+      <avail>8</avail>
+      <cost>7000</cost>
+      <bonus>
+        <specificskill>
+          <name>Navigation</name>
+          <bonus>1</bonus>
+          <applytorating>no</applytorating>
+        </specificskill>
+      </bonus>
+      <source>CF</source>
+      <page>160</page>
+    </bioware>
+    <bioware>
+      <id>bd4aade6-a0f2-40af-8073-f1e62ae4b3f9</id>
+      <name>Neo-EPO</name>
+      <category>Genemods</category>
+      <ess>0.2</ess>
+      <capacity>0</capacity>
+      <avail>6</avail>
+      <cost>38000</cost>
+      <bonus>
+        <physicallimit>1</physicallimit>
+        <skillgroup>
+          <name>Athletics</name>
+          <bonus>1</bonus>
+        </skillgroup>
+      </bonus>
+      <source>CF</source>
+      <page>160</page>
+    </bioware>
+    <bioware>
+      <id>2c988cbe-e6e6-4c22-ae3c-14ad6e1fff1f</id>
+      <name>PuSHed</name>
+      <category>Genemods</category>
+      <ess>0.1</ess>
+      <capacity>0</capacity>
+      <avail>14</avail>
+      <cost>62000</cost>
+      <bonus>
+        <skillattribute>
+          <name>LOG</name>
+          <bonus>1</bonus>
+        </skillattribute>
+      </bonus>
+      <source>CF</source>
+      <page>160</page>
+    </bioware>
+    <bioware>
+      <id>b110516e-36e8-4c69-a682-066e91c02351</id>
+      <name>Qualia</name>
+      <category>Genemods</category>
+      <ess>0.4</ess>
+      <capacity>0</capacity>
+      <avail>14</avail>
+      <cost>65000</cost>
+      <bonus>
+        <skillattribute>
+          <name>INT</name>
+          <bonus>1</bonus>
+        </skillattribute>
+      </bonus>
+      <source>CF</source>
+      <page>161</page>
+    </bioware>
+    <bioware>
+      <id>eb25dd41-2649-4e75-b0fb-dc47df3a7daa</id>
+      <name>Reakt</name>
+      <category>Genemods</category>
+      <ess>0.4</ess>
+      <capacity>0</capacity>
+      <avail>10</avail>
+      <cost>75000</cost>
+      <source>CF</source>
+      <page>161</page>
+    </bioware>
+    <bioware>
+      <id>afea1a35-d8ca-4cab-9555-7a7d5df1390d</id>
+      <name>Skeletal Pneumaticity</name>
+      <category>Genemods</category>
+      <ess>0.1</ess>
+      <capacity>0</capacity>
+      <avail>5</avail>
+      <cost>9000</cost>
+      <bonus>
+        <specificskill>
+          <name>Gymnastics</name>
+          <bonus>2</bonus>
+          <applytorating>no</applytorating>
+        </specificskill>
+      </bonus>
+      <source>CF</source>
+      <page>161</page>
+    </bioware>
+    <bioware>
+      <id>e1cf23c7-9c79-4007-a2e8-ff872ee212e2</id>
+      <name>Solus</name>
+      <category>Genemods</category>
+      <ess>0.1</ess>
+      <capacity>0</capacity>
+      <avail>8</avail>
+      <cost>8000</cost>
+      <bonus>
+        <lifestylecost>-10</lifestylecost>
+      </bonus>
+      <source>CF</source>
+      <page>161</page>
+    </bioware>
+    <bioware>
+      <id>92b4c2a4-10a3-486a-8ab6-1e00d40dd69a</id>
+      <name>Synaptic Acceleration</name>
+      <category>Genemods</category>
+      <ess>0.4</ess>
+      <capacity>0</capacity>
+      <avail>8</avail>
+      <cost>78000</cost>
+      <bonus>
+        <initiative precedence="0">1</initiative>
+        <initiativepass precedence="0">1</initiativepass>
+      </bonus>
+      <source>CF</source>
+      <page>162</page>
+    </bioware>
+    <bioware>
+      <id>89d6f0e2-f618-4a5f-b24f-e42603100fc3</id>
+      <name>Synch</name>
+      <category>Genemods</category>
+      <ess>0.1</ess>
+      <capacity>0</capacity>
+      <avail>8</avail>
+      <cost>14000</cost>
+      <bonus>
+        <specificskill>
+          <name>Perception</name>
+          <bonus>1</bonus>
+          <applytorating>no</applytorating>
+        </specificskill>
+      </bonus>
+      <source>CF</source>
+      <page>162</page>
+    </bioware>
+    <bioware>
+      <id>6aa86a49-d947-47ac-bf04-e1578c029333</id>
+      <name>Tetrachromatic Vision</name>
+      <category>Genemods</category>
+      <ess>0.1</ess>
+      <capacity>0</capacity>
+      <avail>10</avail>
+      <cost>8000</cost>
+      <source>CF</source>
+      <page>161</page>
+    </bioware>
+    <bioware>
+      <id>ae1d7612-7805-4962-8f9a-beb17619762d</id>
+      <name>Vasocon</name>
+      <category>Genemods</category>
+      <ess>0.1</ess>
+      <capacity>0</capacity>
+      <avail>6</avail>
+      <cost>15000</cost>
+      <source>CF</source>
+      <page>161</page>
+    </bioware>
+    <bioware>
+      <id>7aad79ff-7722-440d-a9c6-5b33b4ad7440</id>
+      <name>Allergen Tolerance</name>
+      <category>Genemods</category>
+      <ess>0.1</ess>
+      <capacity>0</capacity>
+      <avail>6</avail>
+      <cost>20000</cost>
+      <source>CF</source>
+      <page>163</page>
+    </bioware>
+    <bioware>
+      <id>d4f12de1-29bc-4d6e-9ef2-d395b446c9e4</id>
+      <name>Cold Adaptation</name>
+      <category>Genemods</category>
+      <ess>0.5</ess>
+      <capacity>0</capacity>
+      <avail>5</avail>
+      <cost>8000</cost>
+      <source>CF</source>
+      <page>163</page>
+    </bioware>
+    <bioware>
+      <id>f5b67712-1609-4f76-bb61-ad83d3d3e926</id>
+      <name>Cryo Tolerance</name>
+      <category>Genemods</category>
+      <ess>0.5</ess>
+      <capacity>0</capacity>
+      <avail>18</avail>
+      <cost>50000</cost>
+      <source>CF</source>
+      <page>163</page>
+    </bioware>
+    <bioware>
+      <id>7b5bfe60-c7f6-4df2-9e53-56a76a4e8a8e</id>
+      <name>Heat Adaptation</name>
+      <category>Genemods</category>
+      <ess>0.5</ess>
+      <capacity>0</capacity>
+      <avail>5</avail>
+      <cost>8000</cost>
+      <source>CF</source>
+      <page>163</page>
+    </bioware>
+    <bioware>
+      <id>0453cf1e-3224-46ce-82bb-fde03ef6e451</id>
+      <name>Low Oxygen Adaptation</name>
+      <category>Genemods</category>
+      <ess>0.5</ess>
+      <capacity>0</capacity>
+      <avail>4</avail>
+      <cost>8000</cost>
+      <source>CF</source>
+      <page>163</page>
+    </bioware>
+    <bioware>
+      <id>4c67dc6a-eafb-40c7-88a1-b32518800db2</id>
+      <name>Microgravity Adaptation</name>
+      <category>Genemods</category>
+      <ess>0.5</ess>
+      <capacity>0</capacity>
+      <avail>4</avail>
+      <cost>30000</cost>
+      <source>CF</source>
+      <page>163</page>
+    </bioware>
+    <bioware>
+      <id>5b3d3dce-2cd2-4720-84ae-4445092a4245</id>
+      <name>Pollution Tolerance</name>
+      <category>Genemods</category>
+      <ess>0.5</ess>
+      <capacity>0</capacity>
+      <avail>5</avail>
+      <cost>15000</cost>
+      <source>CF</source>
+      <page>163</page>
+    </bioware>
+    <bioware>
+      <id>3550fe0d-453d-431f-bd84-d9cd50581f39</id>
+      <name>Radiation Tolerance</name>
+      <category>Genemods</category>
+      <ess>0.5</ess>
+      <capacity>0</capacity>
+      <avail>6</avail>
+      <cost>15000</cost>
+      <source>CF</source>
+      <page>164</page>
+    </bioware>
+    <bioware>
+      <id>5c277258-ea34-46a3-b10a-323e0eed4dfa</id>
+      <name>Control Rig Optimization</name>
+      <category>Genemods</category>
+      <ess>0.1</ess>
+      <capacity>0</capacity>
+      <avail>7</avail>
+      <cost>4600</cost>
+      <source>CF</source>
+      <page>165</page>
+    </bioware>
+    <bioware>
+      <id>dc3dbcd5-dc86-44db-8b99-ae69a8b60a1d</id>
+      <name>Reaction Optimization</name>
+      <category>Genemods</category>
+      <ess>0.1</ess>
+      <capacity>0</capacity>
+      <avail>6</avail>
+      <cost>6600</cost>
+      <bonus>
+        <initiative>1</initiative>
+      </bonus>
+      <required>
+        <oneof>
+					<cyberware>Reaction Enhancers</cyberware>
+        </oneof>
+      </required>
+      <source>CF</source>
+      <page>165</page>
+    </bioware>
+    <bioware>
+      <id>afe25e41-8d6c-4476-9d18-ecd23219207c</id>
+      <name>Reflex Recorder Optimization</name>
+      <category>Genemods</category>
+      <ess>0.1</ess>
+      <capacity>0</capacity>
+      <avail>11</avail>
+      <cost>3800</cost>
+      <bonus>
+        <reflexrecorderoptimization />
+      </bonus>
+      <source>CF</source>
+      <page>165</page>
+    </bioware>
+    <bioware>
+      <id>99c04ae8-e1c0-4455-8f76-ff77edfb790f</id>
+      <name>Wired Reflex Optimization</name>
+      <category>Genemods</category>
+      <ess>0.1</ess>
+      <capacity>0</capacity>
+      <avail>9R</avail>
+      <cost>9000</cost>
+      <source>CF</source>
+      <page>165</page>
+    </bioware>
+    <bioware>
+      <id>b6682632-5566-4156-8dab-4187e13901d8</id>
+      <name>Adrenaline Pump Optimization</name>
+      <category>Genemods</category>
+      <ess>0.1</ess>
+      <capacity>0</capacity>
+      <avail>7F</avail>
+      <cost>6000</cost>
+      <source>CF</source>
+      <page>165</page>
+    </bioware>
+    <bioware>
+      <id>f0a72240-00e0-4b4f-b25f-b38f19e51a38</id>
+      <name>Enhanced Symbiosis</name>
+      <category>Genemods</category>
+      <ess>0.1</ess>
+      <capacity>0</capacity>
+      <avail>6</avail>
+      <cost>4000</cost>
+      <source>CF</source>
+      <page>165</page>
+    </bioware>
+    <bioware>
+      <id>1aa7863d-a8f3-461e-8ce8-88c3b8e98ced</id>
+      <name>Genetic Optimization</name>
+      <category>Genemods</category>
+      <ess>0.3</ess>
+      <capacity>0</capacity>
+      <avail>10</avail>
+      <cost>47000</cost>
+      <bonus>
+        <selectattribute>
+          <excludeattribute>EDG</excludeattribute>
+          <excludeattribute>MAG</excludeattribute>
+          <excludeattribute>RES</excludeattribute>
+          <excludeattribute>DEP</excludeattribute>
+          <max>1</max>
+        </selectattribute>
+      </bonus>
+      <source>CF</source>
+      <page>157</page>
+    </bioware>
+    <bioware>
+      <id>da62e249-cb11-4907-98d3-edc50e7efc2a</id>
+      <name>Cosmetic Alteration</name>
+      <category>Genemods</category>
+      <ess>0.1</ess>
+      <capacity>0</capacity>
+      <avail>8</avail>
+      <cost>35000</cost>
+      <source>CF</source>
+      <page>158</page>
+    </bioware>
+    <bioware>
+      <id>cd268d9e-52c7-4f02-913c-ff37bdd14e6e</id>
+      <name>Print Removal</name>
+      <category>Genemods</category>
+      <ess>0.1</ess>
+      <capacity>0</capacity>
+      <avail>10F</avail>
+      <cost>18000</cost>
+      <source>CF</source>
+      <page>158</page>
+    </bioware>
+    <bioware>
+      <id>d23aac11-8e3c-4739-9da5-b8322f81d64c</id>
+      <name>Metaposeur</name>
+      <category>Genemods</category>
+      <ess>0.1</ess>
+      <capacity>0</capacity>
+      <avail>8</avail>
+      <cost>38000</cost>
+      <source>CF</source>
+      <page>158</page>
+    </bioware>
+    <bioware>
+      <id>181f09c2-af17-4676-bb6a-62706c4fc521</id>
+      <name>Immunization</name>
+      <category>Genemods</category>
+      <ess>0.1</ess>
+      <capacity>0</capacity>
+      <avail>8</avail>
+      <cost>20000</cost>
+      <bonus>
+        <selecttext />
+      </bonus>
+      <source>CF</source>
+      <page>164</page>
+    </bioware>
+    <!-- End Region -->
+    <!-- Region Genetic Restoration -->
+    <bioware>
+      <id>9a3cf302-b2bb-402f-93e2-7872eca63d31</id>
+      <name>Therapeutic Genetics</name>
+      <category>Genetic Restoration</category>
+      <ess>0.2</ess>
+      <capacity>0</capacity>
+      <avail>10</avail>
+      <cost>90000</cost>
+      <bonus>
+        <selecttext />
+      </bonus>
+      <source>CF</source>
+      <page>156</page>
+    </bioware>
+    <bioware>
+      <id>669926ea-55ec-4365-adcf-f8028a464124</id>
+      <name>Leónization</name>
+      <category>Genetic Restoration</category>
+      <ess>1</ess>
+      <capacity>0</capacity>
+      <avail>15</avail>
+      <cost>2000000</cost>
+      <source>CF</source>
+      <page>156</page>
+    </bioware>
+    <bioware>
+      <id>78797e7f-020d-4e4a-a08b-207890f73fc5</id>
+      <name>Lifespan Extension</name>
+      <category>Genetic Restoration</category>
+      <ess>0.5</ess>
+      <capacity>0</capacity>
+      <avail>12</avail>
+      <cost>300000</cost>
+      <source>CF</source>
+      <page>157</page>
+    </bioware>
+    <bioware>
+      <id>11e5627e-aeff-4910-bf06-b8817b46f786</id>
+      <name>Physical Vigor</name>
+      <category>Genetic Restoration</category>
+      <ess>0.5</ess>
+      <capacity>0</capacity>
+      <avail>13</avail>
+      <cost>250000</cost>
+      <source>CF</source>
+      <page>156</page>
+    </bioware>
+    <bioware>
+      <id>aa42b990-04db-4cae-81e3-a93bce93616f</id>
+      <name>Augmented Healing</name>
+      <category>Genetic Restoration</category>
+      <ess>0</ess>
+      <capacity>0</capacity>
+      <avail>10</avail>
+      <cost>35000</cost>
+      <source>CF</source>
+      <page>156</page>
+    </bioware>
+    <bioware>
+      <id>3af9942f-6e6c-4c0d-a962-a6cf30504a00</id>
+      <name>Cellular Repair</name>
+      <category>Genetic Restoration</category>
+      <ess>0</ess>
+      <capacity>0</capacity>
+      <avail>10</avail>
+      <cost>65000</cost>
+      <source>CF</source>
+      <page>156</page>
+    </bioware>
+    <bioware>
+      <id>b69a23aa-4543-4e8a-95a1-4a0f9f5250e9</id>
+      <name>Revitilization</name>
+      <category>Genetic Restoration</category>
+      <ess>0</ess>
+      <capacity>0</capacity>
+      <avail>14</avail>
+      <cost>110000</cost>
+      <source>CF</source>
+      <page>157</page>
+    </bioware>
+    <!-- End Region -->
+    <!-- Region Symbionts -->
+    <bioware>
+      <id>738c15f8-49ea-417e-9728-b4c78bc72c18</id>
+      <name>Cleaner Leech</name>
+      <category>Symbionts</category>
+      <ess>0</ess>
+      <capacity>0</capacity>
+      <avail>4</avail>
+      <cost>100</cost>
+      <source>CF</source>
+      <page>123</page>
+    </bioware>
+    <bioware>
+      <id>573b2541-9e9a-4b9d-b219-27fb6c808d40</id>
+      <name>Booster Endosont</name>
+      <category>Symbionts</category>
+      <ess>0.2</ess>
+      <capacity>0</capacity>
+      <avail>12</avail>
+      <cost>10000</cost>
+      <source>CF</source>
+      <page>123</page>
+    </bioware>
+    <bioware>
+      <id>f829a2e5-ab36-499a-8c7d-9bd44a7284f3</id>
+      <name>Digester Endosont</name>
+      <category>Symbionts</category>
+      <ess>0.2</ess>
+      <capacity>0</capacity>
+      <avail>12</avail>
+      <cost>10000</cost>
+      <source>CF</source>
+      <page>123</page>
+    </bioware>
+    <bioware>
+      <id>5025417f-2a14-4b6f-8d53-52445bc16c31</id>
+      <name>Electroreceptor Endosont</name>
+      <category>Symbionts</category>
+      <ess>0.2</ess>
+      <capacity>0</capacity>
+      <avail>12</avail>
+      <cost>10000</cost>
+      <source>CF</source>
+      <page>123</page>
+    </bioware>
+    <bioware>
+      <id>c2700f31-a361-4ea2-974e-dd5bde62913a</id>
+      <name>Mild Allergy Resistance</name>
+      <category>Symbionts</category>
+      <ess>0.2</ess>
+      <capacity>0</capacity>
+      <avail>8</avail>
+      <cost>10000</cost>
+      <source>CF</source>
+      <page>123</page>
+    </bioware>
+    <bioware>
+      <id>982290e5-2c21-41c0-9847-e47eb455c2f7</id>
+      <name>Moderate Allergy Resistance</name>
+      <category>Symbionts</category>
+      <ess>0.2</ess>
+      <capacity>0</capacity>
+      <avail>12</avail>
+      <cost>30000</cost>
+      <source>CF</source>
+      <page>123</page>
+    </bioware>
+    <bioware>
+      <id>3d2ee994-be0c-4e07-a2ce-b616a37d8ee8</id>
+      <name>Severe Allergy Resistance</name>
+      <category>Symbionts</category>
+      <ess>0.2</ess>
+      <capacity>0</capacity>
+      <avail>16</avail>
+      <cost>50000</cost>
+      <source>CF</source>
+      <page>123</page>
+    </bioware>
+    <bioware>
+      <id>6207437b-a8f9-420b-81de-970d832cba6d</id>
+      <name>Lactose Tolerance</name>
+      <category>Symbionts</category>
+      <ess>0</ess>
+      <capacity>0</capacity>
+      <avail>2</avail>
+      <cost>50</cost>
+      <source>CF</source>
+      <page>123</page>
+    </bioware>
+    <bioware>
+      <id>ac744186-59f6-4105-a08a-0e8c7fd3c847</id>
+      <name>Mender Endosont</name>
+      <category>Symbionts</category>
+      <ess>0.2</ess>
+      <capacity>0</capacity>
+      <avail>12</avail>
+      <cost>30000</cost>
+      <source>CF</source>
+      <page>124</page>
+    </bioware>
+    <bioware>
+      <id>91031d35-50e6-4b67-8dea-8c2ceda5278b</id>
+      <name>Slimworm</name>
+      <category>Symbionts</category>
+      <ess>0.2</ess>
+      <capacity>0</capacity>
+      <avail>4</avail>
+      <cost>1000</cost>
+      <source>CF</source>
+      <page>124</page>
+    </bioware>
+    <bioware>
+      <id>81396157-9981-42f2-bee9-540c6a175648</id>
+      <name>Stalwart Endosont</name>
+      <category>Symbionts</category>
+      <ess>0.2</ess>
+      <capacity>0</capacity>
+      <avail>12</avail>
+      <cost>10000</cost>
+      <source>CF</source>
+      <page>124</page>
+    </bioware>
+    <!-- End Region -->
+    <!-- End Region -->
+    <!-- Region Hard Targets -->
+    <bioware>
+      <id>6289a426-e381-4ed6-a69d-3b94430efb2c</id>
+      <name>Bilateral Coordination Co-processor</name>
+      <category>Basic</category>
+      <ess>0.2</ess>
+      <capacity>0</capacity>
+      <avail>6</avail>
+      <cost>4500</cost>
+      <bonus>
+        <ambidextrous />
+      </bonus>
+      <source>HT</source>
+      <page>185</page>
+    </bioware>
+    <bioware>
+      <id>5b2c4c5d-a037-4970-8fcb-b6d47b9e819a</id>
+      <name>Bone Spike (No Bone Density)</name>
+      <category>Bio-Weapons</category>
+      <ess>0.2</ess>
+      <capacity>0</capacity>
+      <avail>14F</avail>
+      <cost>20000</cost>
+      <addweapon>Bone Spike I</addweapon>
+      <forbidden>
+        <oneof>
+					<bioware>Bone Density Augmentation</bioware>
+        </oneof>
+      </forbidden>
+      <source>HT</source>
+      <page>185</page>
+    </bioware>
+    <bioware>
+      <id>53d0d6b1-f5cd-4816-b772-7f50af81356a</id>
+      <name>Bone Spike (Bone Density 2-3)</name>
+      <category>Bio-Weapons</category>
+      <ess>0.2</ess>
+      <capacity>0</capacity>
+      <avail>14F</avail>
+      <cost>20000</cost>
+      <addweapon>Bone Spike II</addweapon>
+      <required>
+        <oneof>
+					<bioware>Bone Density Augmentation</bioware>
+        </oneof>
+      </required>
+      <source>HT</source>
+      <page>185</page>
+    </bioware>
+    <bioware>
+      <id>f994b8ac-0314-43ad-969a-f07d2d3fc0d8</id>
+      <name>Bone Spike (Bone Density 4)</name>
+      <category>Bio-Weapons</category>
+      <ess>0.2</ess>
+      <capacity>0</capacity>
+      <avail>14F</avail>
+      <cost>20000</cost>
+      <addweapon>Bone Spike III</addweapon>
+      <required>
+        <oneof>
+					<bioware>Bone Density Augmentation</bioware>
+        </oneof>
+      </required>
+      <source>HT</source>
+      <page>185</page>
+    </bioware>
+    <bioware>
+      <id>0f5b811f-a761-410a-b675-fca5c5821b31</id>
+      <name>Spur Pocket</name>
+      <category>Cultured</category>
+      <ess>0.1</ess>
+      <capacity>0</capacity>
+      <avail>6</avail>
+      <cost>8000</cost>
+      <source>HT</source>
+      <page>185</page>
+    </bioware>
+    <!-- End Region -->
+    <!-- SR5 2050 -->
+    <bioware>
+      <id>9343f6b7-6d02-4706-aa7d-6c357b22c947</id>
+      <name>Adrenaline Pump (2050)</name>
+      <category>Basic</category>
+      <ess>Rating * 0.75</ess>
+      <capacity>0</capacity>
+      <avail>10F</avail>
+      <cost>Rating * 50000</cost>
+      <rating>3</rating>
+      <source>2050</source>
+      <page>205</page>
+    </bioware>
+    <bioware>
+      <id>b843eb04-8234-4fb4-a33d-87bd369cc8dc</id>
+      <name>Enhanced Articulation (2050)</name>
+      <category>Basic</category>
+      <ess>0.3</ess>
+      <capacity>0</capacity>
+      <avail>5</avail>
+      <cost>40000</cost>
+      <bonus>
+        <limitmodifier>
+          <limit>Physical</limit>
+          <value>1</value>
+          <condition>Only for Escape Artist</condition>
+        </limitmodifier>
+        <specificskill>
+          <name>Escape Artist</name>
+          <bonus>1</bonus>
+          <applytorating>no</applytorating>
+        </specificskill>
+      </bonus>
+      <source>2050</source>
+      <page>205</page>
+    </bioware>
+    <bioware>
+      <id>29711788-69f5-4b7a-8dd9-2ed615a448e3</id>
+      <name>Suprathyroid Gland (2050)</name>
+      <category>Basic</category>
+      <ess>0.7</ess>
+      <capacity>0</capacity>
+      <avail>8F</avail>
+      <cost>50000</cost>
+      <bonus>
+        <lifestylecost>25</lifestylecost>
+        <specificattribute>
+          <name>BOD</name>
+          <val>1</val>
+        </specificattribute>
+        <specificattribute>
+          <name>AGI</name>
+          <val>1</val>
+        </specificattribute>
+        <specificattribute>
+          <name precedence="0">REA</name>
+          <val>1</val>
+        </specificattribute>
+        <specificattribute>
+          <name precedence="0">STR</name>
+          <val>1</val>
+        </specificattribute>
+      </bonus>
+      <source>2050</source>
+      <page>205</page>
+    </bioware>
+    <bioware>
+      <id>bebdde65-cd72-4690-8436-945312c507ab</id>
+      <name>Tracheal Filter (2050)</name>
+      <category>Basic</category>
+      <ess>Rating * 0.1</ess>
+      <capacity>0</capacity>
+      <avail>4</avail>
+      <cost>Rating * 30000</cost>
+      <rating>6</rating>
+      <source>2050</source>
+      <page>205</page>
+    </bioware>
+    <bioware>
+      <id>9c66557a-5757-42ee-ac00-a875b7013ad8</id>
+      <name>Tailored Pheromones (2050)</name>
+      <category>Basic</category>
+      <ess>Rating * 0.2</ess>
+      <capacity>0</capacity>
+      <avail>12</avail>
+      <cost>Rating * 22000</cost>
+      <bonus>
+        <sociallimit>Rating</sociallimit>
+      </bonus>
+      <rating>3</rating>
+      <source>2050</source>
+      <page>205</page>
+    </bioware>
+    <bioware>
+      <id>aa992c89-3fc0-47bf-9275-f31acf83a615</id>
+      <name>Mnemonic Enhancer (2050)</name>
+      <category>Cultured</category>
+      <ess>Rating * 0.1</ess>
+      <capacity>0</capacity>
+      <avail>6</avail>
+      <cost>Rating * 15000</cost>
+      <bonus>
+        <memory>Rating</memory>
+        <mentallimit>Rating</mentallimit>
+        <skillcategory>
+          <name>Academic</name>
+          <bonus>Rating</bonus>
+        </skillcategory>
+        <skillcategory>
+          <name>Interest</name>
+          <bonus>Rating</bonus>
+        </skillcategory>
+        <skillcategory>
+          <name>Language</name>
+          <bonus>Rating</bonus>
+        </skillcategory>
+        <skillcategory>
+          <name>Professional</name>
+          <bonus>Rating</bonus>
+        </skillcategory>
+        <skillcategory>
+          <name>Street</name>
+          <bonus>Rating</bonus>
+        </skillcategory>
+      </bonus>
+      <rating>3</rating>
+      <source>2050</source>
+      <page>205</page>
+    </bioware>
+    <bioware>
+      <id>0603401c-183d-43e6-902e-fbdcc5a20fc4</id>
+      <name>Muscle Toner (2050)</name>
+      <category>Basic</category>
+      <ess>Rating * 0.2</ess>
+      <capacity>0</capacity>
+      <avail>(Rating * 5)R</avail>
+      <cost>Rating * 25000</cost>
+      <bonus>
+        <specificattribute>
+          <name precedence="0">AGI</name>
+          <val>Rating</val>
+        </specificattribute>
+      </bonus>
+      <rating>4</rating>
+      <source>2050</source>
+      <page>205</page>
+    </bioware>
+    <bioware>
+      <id>d563a110-b8d8-460c-8fb2-da7d87d033a0</id>
+      <name>Muscle Augmentation (2050)</name>
+      <category>Basic</category>
+      <ess>Rating * 0.2</ess>
+      <capacity>0</capacity>
+      <avail>(Rating * 5)R</avail>
+      <cost>Rating * 20000</cost>
+      <bonus>
+        <specificattribute>
+          <name precedence="0">STR</name>
+          <val>Rating</val>
+        </specificattribute>
+      </bonus>
+      <rating>4</rating>
+      <source>2050</source>
+      <page>205</page>
+    </bioware>
+    <bioware>
+      <id>fd8d10ee-4a08-4e0d-a9a4-eec8f4633467</id>
+      <name>Nephritic Screen (2050)</name>
+      <category>Basic</category>
+      <ess>Rating * 0.2</ess>
+      <capacity>0</capacity>
+      <avail>4</avail>
+      <cost>Rating * 24000</cost>
+      <bonus>
+        <specificattribute>
+          <name precedence="0">STR</name>
+          <val>Rating</val>
+        </specificattribute>
+      </bonus>
+      <rating>6</rating>
+      <source>2050</source>
+      <page>205</page>
+    </bioware>
+    <bioware>
+      <id>d52e5797-416f-414a-ba7f-8ba3c6aef35a</id>
+      <name>Orthoskin (2050)</name>
+      <category>Basic</category>
+      <ess>Rating * 0.25</ess>
+      <capacity>0</capacity>
+      <avail>8R</avail>
+      <cost>Rating * 30000</cost>
+      <bonus>
+        <armor group="0">Rating</armor>
+      </bonus>
+      <forbidden>
+        <oneof>
+					<bioware>Bone Density Augmentation</bioware>
+        </oneof>
+      </forbidden>
+      <rating>3</rating>
+      <source>2050</source>
+      <page>205</page>
+    </bioware>
+    <bioware>
+      <id>0dcfb784-e30b-4d29-b8a9-46786770c5d0</id>
+      <name>Pathogenic Defense (2050)</name>
+      <category>Basic</category>
+      <ess>Rating * 0.1</ess>
+      <capacity>0</capacity>
+      <avail>8</avail>
+      <cost>Rating * 10000</cost>
+      <rating>6</rating>
+      <source>2050</source>
+      <page>205</page>
+    </bioware>
+    <bioware>
+      <id>20658b19-28c0-4e38-8523-768636510c7b</id>
+      <name>Reflex Recorder (2050)</name>
+      <category>Cultured</category>
+      <ess>0.1</ess>
+      <capacity>0</capacity>
+      <avail>5</avail>
+      <cost>10000</cost>
+      <bonus>
+        <selectskill limittoattribute="BOD,AGI,REA,STR">
+          <val>1</val>
+          <applytorating>yes</applytorating>
+        </selectskill>
+      </bonus>
+      <source>2050</source>
+      <page>205</page>
+    </bioware>
+    <bioware>
+      <id>9300c974-1591-4dca-95d4-53755c27126e</id>
+      <name>Damage Compensators (2050)</name>
+      <category>Cultured</category>
+      <ess>Rating * 0.1</ess>
+      <capacity>0</capacity>
+      <avail>10F</avail>
+      <cost>Rating * 50000</cost>
+      <bonus>
+        <conditionmonitor>
+          <thresholdoffset>Rating</thresholdoffset>
+        </conditionmonitor>
+      </bonus>
+      <rating>12</rating>
+      <source>2050</source>
+      <page>205</page>
+    </bioware>
+    <bioware>
+      <id>93325d96-77fd-4914-ad9d-e3fb4f5ba4db</id>
+      <name>Pain Editor (2050)</name>
+      <category>Cultured</category>
+      <ess>0.3</ess>
+      <capacity>0</capacity>
+      <avail>6F</avail>
+      <cost>60000</cost>
+      <source>2050</source>
+      <page>205</page>
+    </bioware>
+    <bioware>
+      <id>596c2f2c-e76e-49db-996b-d05fb56d994d</id>
+      <name>Symbiotes (2050)</name>
+      <category>Basic</category>
+      <ess>Rating * 0.2</ess>
+      <capacity>0</capacity>
+      <avail>5</avail>
+      <cost>Rating * 20000</cost>
+      <rating>3</rating>
+      <source>2050</source>
+      <page>205</page>
+    </bioware>
+    <bioware>
+      <id>418fc791-2ae8-4457-80ec-e89244f1497b</id>
+      <name>Synaptic Accelerator (2050)</name>
+      <category>Cultured</category>
+      <ess>Rating * 0.5</ess>
+      <capacity>0</capacity>
+      <avail>6R</avail>
+      <cost>Rating * 100000</cost>
+      <bonus>
+        <initiativepass precedence="0">Rating</initiativepass>
+        <specificattribute>
+          <name precedence="0">REA</name>
+          <val>Rating</val>
+        </specificattribute>
+      </bonus>
+      <rating>3</rating>
+      <source>2050</source>
+      <page>205</page>
+    </bioware>
+    <bioware>
+      <id>7ec6348a-2edd-4629-a984-e88f258e8599</id>
+      <name>Synthacardium (2050)</name>
+      <category>Basic</category>
+      <ess>Rating * 0.1</ess>
+      <capacity>0</capacity>
+      <avail>4</avail>
+      <cost>Rating * 10000</cost>
+      <bonus>
+        <skillgroup>
+          <name>Athletics</name>
+          <bonus>Rating</bonus>
+        </skillgroup>
+      </bonus>
+      <rating>3</rating>
+      <source>2050</source>
+      <page>205</page>
+    </bioware>
+    <bioware>
+      <id>8cf8dfaa-64b1-4b46-90a1-7fe01a43ad74</id>
+      <name>Platelet Factories (2050)</name>
+      <category>Basic</category>
+      <ess>0.2</ess>
+      <capacity>0</capacity>
+      <avail>5</avail>
+      <cost>30000</cost>
+      <source>2050</source>
+      <page>205</page>
+    </bioware>
+    <bioware>
+      <id>773956b3-427b-4ed0-9510-8db622f01b66</id>
+      <name>Cerebral Booster (2050)</name>
+      <category>Cultured</category>
+      <ess>Rating * 0.2</ess>
+      <capacity>0</capacity>
+      <avail>6</avail>
+      <cost>Rating * 55000</cost>
+      <bonus>
+        <specificattribute>
+          <name>LOG</name>
+          <val>Rating</val>
+        </specificattribute>
+      </bonus>
+      <rating>3</rating>
+      <source>2050</source>
+      <page>205</page>
+    </bioware>
+    <!-- Ende SR5 2050 -->
+  </biowares>
+</chummer>