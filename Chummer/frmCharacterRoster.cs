--- conflicted
+++ resolved
@@ -550,11 +550,7 @@
                     objMetatypeDoc = XmlManager.Load("critters.xml");
                     objMetatypeNode = objMetatypeDoc.SelectSingleNode("/chummer/metatypes/metatype[name = \"" + objCache.Metatype + "\"]");
                 }
-<<<<<<< HEAD
-                
-=======
-
->>>>>>> 93e8e0da
+
                 string strMetatype = objMetatypeNode?["translate"]?.InnerText ?? objCache.Metatype;
 
                 if (!string.IsNullOrEmpty(objCache.Metavariant) && objCache.Metavariant != "None")
