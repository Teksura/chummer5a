--- conflicted
+++ resolved
@@ -780,52 +780,19 @@
         {
             Character objCharacter = new Character();
 
-<<<<<<< HEAD
-            Cursor objOldCursor = Cursor;
-
-            Cursor = Cursors.WaitCursor;
-            using (frmSelectBuildMethod frmPickSetting = new frmSelectBuildMethod(objCharacter))
-            {
-                frmPickSetting.ShowDialog(this);
-                Cursor = objOldCursor;
-
-                if (frmPickSetting.DialogResult == DialogResult.Cancel)
-                    return;
-            }
-
-            Cursor = Cursors.WaitCursor;
-
-            // Override the defaults for the setting.
-            objCharacter.IgnoreRules = true;
-            objCharacter.IsCritter = true;
-            objCharacter.Created = true;
-=======
             using (new CursorWait(this))
             {
-                if (settingsFiles.Length > 1)
-                {
-                    using (frmSelectSetting frmPickSetting = new frmSelectSetting())
-                    {
-                        frmPickSetting.ShowDialog(this);
-
-                        if (frmPickSetting.DialogResult == DialogResult.Cancel)
-                            return;
-
-                        objCharacter.SettingsFile = frmPickSetting.SettingsFile;
-                    }
-                }
-                else
-                {
-                    string strSettingsFile = settingsFiles[0];
-                    objCharacter.SettingsFile = Path.GetFileName(strSettingsFile);
-                }
+                using (frmSelectBuildMethod frmPickSetting = new frmSelectBuildMethod(objCharacter))
+	            {
+	                frmPickSetting.ShowDialog(this);
+                    if (frmPickSetting.DialogResult == DialogResult.Cancel)
+	                    return;
+	            }
 
                 // Override the defaults for the setting.
                 objCharacter.IgnoreRules = true;
                 objCharacter.IsCritter = true;
                 objCharacter.Created = true;
-                objCharacter.BuildMethod = CharacterBuildMethod.Karma;
->>>>>>> fab1312c
 
                 // Show the Metatype selection window.
                 using (frmKarmaMetatype frmSelectMetatype = new frmKarmaMetatype(objCharacter, "critters.xml"))
@@ -837,7 +804,7 @@
                 }
 
                 // Add the Unarmed Attack Weapon to the character.
-                XmlNode objXmlWeapon = XmlManager.Load("weapons.xml").SelectSingleNode("/chummer/weapons/weapon[name = \"Unarmed Attack\"]");
+                XmlNode objXmlWeapon = objCharacter.LoadData("weapons.xml").SelectSingleNode("/chummer/weapons/weapon[name = \"Unarmed Attack\"]");
                 if (objXmlWeapon != null)
                 {
                     List<Weapon> lstWeapons = new List<Weapon>(1);
@@ -849,19 +816,6 @@
                         objCharacter.Weapons.Add(objLoopWeapon);
                 }
 
-<<<<<<< HEAD
-            // Add the Unarmed Attack Weapon to the character.
-            XmlNode objXmlWeapon = objCharacter.LoadData("weapons.xml").SelectSingleNode("/chummer/weapons/weapon[name = \"Unarmed Attack\"]");
-            if(objXmlWeapon != null)
-            {
-                List<Weapon> lstWeapons = new List<Weapon>(1);
-                Weapon objWeapon = new Weapon(objCharacter);
-                objWeapon.Create(objXmlWeapon, lstWeapons);
-                objWeapon.ParentID = Guid.NewGuid().ToString("D", GlobalOptions.InvariantCultureInfo); // Unarmed Attack can never be removed
-                objCharacter.Weapons.Add(objWeapon);
-                foreach(Weapon objLoopWeapon in lstWeapons)
-                    objCharacter.Weapons.Add(objLoopWeapon);
-=======
                 frmCareer frmNewCharacter = new frmCareer(objCharacter)
                 {
                     MdiParent = this
@@ -872,7 +826,6 @@
                 // This weird ordering of WindowState after Show() is meant to counteract a weird WinForms issue where form handle creation crashes
                 if (MdiChildren.Length > 1)
                     frmNewCharacter.WindowState = FormWindowState.Maximized;
->>>>>>> fab1312c
             }
         }
 
@@ -1226,83 +1179,21 @@
         /// </summary>
         private void ShowNewForm(object sender, EventArgs e)
         {
-<<<<<<< HEAD
-            Cursor objOldCursor = Cursor;
-            Cursor = Cursors.WaitCursor;
-            Character objCharacter = new Character();
-
-            // Show the BP selection window.
-            using (frmSelectBuildMethod frmBP = new frmSelectBuildMethod(objCharacter))
-            {
-                frmBP.ShowDialog(this);
-                Cursor = objOldCursor;
-
-                if (frmBP.DialogResult == DialogResult.Cancel)
-                    return;
-            }
-
-            objOldCursor = Cursor;
-            Cursor = Cursors.WaitCursor;
-            // Show the Metatype selection window.
-            if (objCharacter.EffectiveBuildMethodUsesPriorityTables)
-            {
-                using (frmPriorityMetatype frmSelectMetatype = new frmPriorityMetatype(objCharacter))
-=======
-            string strFilePath = Path.Combine(Utils.GetStartupPath, "settings", "default.xml");
             using (new CursorWait(this))
             {
-                if (!File.Exists(strFilePath))
-                {
-                    if (ShowMessageBox(LanguageManager.GetString("Message_CharacterOptions_OpenOptions"), LanguageManager.GetString("MessageTitle_CharacterOptions_OpenOptions"), MessageBoxButtons.YesNo, MessageBoxIcon.Question) ==
-                        DialogResult.Yes)
-                    {
-                        using (frmOptions frmOptions = new frmOptions())
-                            frmOptions.ShowDialog(this);
-                    }
-                }
-
                 Character objCharacter = new Character();
-                string settingsPath = Path.Combine(Utils.GetStartupPath, "settings");
-                string[] settingsFiles = Directory.GetFiles(settingsPath, "*.xml");
-
-                if (settingsFiles.Length > 1)
-                {
-                    using (frmSelectSetting frmPickSetting = new frmSelectSetting())
-                    {
-                        frmPickSetting.ShowDialog(this);
-
-                        if (frmPickSetting.DialogResult == DialogResult.Cancel)
-                            return;
-
-                        objCharacter.SettingsFile = frmPickSetting.SettingsFile;
-                    }
-                }
-                else
-                {
-                    string strSettingsFile = settingsFiles[0];
-                    objCharacter.SettingsFile = Path.GetFileName(strSettingsFile);
-                }
-
-                // Show the BP selection window.
-                using (frmSelectBuildMethod frmBP = new frmSelectBuildMethod(objCharacter))
->>>>>>> fab1312c
-                {
-                    frmBP.ShowDialog(this);
-
+
+	            // Show the BP selection window.
+	            using (frmSelectBuildMethod frmBP = new frmSelectBuildMethod(objCharacter))
+	            {
+	                frmBP.ShowDialog(this);
                     if (frmBP.DialogResult == DialogResult.Cancel)
-                        return;
-                }
-<<<<<<< HEAD
-            }
-            else
-            {
-                using (frmKarmaMetatype frmSelectMetatype = new frmKarmaMetatype(objCharacter))
-=======
-
-                if (objCharacter.BuildMethod == CharacterBuildMethod.Karma || objCharacter.BuildMethod == CharacterBuildMethod.LifeModule)
->>>>>>> fab1312c
-                {
-                    using (frmKarmaMetatype frmSelectMetatype = new frmKarmaMetatype(objCharacter))
+	                    return;
+	            }
+                // Show the Metatype selection window.
+	            if (objCharacter.EffectiveBuildMethodUsesPriorityTables)
+	            {
+	                using (frmPriorityMetatype frmSelectMetatype = new frmPriorityMetatype(objCharacter))
                     {
                         frmSelectMetatype.ShowDialog(this);
 
@@ -1310,35 +1201,19 @@
                             return;
                     }
                 }
-                // Show the Metatype selection window.
-                else if (objCharacter.BuildMethod == CharacterBuildMethod.Priority || objCharacter.BuildMethod == CharacterBuildMethod.SumtoTen)
-                {
-                    using (frmPriorityMetatype frmSelectMetatype = new frmPriorityMetatype(objCharacter))
+                else
+                {
+                    using (frmKarmaMetatype frmSelectMetatype = new frmKarmaMetatype(objCharacter))
                     {
                         frmSelectMetatype.ShowDialog(this);
 
-<<<<<<< HEAD
-            // Add the Unarmed Attack Weapon to the character.
-            XmlNode objXmlWeapon = objCharacter.LoadData("weapons.xml").SelectSingleNode("/chummer/weapons/weapon[name = \"Unarmed Attack\"]");
-            if(objXmlWeapon != null)
-            {
-                List<Weapon> lstWeapons = new List<Weapon>(1);
-                Weapon objWeapon = new Weapon(objCharacter);
-                objWeapon.Create(objXmlWeapon, lstWeapons);
-                objWeapon.ParentID = Guid.NewGuid().ToString("D", GlobalOptions.InvariantCultureInfo); // Unarmed Attack can never be removed
-                objCharacter.Weapons.Add(objWeapon);
-                foreach(Weapon objLoopWeapon in lstWeapons)
-                    objCharacter.Weapons.Add(objLoopWeapon);
-            }
-=======
                         if (frmSelectMetatype.DialogResult == DialogResult.Cancel)
                             return;
                     }
                 }
->>>>>>> fab1312c
 
                 // Add the Unarmed Attack Weapon to the character.
-                XmlNode objXmlWeapon = XmlManager.Load("weapons.xml").SelectSingleNode("/chummer/weapons/weapon[name = \"Unarmed Attack\"]");
+                XmlNode objXmlWeapon = objCharacter.LoadData("weapons.xml").SelectSingleNode("/chummer/weapons/weapon[name = \"Unarmed Attack\"]");
                 if (objXmlWeapon != null)
                 {
                     List<Weapon> lstWeapons = new List<Weapon>(1);
