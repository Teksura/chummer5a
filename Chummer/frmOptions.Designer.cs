--- conflicted
+++ resolved
@@ -43,18 +43,6 @@
             this.nudPDFOffset = new System.Windows.Forms.NumericUpDown();
             this.cmdPDFTest = new System.Windows.Forms.Button();
             this.tlpGlobalOptions = new System.Windows.Forms.TableLayoutPanel();
-<<<<<<< HEAD
-=======
-            this.lblPDFAppPath = new System.Windows.Forms.Label();
-            this.chkHideCharts = new System.Windows.Forms.CheckBox();
-            this.lblPDFParametersLabel = new System.Windows.Forms.Label();
-            this.grpTimeFormat = new System.Windows.Forms.GroupBox();
-            this.bufferedTableLayoutPanel3 = new Chummer.BufferedTableLayoutPanel(this.components);
-            this.txtTimeFormat = new System.Windows.Forms.TextBox();
-            this.txtTimeFormatView = new System.Windows.Forms.TextBox();
-            this.chkSearchInCategoryOnly = new System.Windows.Forms.CheckBox();
-            this.lblCharacterRosterLabel = new System.Windows.Forms.Label();
->>>>>>> c566a041
             this.chkAllowEasterEggs = new System.Windows.Forms.CheckBox();
             this.chkDatesIncludeTime = new System.Windows.Forms.CheckBox();
             this.chkLiveCustomData = new System.Windows.Forms.CheckBox();
@@ -72,7 +60,6 @@
             this.chkAllowHoverIncrement = new System.Windows.Forms.CheckBox();
             this.chkAllowSkillDiceRolling = new System.Windows.Forms.CheckBox();
             this.chkSearchInCategoryOnly = new System.Windows.Forms.CheckBox();
-            this.chkCreateBackupOnCareer = new System.Windows.Forms.CheckBox();
             this.tlpGlobalOptionsTop = new Chummer.BufferedTableLayoutPanel(this.components);
             this.grpDateFormat = new System.Windows.Forms.GroupBox();
             this.tlpDateFormat = new Chummer.BufferedTableLayoutPanel(this.components);
@@ -107,33 +94,21 @@
             this.tlpPDFAppPath = new Chummer.BufferedTableLayoutPanel(this.components);
             this.txtPDFAppPath = new System.Windows.Forms.TextBox();
             this.cmdPDFAppPath = new System.Windows.Forms.Button();
-<<<<<<< HEAD
-            this.flpBrowserVersion = new System.Windows.Forms.FlowLayoutPanel();
-            this.lblBrowserVersion = new System.Windows.Forms.Label();
-=======
-            this.grpDateFormat = new System.Windows.Forms.GroupBox();
-            this.bufferedTableLayoutPanel2 = new Chummer.BufferedTableLayoutPanel(this.components);
-            this.txtDateFormat = new System.Windows.Forms.TextBox();
-            this.txtDateFormatView = new System.Windows.Forms.TextBox();
-            this.lblMugshotCompression = new System.Windows.Forms.Label();
->>>>>>> c566a041
-            this.nudBrowserVersion = new System.Windows.Forms.NumericUpDown();
             this.chkHideCharts = new System.Windows.Forms.CheckBox();
             this.chkLiveUpdateCleanCharacterFiles = new System.Windows.Forms.CheckBox();
             this.chkPreferNightlyBuilds = new System.Windows.Forms.CheckBox();
-            this.chkHideCharacterRoster = new System.Windows.Forms.CheckBox();
             this.chkPrintToFileFirst = new System.Windows.Forms.CheckBox();
             this.lblMugshotCompression = new System.Windows.Forms.Label();
             this.tlpMugshotCompression = new Chummer.BufferedTableLayoutPanel(this.components);
             this.lblMugshotCompressionQuality = new System.Windows.Forms.Label();
             this.nudMugshotCompressionQuality = new System.Windows.Forms.NumericUpDown();
-<<<<<<< HEAD
             this.cboMugshotCompression = new Chummer.ElasticComboBox();
-=======
+            this.flpBrowserVersion = new System.Windows.Forms.FlowLayoutPanel();
+            this.lblBrowserVersion = new System.Windows.Forms.Label();
+            this.nudBrowserVersion = new System.Windows.Forms.NumericUpDown();
             this.chkCreateBackupOnCareer = new System.Windows.Forms.CheckBox();
+            this.chkHideMasterIndex = new System.Windows.Forms.CheckBox();
             this.chkHideCharacterRoster = new System.Windows.Forms.CheckBox();
->>>>>>> c566a041
-            this.chkHideMasterIndex = new System.Windows.Forms.CheckBox();
             this.gpbEditSourcebookInfo = new System.Windows.Forms.GroupBox();
             this.lstGlobalSourcebookInfos = new System.Windows.Forms.ListBox();
             this.tabCustomDataDirectories = new System.Windows.Forms.TabPage();
@@ -173,10 +148,10 @@
             this.tlpLoggingOptions.SuspendLayout();
             this.tlpCharacterRosterPath.SuspendLayout();
             this.tlpPDFAppPath.SuspendLayout();
+            this.tlpMugshotCompression.SuspendLayout();
+            ((System.ComponentModel.ISupportInitialize)(this.nudMugshotCompressionQuality)).BeginInit();
             this.flpBrowserVersion.SuspendLayout();
             ((System.ComponentModel.ISupportInitialize)(this.nudBrowserVersion)).BeginInit();
-            this.tlpMugshotCompression.SuspendLayout();
-            ((System.ComponentModel.ISupportInitialize)(this.nudMugshotCompressionQuality)).BeginInit();
             this.gpbEditSourcebookInfo.SuspendLayout();
             this.tabCustomDataDirectories.SuspendLayout();
             this.tlpOptionalRules.SuspendLayout();
@@ -235,6 +210,7 @@
             // tlpGlobal
             // 
             this.tlpGlobal.AutoSize = true;
+            this.tlpGlobal.AutoSizeMode = System.Windows.Forms.AutoSizeMode.GrowAndShrink;
             this.tlpGlobal.ColumnCount = 2;
             this.tlpGlobal.ColumnStyles.Add(new System.Windows.Forms.ColumnStyle());
             this.tlpGlobal.ColumnStyles.Add(new System.Windows.Forms.ColumnStyle(System.Windows.Forms.SizeType.Percent, 100F));
@@ -387,8 +363,6 @@
             // tlpGlobalOptions
             // 
             this.tlpGlobalOptions.AutoScroll = true;
-            this.tlpGlobalOptions.AutoSize = true;
-            this.tlpGlobalOptions.AutoSizeMode = System.Windows.Forms.AutoSizeMode.GrowAndShrink;
             this.tlpGlobalOptions.ColumnCount = 4;
             this.tlpGlobalOptions.ColumnStyles.Add(new System.Windows.Forms.ColumnStyle(System.Windows.Forms.SizeType.Percent, 20F));
             this.tlpGlobalOptions.ColumnStyles.Add(new System.Windows.Forms.ColumnStyle(System.Windows.Forms.SizeType.Percent, 30F));
@@ -454,134 +428,6 @@
             this.tlpGlobalOptions.Size = new System.Drawing.Size(913, 501);
             this.tlpGlobalOptions.TabIndex = 67;
             // 
-<<<<<<< HEAD
-=======
-            // lblPDFAppPath
-            // 
-            this.lblPDFAppPath.Anchor = System.Windows.Forms.AnchorStyles.Right;
-            this.lblPDFAppPath.AutoSize = true;
-            this.tlpGlobalOptions.SetColumnSpan(this.lblPDFAppPath, 2);
-            this.lblPDFAppPath.Location = new System.Drawing.Point(52, 602);
-            this.lblPDFAppPath.Margin = new System.Windows.Forms.Padding(3, 6, 3, 6);
-            this.lblPDFAppPath.Name = "lblPDFAppPath";
-            this.lblPDFAppPath.Size = new System.Drawing.Size(141, 13);
-            this.lblPDFAppPath.TabIndex = 9;
-            this.lblPDFAppPath.Tag = "Label_Options_PDFApplicationPath";
-            this.lblPDFAppPath.Text = "Location of PDF application:";
-            // 
-            // chkHideCharts
-            // 
-            this.chkHideCharts.Anchor = System.Windows.Forms.AnchorStyles.Left;
-            this.chkHideCharts.AutoSize = true;
-            this.tlpGlobalOptions.SetColumnSpan(this.chkHideCharts, 3);
-            this.chkHideCharts.Location = new System.Drawing.Point(3, 364);
-            this.chkHideCharts.Margin = new System.Windows.Forms.Padding(3, 4, 3, 4);
-            this.chkHideCharts.Name = "chkHideCharts";
-            this.chkHideCharts.Size = new System.Drawing.Size(215, 17);
-            this.chkHideCharts.TabIndex = 58;
-            this.chkHideCharts.Tag = "Checkbox_Options_HideCharts";
-            this.chkHideCharts.Text = "Hide charts that cause issues with Wine";
-            this.chkHideCharts.UseVisualStyleBackColor = true;
-            this.chkHideCharts.CheckedChanged += new System.EventHandler(this.OptionsChanged);
-            // 
-            // lblPDFParametersLabel
-            // 
-            this.lblPDFParametersLabel.Anchor = System.Windows.Forms.AnchorStyles.Right;
-            this.lblPDFParametersLabel.AutoSize = true;
-            this.tlpGlobalOptions.SetColumnSpan(this.lblPDFParametersLabel, 2);
-            this.lblPDFParametersLabel.Location = new System.Drawing.Point(106, 574);
-            this.lblPDFParametersLabel.Margin = new System.Windows.Forms.Padding(3, 6, 3, 6);
-            this.lblPDFParametersLabel.Name = "lblPDFParametersLabel";
-            this.lblPDFParametersLabel.Size = new System.Drawing.Size(87, 13);
-            this.lblPDFParametersLabel.TabIndex = 19;
-            this.lblPDFParametersLabel.Tag = "Label_Options_PDFParameters";
-            this.lblPDFParametersLabel.Text = "PDF Parameters:";
-            // 
-            // grpTimeFormat
-            // 
-            this.grpTimeFormat.AutoSize = true;
-            this.grpTimeFormat.AutoSizeMode = System.Windows.Forms.AutoSizeMode.GrowAndShrink;
-            this.tlpGlobalOptions.SetColumnSpan(this.grpTimeFormat, 2);
-            this.grpTimeFormat.Controls.Add(this.bufferedTableLayoutPanel3);
-            this.grpTimeFormat.Dock = System.Windows.Forms.DockStyle.Fill;
-            this.grpTimeFormat.Enabled = false;
-            this.grpTimeFormat.Location = new System.Drawing.Point(544, 56);
-            this.grpTimeFormat.Margin = new System.Windows.Forms.Padding(3, 0, 3, 0);
-            this.grpTimeFormat.Name = "grpTimeFormat";
-            this.grpTimeFormat.Size = new System.Drawing.Size(339, 71);
-            this.grpTimeFormat.TabIndex = 61;
-            this.grpTimeFormat.TabStop = false;
-            this.grpTimeFormat.Tag = "Label_Options_TimeFormat";
-            this.grpTimeFormat.Text = "Time Format";
-            // 
-            // bufferedTableLayoutPanel3
-            // 
-            this.bufferedTableLayoutPanel3.AutoSize = true;
-            this.bufferedTableLayoutPanel3.AutoSizeMode = System.Windows.Forms.AutoSizeMode.GrowAndShrink;
-            this.bufferedTableLayoutPanel3.ColumnCount = 1;
-            this.bufferedTableLayoutPanel3.ColumnStyles.Add(new System.Windows.Forms.ColumnStyle());
-            this.bufferedTableLayoutPanel3.Controls.Add(this.txtTimeFormat, 0, 1);
-            this.bufferedTableLayoutPanel3.Controls.Add(this.txtTimeFormatView, 0, 0);
-            this.bufferedTableLayoutPanel3.Dock = System.Windows.Forms.DockStyle.Fill;
-            this.bufferedTableLayoutPanel3.Location = new System.Drawing.Point(3, 16);
-            this.bufferedTableLayoutPanel3.Name = "bufferedTableLayoutPanel3";
-            this.bufferedTableLayoutPanel3.RowCount = 2;
-            this.bufferedTableLayoutPanel3.RowStyles.Add(new System.Windows.Forms.RowStyle());
-            this.bufferedTableLayoutPanel3.RowStyles.Add(new System.Windows.Forms.RowStyle());
-            this.bufferedTableLayoutPanel3.Size = new System.Drawing.Size(333, 52);
-            this.bufferedTableLayoutPanel3.TabIndex = 0;
-            // 
-            // txtTimeFormat
-            // 
-            this.txtTimeFormat.Dock = System.Windows.Forms.DockStyle.Fill;
-            this.txtTimeFormat.Location = new System.Drawing.Point(3, 29);
-            this.txtTimeFormat.Name = "txtTimeFormat";
-            this.txtTimeFormat.Size = new System.Drawing.Size(327, 20);
-            this.txtTimeFormat.TabIndex = 48;
-            this.txtTimeFormat.TextChanged += new System.EventHandler(this.txtTimeFormat_TextChanged);
-            // 
-            // txtTimeFormatView
-            // 
-            this.txtTimeFormatView.Dock = System.Windows.Forms.DockStyle.Fill;
-            this.txtTimeFormatView.Location = new System.Drawing.Point(3, 3);
-            this.txtTimeFormatView.Name = "txtTimeFormatView";
-            this.txtTimeFormatView.ReadOnly = true;
-            this.txtTimeFormatView.Size = new System.Drawing.Size(327, 20);
-            this.txtTimeFormatView.TabIndex = 47;
-            // 
-            // chkSearchInCategoryOnly
-            // 
-            this.chkSearchInCategoryOnly.Anchor = System.Windows.Forms.AnchorStyles.Left;
-            this.chkSearchInCategoryOnly.AutoSize = true;
-            this.chkSearchInCategoryOnly.CheckAlign = System.Drawing.ContentAlignment.TopLeft;
-            this.chkSearchInCategoryOnly.Checked = true;
-            this.chkSearchInCategoryOnly.CheckState = System.Windows.Forms.CheckState.Checked;
-            this.tlpGlobalOptions.SetColumnSpan(this.chkSearchInCategoryOnly, 3);
-            this.chkSearchInCategoryOnly.Location = new System.Drawing.Point(406, 314);
-            this.chkSearchInCategoryOnly.Margin = new System.Windows.Forms.Padding(3, 4, 3, 4);
-            this.chkSearchInCategoryOnly.Name = "chkSearchInCategoryOnly";
-            this.chkSearchInCategoryOnly.Size = new System.Drawing.Size(325, 17);
-            this.chkSearchInCategoryOnly.TabIndex = 21;
-            this.chkSearchInCategoryOnly.Tag = "Checkbox_Options_SearchInCategoryOnly";
-            this.chkSearchInCategoryOnly.Text = "Searching in selection forms is restricted to the current Category";
-            this.chkSearchInCategoryOnly.TextAlign = System.Drawing.ContentAlignment.TopLeft;
-            this.chkSearchInCategoryOnly.UseVisualStyleBackColor = true;
-            this.chkSearchInCategoryOnly.CheckedChanged += new System.EventHandler(this.OptionsChanged);
-            // 
-            // lblCharacterRosterLabel
-            // 
-            this.lblCharacterRosterLabel.Anchor = System.Windows.Forms.AnchorStyles.Right;
-            this.lblCharacterRosterLabel.AutoSize = true;
-            this.tlpGlobalOptions.SetColumnSpan(this.lblCharacterRosterLabel, 2);
-            this.lblCharacterRosterLabel.Location = new System.Drawing.Point(36, 546);
-            this.lblCharacterRosterLabel.Margin = new System.Windows.Forms.Padding(3, 6, 3, 6);
-            this.lblCharacterRosterLabel.Name = "lblCharacterRosterLabel";
-            this.lblCharacterRosterLabel.Size = new System.Drawing.Size(157, 13);
-            this.lblCharacterRosterLabel.TabIndex = 44;
-            this.lblCharacterRosterLabel.Tag = "Label_Options_CharacterRoster";
-            this.lblCharacterRosterLabel.Text = "Character Roster Watch Folder:";
-            // 
->>>>>>> c566a041
             // chkAllowEasterEggs
             // 
             this.chkAllowEasterEggs.Anchor = System.Windows.Forms.AnchorStyles.Left;
@@ -837,23 +683,6 @@
             this.chkSearchInCategoryOnly.Text = "Searching in selection forms is restricted to the current Category";
             this.chkSearchInCategoryOnly.UseVisualStyleBackColor = true;
             this.chkSearchInCategoryOnly.CheckedChanged += new System.EventHandler(this.OptionsChanged);
-            // 
-            // chkCreateBackupOnCareer
-            // 
-            this.chkCreateBackupOnCareer.Anchor = System.Windows.Forms.AnchorStyles.Left;
-            this.chkCreateBackupOnCareer.AutoSize = true;
-            this.chkCreateBackupOnCareer.CheckAlign = System.Drawing.ContentAlignment.TopLeft;
-            this.tlpGlobalOptions.SetColumnSpan(this.chkCreateBackupOnCareer, 2);
-            this.chkCreateBackupOnCareer.Location = new System.Drawing.Point(3, 435);
-            this.chkCreateBackupOnCareer.Margin = new System.Windows.Forms.Padding(3, 4, 3, 4);
-            this.chkCreateBackupOnCareer.Name = "chkCreateBackupOnCareer";
-            this.chkCreateBackupOnCareer.Size = new System.Drawing.Size(333, 17);
-            this.chkCreateBackupOnCareer.TabIndex = 24;
-            this.chkCreateBackupOnCareer.Tag = "Checkbox_Option_CreateBackupOnCareer";
-            this.chkCreateBackupOnCareer.Text = "Create backup of characters before moving them to Career Mode";
-            this.chkCreateBackupOnCareer.TextAlign = System.Drawing.ContentAlignment.TopLeft;
-            this.chkCreateBackupOnCareer.UseVisualStyleBackColor = true;
-            this.chkCreateBackupOnCareer.CheckedChanged += new System.EventHandler(this.OptionsChanged);
             // 
             // tlpGlobalOptionsTop
             // 
@@ -940,7 +769,6 @@
             this.txtDateFormatView.Size = new System.Drawing.Size(349, 20);
             this.txtDateFormatView.TabIndex = 47;
             // 
-<<<<<<< HEAD
             // grpTimeFormat
             // 
             this.grpTimeFormat.AutoSize = true;
@@ -957,9 +785,6 @@
             this.grpTimeFormat.TabStop = false;
             this.grpTimeFormat.Tag = "Label_Options_TimeFormat";
             this.grpTimeFormat.Text = "Time Format";
-=======
-            // lblMugshotCompression
->>>>>>> c566a041
             // 
             // tlpTimeFormat
             // 
@@ -980,16 +805,503 @@
             // 
             // txtTimeFormat
             // 
-<<<<<<< HEAD
             this.txtTimeFormat.Dock = System.Windows.Forms.DockStyle.Fill;
             this.txtTimeFormat.Location = new System.Drawing.Point(3, 29);
             this.txtTimeFormat.Name = "txtTimeFormat";
             this.txtTimeFormat.Size = new System.Drawing.Size(349, 20);
             this.txtTimeFormat.TabIndex = 48;
             this.txtTimeFormat.TextChanged += new System.EventHandler(this.txtTimeFormat_TextChanged);
-=======
+            // 
+            // txtTimeFormatView
+            // 
+            this.txtTimeFormatView.Dock = System.Windows.Forms.DockStyle.Fill;
+            this.txtTimeFormatView.Location = new System.Drawing.Point(3, 3);
+            this.txtTimeFormatView.Name = "txtTimeFormatView";
+            this.txtTimeFormatView.ReadOnly = true;
+            this.txtTimeFormatView.Size = new System.Drawing.Size(349, 20);
+            this.txtTimeFormatView.TabIndex = 47;
+            // 
+            // chkCustomDateTimeFormats
+            // 
+            this.chkCustomDateTimeFormats.Anchor = System.Windows.Forms.AnchorStyles.Left;
+            this.chkCustomDateTimeFormats.AutoSize = true;
+            this.tlpGlobalOptionsTop.SetColumnSpan(this.chkCustomDateTimeFormats, 2);
+            this.chkCustomDateTimeFormats.Location = new System.Drawing.Point(3, 87);
+            this.chkCustomDateTimeFormats.Name = "chkCustomDateTimeFormats";
+            this.chkCustomDateTimeFormats.Size = new System.Drawing.Size(122, 17);
+            this.chkCustomDateTimeFormats.TabIndex = 60;
+            this.chkCustomDateTimeFormats.Tag = "Checkbox_Options_CustomTimeFormat";
+            this.chkCustomDateTimeFormats.Text = "Custom Time Format";
+            this.chkCustomDateTimeFormats.UseVisualStyleBackColor = true;
+            this.chkCustomDateTimeFormats.CheckedChanged += new System.EventHandler(this.chkCustomDateTimeFormats_CheckedChanged);
+            // 
+            // lblXSLT
+            // 
+            this.lblXSLT.Anchor = System.Windows.Forms.AnchorStyles.Right;
+            this.lblXSLT.AutoSize = true;
+            this.lblXSLT.Location = new System.Drawing.Point(3, 38);
+            this.lblXSLT.Margin = new System.Windows.Forms.Padding(3, 6, 3, 6);
+            this.lblXSLT.Name = "lblXSLT";
+            this.lblXSLT.Size = new System.Drawing.Size(124, 13);
+            this.lblXSLT.TabIndex = 7;
+            this.lblXSLT.Tag = "Label_Options_DefaultCharacterSheet";
+            this.lblXSLT.Text = "Default Character Sheet:";
+            this.lblXSLT.TextAlign = System.Drawing.ContentAlignment.MiddleRight;
+            // 
+            // lblLanguage
+            // 
+            this.lblLanguage.Anchor = System.Windows.Forms.AnchorStyles.Right;
+            this.lblLanguage.AutoSize = true;
+            this.lblLanguage.Location = new System.Drawing.Point(69, 8);
+            this.lblLanguage.Margin = new System.Windows.Forms.Padding(3, 6, 3, 6);
+            this.lblLanguage.Name = "lblLanguage";
+            this.lblLanguage.Size = new System.Drawing.Size(58, 13);
+            this.lblLanguage.TabIndex = 0;
+            this.lblLanguage.Tag = "Label_Options_Language";
+            this.lblLanguage.Text = "Language:";
+            this.lblLanguage.TextAlign = System.Drawing.ContentAlignment.MiddleRight;
+            // 
+            // cboSheetLanguage
+            // 
+            this.cboSheetLanguage.Anchor = ((System.Windows.Forms.AnchorStyles)((System.Windows.Forms.AnchorStyles.Left | System.Windows.Forms.AnchorStyles.Right)));
+            this.cboSheetLanguage.DropDownStyle = System.Windows.Forms.ComboBoxStyle.DropDownList;
+            this.cboSheetLanguage.FormattingEnabled = true;
+            this.cboSheetLanguage.Location = new System.Drawing.Point(155, 34);
+            this.cboSheetLanguage.Name = "cboSheetLanguage";
+            this.cboSheetLanguage.Size = new System.Drawing.Size(361, 21);
+            this.cboSheetLanguage.TabIndex = 34;
+            this.cboSheetLanguage.TooltipText = "";
+            this.cboSheetLanguage.SelectedIndexChanged += new System.EventHandler(this.cboSheetLanguage_SelectedIndexChanged);
+            // 
+            // cboXSLT
+            // 
+            this.cboXSLT.Anchor = ((System.Windows.Forms.AnchorStyles)((System.Windows.Forms.AnchorStyles.Left | System.Windows.Forms.AnchorStyles.Right)));
+            this.tlpGlobalOptionsTop.SetColumnSpan(this.cboXSLT, 2);
+            this.cboXSLT.DropDownStyle = System.Windows.Forms.ComboBoxStyle.DropDownList;
+            this.cboXSLT.FormattingEnabled = true;
+            this.cboXSLT.Location = new System.Drawing.Point(522, 34);
+            this.cboXSLT.Name = "cboXSLT";
+            this.cboXSLT.Size = new System.Drawing.Size(361, 21);
+            this.cboXSLT.TabIndex = 8;
+            this.cboXSLT.TooltipText = "";
+            // 
+            // cboLanguage
+            // 
+            this.cboLanguage.Anchor = ((System.Windows.Forms.AnchorStyles)((System.Windows.Forms.AnchorStyles.Left | System.Windows.Forms.AnchorStyles.Right)));
+            this.cboLanguage.DropDownStyle = System.Windows.Forms.ComboBoxStyle.DropDownList;
+            this.cboLanguage.FormattingEnabled = true;
+            this.cboLanguage.Location = new System.Drawing.Point(155, 4);
+            this.cboLanguage.Name = "cboLanguage";
+            this.cboLanguage.Size = new System.Drawing.Size(361, 21);
+            this.cboLanguage.TabIndex = 1;
+            this.cboLanguage.TooltipText = "";
+            this.cboLanguage.SelectedIndexChanged += new System.EventHandler(this.cboLanguage_SelectedIndexChanged);
+            // 
+            // cmdVerify
+            // 
+            this.cmdVerify.AutoSize = true;
+            this.cmdVerify.AutoSizeMode = System.Windows.Forms.AutoSizeMode.GrowAndShrink;
+            this.cmdVerify.Dock = System.Windows.Forms.DockStyle.Fill;
+            this.cmdVerify.Enabled = false;
+            this.cmdVerify.Location = new System.Drawing.Point(522, 3);
+            this.cmdVerify.Name = "cmdVerify";
+            this.cmdVerify.Size = new System.Drawing.Size(177, 24);
+            this.cmdVerify.TabIndex = 2;
+            this.cmdVerify.Text = "Verify";
+            this.cmdVerify.UseVisualStyleBackColor = true;
+            this.cmdVerify.Click += new System.EventHandler(this.cmdVerify_Click);
+            // 
+            // cmdVerifyData
+            // 
+            this.cmdVerifyData.AutoSize = true;
+            this.cmdVerifyData.AutoSizeMode = System.Windows.Forms.AutoSizeMode.GrowAndShrink;
+            this.cmdVerifyData.Dock = System.Windows.Forms.DockStyle.Fill;
+            this.cmdVerifyData.Enabled = false;
+            this.cmdVerifyData.Location = new System.Drawing.Point(705, 3);
+            this.cmdVerifyData.Name = "cmdVerifyData";
+            this.cmdVerifyData.Size = new System.Drawing.Size(178, 24);
+            this.cmdVerifyData.TabIndex = 3;
+            this.cmdVerifyData.Text = "Verify Data File";
+            this.cmdVerifyData.UseVisualStyleBackColor = true;
+            this.cmdVerifyData.Click += new System.EventHandler(this.cmdVerifyData_Click);
+            // 
+            // imgSheetLanguageFlag
+            // 
+            this.imgSheetLanguageFlag.Dock = System.Windows.Forms.DockStyle.Fill;
+            this.imgSheetLanguageFlag.Location = new System.Drawing.Point(133, 33);
+            this.imgSheetLanguageFlag.Name = "imgSheetLanguageFlag";
+            this.imgSheetLanguageFlag.Size = new System.Drawing.Size(16, 24);
+            this.imgSheetLanguageFlag.SizeMode = System.Windows.Forms.PictureBoxSizeMode.CenterImage;
+            this.imgSheetLanguageFlag.TabIndex = 50;
+            this.imgSheetLanguageFlag.TabStop = false;
+            // 
+            // imgLanguageFlag
+            // 
+            this.imgLanguageFlag.Dock = System.Windows.Forms.DockStyle.Fill;
+            this.imgLanguageFlag.Location = new System.Drawing.Point(133, 3);
+            this.imgLanguageFlag.Name = "imgLanguageFlag";
+            this.imgLanguageFlag.Size = new System.Drawing.Size(16, 24);
+            this.imgLanguageFlag.SizeMode = System.Windows.Forms.PictureBoxSizeMode.CenterImage;
+            this.imgLanguageFlag.TabIndex = 49;
+            this.imgLanguageFlag.TabStop = false;
+            // 
+            // tlpLoggingOptions
+            // 
+            this.tlpLoggingOptions.AutoSize = true;
+            this.tlpLoggingOptions.AutoSizeMode = System.Windows.Forms.AutoSizeMode.GrowAndShrink;
+            this.tlpLoggingOptions.ColumnCount = 2;
+            this.tlpLoggingOptions.ColumnStyles.Add(new System.Windows.Forms.ColumnStyle(System.Windows.Forms.SizeType.Percent, 100F));
+            this.tlpLoggingOptions.ColumnStyles.Add(new System.Windows.Forms.ColumnStyle());
+            this.tlpLoggingOptions.Controls.Add(this.cboUseLoggingApplicationInsights, 0, 0);
+            this.tlpLoggingOptions.Controls.Add(this.cmdUseLoggingHelp, 1, 0);
+            this.tlpLoggingOptions.Dock = System.Windows.Forms.DockStyle.Fill;
+            this.tlpLoggingOptions.Location = new System.Drawing.Point(177, 156);
+            this.tlpLoggingOptions.Margin = new System.Windows.Forms.Padding(0);
+            this.tlpLoggingOptions.Name = "tlpLoggingOptions";
+            this.tlpLoggingOptions.RowCount = 1;
+            this.tlpLoggingOptions.RowStyles.Add(new System.Windows.Forms.RowStyle(System.Windows.Forms.SizeType.Percent, 100F));
+            this.tlpLoggingOptions.Size = new System.Drawing.Size(265, 29);
+            this.tlpLoggingOptions.TabIndex = 75;
+            // 
+            // cboUseLoggingApplicationInsights
+            // 
+            this.cboUseLoggingApplicationInsights.Anchor = ((System.Windows.Forms.AnchorStyles)((System.Windows.Forms.AnchorStyles.Left | System.Windows.Forms.AnchorStyles.Right)));
+            this.cboUseLoggingApplicationInsights.DropDownStyle = System.Windows.Forms.ComboBoxStyle.DropDownList;
+            this.cboUseLoggingApplicationInsights.Location = new System.Drawing.Point(3, 4);
+            this.cboUseLoggingApplicationInsights.Name = "cboUseLoggingApplicationInsights";
+            this.cboUseLoggingApplicationInsights.Size = new System.Drawing.Size(230, 21);
+            this.cboUseLoggingApplicationInsights.TabIndex = 55;
+            this.cboUseLoggingApplicationInsights.SelectedIndexChanged += new System.EventHandler(this.cboUseLoggingApplicationInsights_SelectedIndexChanged);
+            // 
+            // cmdUseLoggingHelp
+            // 
+            this.cmdUseLoggingHelp.AutoSize = true;
+            this.cmdUseLoggingHelp.AutoSizeMode = System.Windows.Forms.AutoSizeMode.GrowAndShrink;
+            this.cmdUseLoggingHelp.Location = new System.Drawing.Point(239, 3);
+            this.cmdUseLoggingHelp.MinimumSize = new System.Drawing.Size(23, 23);
+            this.cmdUseLoggingHelp.Name = "cmdUseLoggingHelp";
+            this.cmdUseLoggingHelp.Size = new System.Drawing.Size(23, 23);
+            this.cmdUseLoggingHelp.TabIndex = 56;
+            this.cmdUseLoggingHelp.Text = "?";
+            this.cmdUseLoggingHelp.ToolTipText = "";
+            this.cmdUseLoggingHelp.UseVisualStyleBackColor = true;
+            this.cmdUseLoggingHelp.Click += new System.EventHandler(this.cboUseLoggingHelp_Click);
+            // 
+            // lblDefaultCharacterOption
+            // 
+            this.lblDefaultCharacterOption.Anchor = System.Windows.Forms.AnchorStyles.Right;
+            this.lblDefaultCharacterOption.AutoSize = true;
+            this.lblDefaultCharacterOption.Location = new System.Drawing.Point(499, 370);
+            this.lblDefaultCharacterOption.Margin = new System.Windows.Forms.Padding(3, 6, 3, 6);
+            this.lblDefaultCharacterOption.Name = "lblDefaultCharacterOption";
+            this.lblDefaultCharacterOption.Size = new System.Drawing.Size(117, 26);
+            this.lblDefaultCharacterOption.TabIndex = 70;
+            this.lblDefaultCharacterOption.Tag = "Label_Options_DefaultCharacterOption";
+            this.lblDefaultCharacterOption.Text = "Default Setting for New Characters:";
+            this.lblDefaultCharacterOption.TextAlign = System.Drawing.ContentAlignment.MiddleRight;
+            // 
+            // cboDefaultCharacterOption
+            // 
+            this.cboDefaultCharacterOption.Anchor = ((System.Windows.Forms.AnchorStyles)((System.Windows.Forms.AnchorStyles.Left | System.Windows.Forms.AnchorStyles.Right)));
+            this.cboDefaultCharacterOption.DropDownStyle = System.Windows.Forms.ComboBoxStyle.DropDownList;
+            this.cboDefaultCharacterOption.FormattingEnabled = true;
+            this.cboDefaultCharacterOption.Location = new System.Drawing.Point(622, 372);
+            this.cboDefaultCharacterOption.Name = "cboDefaultCharacterOption";
+            this.cboDefaultCharacterOption.Size = new System.Drawing.Size(261, 21);
+            this.cboDefaultCharacterOption.TabIndex = 7;
+            this.cboDefaultCharacterOption.SelectedIndexChanged += new System.EventHandler(this.OptionsChanged);
+            // 
+            // lblCharacterRosterLabel
+            // 
+            this.lblCharacterRosterLabel.Anchor = System.Windows.Forms.AnchorStyles.Right;
+            this.lblCharacterRosterLabel.AutoSize = true;
+            this.lblCharacterRosterLabel.Location = new System.Drawing.Point(459, 410);
+            this.lblCharacterRosterLabel.Margin = new System.Windows.Forms.Padding(3, 6, 3, 6);
+            this.lblCharacterRosterLabel.Name = "lblCharacterRosterLabel";
+            this.lblCharacterRosterLabel.Size = new System.Drawing.Size(157, 13);
+            this.lblCharacterRosterLabel.TabIndex = 44;
+            this.lblCharacterRosterLabel.Tag = "Label_Options_CharacterRoster";
+            this.lblCharacterRosterLabel.Text = "Character Roster Watch Folder:";
+            this.lblCharacterRosterLabel.TextAlign = System.Drawing.ContentAlignment.MiddleRight;
+            // 
+            // tlpCharacterRosterPath
+            // 
+            this.tlpCharacterRosterPath.AutoSize = true;
+            this.tlpCharacterRosterPath.AutoSizeMode = System.Windows.Forms.AutoSizeMode.GrowAndShrink;
+            this.tlpCharacterRosterPath.ColumnCount = 2;
+            this.tlpCharacterRosterPath.ColumnStyles.Add(new System.Windows.Forms.ColumnStyle(System.Windows.Forms.SizeType.Percent, 100F));
+            this.tlpCharacterRosterPath.ColumnStyles.Add(new System.Windows.Forms.ColumnStyle());
+            this.tlpCharacterRosterPath.Controls.Add(this.cmdCharacterRoster, 1, 0);
+            this.tlpCharacterRosterPath.Controls.Add(this.txtCharacterRosterPath, 0, 0);
+            this.tlpCharacterRosterPath.Dock = System.Windows.Forms.DockStyle.Fill;
+            this.tlpCharacterRosterPath.Location = new System.Drawing.Point(619, 402);
+            this.tlpCharacterRosterPath.Margin = new System.Windows.Forms.Padding(0);
+            this.tlpCharacterRosterPath.Name = "tlpCharacterRosterPath";
+            this.tlpCharacterRosterPath.RowCount = 1;
+            this.tlpCharacterRosterPath.RowStyles.Add(new System.Windows.Forms.RowStyle(System.Windows.Forms.SizeType.Percent, 100F));
+            this.tlpCharacterRosterPath.Size = new System.Drawing.Size(267, 29);
+            this.tlpCharacterRosterPath.TabIndex = 71;
+            // 
+            // cmdCharacterRoster
+            // 
+            this.cmdCharacterRoster.Anchor = System.Windows.Forms.AnchorStyles.Left;
+            this.cmdCharacterRoster.AutoSize = true;
+            this.cmdCharacterRoster.AutoSizeMode = System.Windows.Forms.AutoSizeMode.GrowAndShrink;
+            this.cmdCharacterRoster.Location = new System.Drawing.Point(238, 3);
+            this.cmdCharacterRoster.Name = "cmdCharacterRoster";
+            this.cmdCharacterRoster.Size = new System.Drawing.Size(26, 23);
+            this.cmdCharacterRoster.TabIndex = 47;
+            this.cmdCharacterRoster.Text = "...";
+            this.cmdCharacterRoster.UseVisualStyleBackColor = true;
+            this.cmdCharacterRoster.Click += new System.EventHandler(this.cmdCharacterRoster_Click);
+            // 
+            // txtCharacterRosterPath
+            // 
+            this.txtCharacterRosterPath.Anchor = ((System.Windows.Forms.AnchorStyles)((System.Windows.Forms.AnchorStyles.Left | System.Windows.Forms.AnchorStyles.Right)));
+            this.txtCharacterRosterPath.Location = new System.Drawing.Point(3, 4);
+            this.txtCharacterRosterPath.Name = "txtCharacterRosterPath";
+            this.txtCharacterRosterPath.ReadOnly = true;
+            this.txtCharacterRosterPath.Size = new System.Drawing.Size(229, 20);
+            this.txtCharacterRosterPath.TabIndex = 45;
+            this.txtCharacterRosterPath.TextChanged += new System.EventHandler(this.OptionsChanged);
+            // 
+            // lblPDFParametersLabel
+            // 
+            this.lblPDFParametersLabel.Anchor = System.Windows.Forms.AnchorStyles.Right;
+            this.lblPDFParametersLabel.AutoSize = true;
+            this.lblPDFParametersLabel.Location = new System.Drawing.Point(529, 464);
+            this.lblPDFParametersLabel.Margin = new System.Windows.Forms.Padding(3, 6, 3, 6);
+            this.lblPDFParametersLabel.Name = "lblPDFParametersLabel";
+            this.lblPDFParametersLabel.Size = new System.Drawing.Size(87, 13);
+            this.lblPDFParametersLabel.TabIndex = 19;
+            this.lblPDFParametersLabel.Tag = "Label_Options_PDFParameters";
+            this.lblPDFParametersLabel.Text = "PDF Parameters:";
+            this.lblPDFParametersLabel.TextAlign = System.Drawing.ContentAlignment.MiddleRight;
+            // 
+            // cboPDFParameters
+            // 
+            this.cboPDFParameters.Anchor = ((System.Windows.Forms.AnchorStyles)((System.Windows.Forms.AnchorStyles.Left | System.Windows.Forms.AnchorStyles.Right)));
+            this.cboPDFParameters.DropDownStyle = System.Windows.Forms.ComboBoxStyle.DropDownList;
+            this.cboPDFParameters.FormattingEnabled = true;
+            this.cboPDFParameters.Location = new System.Drawing.Point(622, 460);
+            this.cboPDFParameters.Name = "cboPDFParameters";
+            this.cboPDFParameters.Size = new System.Drawing.Size(261, 21);
+            this.cboPDFParameters.TabIndex = 26;
+            this.cboPDFParameters.TooltipText = "";
+            this.cboPDFParameters.SelectedIndexChanged += new System.EventHandler(this.OptionsChanged);
+            // 
+            // lblPDFAppPath
+            // 
+            this.lblPDFAppPath.Anchor = System.Windows.Forms.AnchorStyles.Right;
+            this.lblPDFAppPath.AutoSize = true;
+            this.lblPDFAppPath.Location = new System.Drawing.Point(475, 492);
+            this.lblPDFAppPath.Margin = new System.Windows.Forms.Padding(3, 6, 3, 6);
+            this.lblPDFAppPath.Name = "lblPDFAppPath";
+            this.lblPDFAppPath.Size = new System.Drawing.Size(141, 13);
+            this.lblPDFAppPath.TabIndex = 9;
+            this.lblPDFAppPath.Tag = "Label_Options_PDFApplicationPath";
+            this.lblPDFAppPath.Text = "Location of PDF application:";
+            this.lblPDFAppPath.TextAlign = System.Drawing.ContentAlignment.MiddleRight;
+            // 
+            // tlpPDFAppPath
+            // 
+            this.tlpPDFAppPath.AutoSize = true;
+            this.tlpPDFAppPath.AutoSizeMode = System.Windows.Forms.AutoSizeMode.GrowAndShrink;
+            this.tlpPDFAppPath.ColumnCount = 2;
+            this.tlpPDFAppPath.ColumnStyles.Add(new System.Windows.Forms.ColumnStyle(System.Windows.Forms.SizeType.Percent, 100F));
+            this.tlpPDFAppPath.ColumnStyles.Add(new System.Windows.Forms.ColumnStyle());
+            this.tlpPDFAppPath.Controls.Add(this.txtPDFAppPath, 0, 0);
+            this.tlpPDFAppPath.Controls.Add(this.cmdPDFAppPath, 1, 0);
+            this.tlpPDFAppPath.Dock = System.Windows.Forms.DockStyle.Fill;
+            this.tlpPDFAppPath.Location = new System.Drawing.Point(619, 484);
+            this.tlpPDFAppPath.Margin = new System.Windows.Forms.Padding(0);
+            this.tlpPDFAppPath.Name = "tlpPDFAppPath";
+            this.tlpPDFAppPath.RowCount = 1;
+            this.tlpPDFAppPath.RowStyles.Add(new System.Windows.Forms.RowStyle(System.Windows.Forms.SizeType.Percent, 100F));
+            this.tlpPDFAppPath.Size = new System.Drawing.Size(267, 29);
+            this.tlpPDFAppPath.TabIndex = 76;
+            // 
+            // txtPDFAppPath
+            // 
+            this.txtPDFAppPath.Anchor = ((System.Windows.Forms.AnchorStyles)((System.Windows.Forms.AnchorStyles.Left | System.Windows.Forms.AnchorStyles.Right)));
+            this.txtPDFAppPath.Location = new System.Drawing.Point(3, 4);
+            this.txtPDFAppPath.Name = "txtPDFAppPath";
+            this.txtPDFAppPath.ReadOnly = true;
+            this.txtPDFAppPath.Size = new System.Drawing.Size(229, 20);
+            this.txtPDFAppPath.TabIndex = 10;
+            this.txtPDFAppPath.TextChanged += new System.EventHandler(this.OptionsChanged);
+            // 
+            // cmdPDFAppPath
+            // 
+            this.cmdPDFAppPath.Anchor = System.Windows.Forms.AnchorStyles.Left;
+            this.cmdPDFAppPath.AutoSize = true;
+            this.cmdPDFAppPath.AutoSizeMode = System.Windows.Forms.AutoSizeMode.GrowAndShrink;
+            this.cmdPDFAppPath.Location = new System.Drawing.Point(238, 3);
+            this.cmdPDFAppPath.Name = "cmdPDFAppPath";
+            this.cmdPDFAppPath.Size = new System.Drawing.Size(26, 23);
+            this.cmdPDFAppPath.TabIndex = 11;
+            this.cmdPDFAppPath.Text = "...";
+            this.cmdPDFAppPath.UseVisualStyleBackColor = true;
+            this.cmdPDFAppPath.Click += new System.EventHandler(this.cmdPDFAppPath_Click);
+            // 
+            // chkHideCharts
+            // 
+            this.chkHideCharts.Anchor = System.Windows.Forms.AnchorStyles.Left;
+            this.chkHideCharts.AutoSize = true;
+            this.tlpGlobalOptions.SetColumnSpan(this.chkHideCharts, 2);
+            this.chkHideCharts.Location = new System.Drawing.Point(3, 343);
+            this.chkHideCharts.Margin = new System.Windows.Forms.Padding(3, 4, 3, 4);
+            this.chkHideCharts.Name = "chkHideCharts";
+            this.chkHideCharts.Size = new System.Drawing.Size(215, 17);
+            this.chkHideCharts.TabIndex = 58;
+            this.chkHideCharts.Tag = "Checkbox_Options_HideCharts";
+            this.chkHideCharts.Text = "Hide charts that cause issues with Wine";
+            this.chkHideCharts.UseVisualStyleBackColor = true;
+            this.chkHideCharts.CheckedChanged += new System.EventHandler(this.OptionsChanged);
+            // 
+            // chkLiveUpdateCleanCharacterFiles
+            // 
+            this.chkLiveUpdateCleanCharacterFiles.Anchor = System.Windows.Forms.AnchorStyles.Left;
+            this.chkLiveUpdateCleanCharacterFiles.AutoSize = true;
+            this.tlpGlobalOptions.SetColumnSpan(this.chkLiveUpdateCleanCharacterFiles, 2);
+            this.chkLiveUpdateCleanCharacterFiles.Location = new System.Drawing.Point(3, 368);
+            this.chkLiveUpdateCleanCharacterFiles.Name = "chkLiveUpdateCleanCharacterFiles";
+            this.chkLiveUpdateCleanCharacterFiles.Size = new System.Drawing.Size(286, 30);
+            this.chkLiveUpdateCleanCharacterFiles.TabIndex = 33;
+            this.chkLiveUpdateCleanCharacterFiles.Tag = "Checkbox_Options_LiveUpdateCleanCharacterFiles";
+            this.chkLiveUpdateCleanCharacterFiles.Text = "Automatically load changes from open characters\' save\r\nfiles if there are no pend" +
+    "ing changes to be saved";
+            this.chkLiveUpdateCleanCharacterFiles.UseVisualStyleBackColor = true;
+            this.chkLiveUpdateCleanCharacterFiles.CheckedChanged += new System.EventHandler(this.OptionsChanged);
+            // 
+            // chkPreferNightlyBuilds
+            // 
+            this.chkPreferNightlyBuilds.Anchor = System.Windows.Forms.AnchorStyles.Left;
+            this.chkPreferNightlyBuilds.AutoSize = true;
+            this.chkPreferNightlyBuilds.Location = new System.Drawing.Point(3, 408);
+            this.chkPreferNightlyBuilds.Margin = new System.Windows.Forms.Padding(3, 4, 3, 4);
+            this.chkPreferNightlyBuilds.Name = "chkPreferNightlyBuilds";
+            this.chkPreferNightlyBuilds.Size = new System.Drawing.Size(120, 17);
+            this.chkPreferNightlyBuilds.TabIndex = 25;
+            this.chkPreferNightlyBuilds.Tag = "Checkbox_Options_PreferNightlyBuilds";
+            this.chkPreferNightlyBuilds.Text = "Prefer Nightly Builds";
+            this.chkPreferNightlyBuilds.UseVisualStyleBackColor = true;
+            this.chkPreferNightlyBuilds.CheckedChanged += new System.EventHandler(this.OptionsChanged);
+            // 
+            // chkPrintToFileFirst
+            // 
+            this.chkPrintToFileFirst.Anchor = System.Windows.Forms.AnchorStyles.Left;
+            this.chkPrintToFileFirst.AutoSize = true;
+            this.chkPrintToFileFirst.Location = new System.Drawing.Point(3, 462);
+            this.chkPrintToFileFirst.Margin = new System.Windows.Forms.Padding(3, 4, 3, 4);
+            this.chkPrintToFileFirst.Name = "chkPrintToFileFirst";
+            this.chkPrintToFileFirst.Size = new System.Drawing.Size(130, 17);
+            this.chkPrintToFileFirst.TabIndex = 43;
+            this.chkPrintToFileFirst.Tag = "Checkbox_Option_PrintToFileFirst";
+            this.chkPrintToFileFirst.Text = "Apply Linux printing fix";
+            this.chkPrintToFileFirst.UseVisualStyleBackColor = true;
+            this.chkPrintToFileFirst.CheckedChanged += new System.EventHandler(this.OptionsChanged);
+            // 
+            // lblMugshotCompression
+            // 
+            this.lblMugshotCompression.Anchor = System.Windows.Forms.AnchorStyles.Right;
+            this.lblMugshotCompression.AutoSize = true;
+            this.lblMugshotCompression.Location = new System.Drawing.Point(48, 492);
+            this.lblMugshotCompression.Name = "lblMugshotCompression";
+            this.lblMugshotCompression.Size = new System.Drawing.Size(126, 13);
+            this.lblMugshotCompression.TabIndex = 65;
+            this.lblMugshotCompression.Tag = "Label_Options_MugshotCompression";
+            this.lblMugshotCompression.Text = "Mugshot Storage Format:";
+            this.lblMugshotCompression.TextAlign = System.Drawing.ContentAlignment.MiddleRight;
+            // 
+            // tlpMugshotCompression
+            // 
+            this.tlpMugshotCompression.AutoSize = true;
+            this.tlpMugshotCompression.AutoSizeMode = System.Windows.Forms.AutoSizeMode.GrowAndShrink;
+            this.tlpMugshotCompression.ColumnCount = 3;
+            this.tlpMugshotCompression.ColumnStyles.Add(new System.Windows.Forms.ColumnStyle(System.Windows.Forms.SizeType.Percent, 100F));
+            this.tlpMugshotCompression.ColumnStyles.Add(new System.Windows.Forms.ColumnStyle());
+            this.tlpMugshotCompression.ColumnStyles.Add(new System.Windows.Forms.ColumnStyle());
+            this.tlpMugshotCompression.Controls.Add(this.lblMugshotCompressionQuality, 1, 0);
+            this.tlpMugshotCompression.Controls.Add(this.nudMugshotCompressionQuality, 2, 0);
+            this.tlpMugshotCompression.Controls.Add(this.cboMugshotCompression, 0, 0);
+            this.tlpMugshotCompression.Dock = System.Windows.Forms.DockStyle.Fill;
+            this.tlpMugshotCompression.Location = new System.Drawing.Point(177, 484);
+            this.tlpMugshotCompression.Margin = new System.Windows.Forms.Padding(0);
+            this.tlpMugshotCompression.Name = "tlpMugshotCompression";
+            this.tlpMugshotCompression.RowCount = 1;
+            this.tlpMugshotCompression.RowStyles.Add(new System.Windows.Forms.RowStyle());
+            this.tlpMugshotCompression.Size = new System.Drawing.Size(265, 29);
+            this.tlpMugshotCompression.TabIndex = 72;
+            // 
+            // lblMugshotCompressionQuality
+            // 
+            this.lblMugshotCompressionQuality.Anchor = System.Windows.Forms.AnchorStyles.Right;
+            this.lblMugshotCompressionQuality.AutoSize = true;
+            this.lblMugshotCompressionQuality.Location = new System.Drawing.Point(141, 8);
+            this.lblMugshotCompressionQuality.Name = "lblMugshotCompressionQuality";
+            this.lblMugshotCompressionQuality.Size = new System.Drawing.Size(74, 13);
+            this.lblMugshotCompressionQuality.TabIndex = 67;
+            this.lblMugshotCompressionQuality.Tag = "Label_Options_ImageQuality";
+            this.lblMugshotCompressionQuality.Text = "Image Quality:";
+            // 
+            // nudMugshotCompressionQuality
+            // 
+            this.nudMugshotCompressionQuality.Anchor = System.Windows.Forms.AnchorStyles.Left;
+            this.nudMugshotCompressionQuality.AutoSize = true;
+            this.nudMugshotCompressionQuality.Location = new System.Drawing.Point(221, 4);
+            this.nudMugshotCompressionQuality.Name = "nudMugshotCompressionQuality";
+            this.nudMugshotCompressionQuality.Size = new System.Drawing.Size(41, 20);
+            this.nudMugshotCompressionQuality.TabIndex = 68;
+            this.nudMugshotCompressionQuality.Value = new decimal(new int[] {
+            90,
+            0,
+            0,
+            0});
+            this.nudMugshotCompressionQuality.ValueChanged += new System.EventHandler(this.OptionsChanged);
+            // 
+            // cboMugshotCompression
+            // 
+            this.cboMugshotCompression.Anchor = ((System.Windows.Forms.AnchorStyles)((System.Windows.Forms.AnchorStyles.Left | System.Windows.Forms.AnchorStyles.Right)));
+            this.cboMugshotCompression.DropDownStyle = System.Windows.Forms.ComboBoxStyle.DropDownList;
+            this.cboMugshotCompression.FormattingEnabled = true;
+            this.cboMugshotCompression.Location = new System.Drawing.Point(3, 4);
+            this.cboMugshotCompression.Name = "cboMugshotCompression";
+            this.cboMugshotCompression.Size = new System.Drawing.Size(132, 21);
+            this.cboMugshotCompression.TabIndex = 66;
+            this.cboMugshotCompression.TooltipText = "";
+            this.cboMugshotCompression.SelectedIndexChanged += new System.EventHandler(this.cboMugshotCompression_SelectedIndexChanged);
+            // 
+            // flpBrowserVersion
+            // 
+            this.flpBrowserVersion.AutoSize = true;
+            this.flpBrowserVersion.AutoSizeMode = System.Windows.Forms.AutoSizeMode.GrowAndShrink;
+            this.tlpGlobalOptions.SetColumnSpan(this.flpBrowserVersion, 2);
+            this.flpBrowserVersion.Controls.Add(this.lblBrowserVersion);
+            this.flpBrowserVersion.Controls.Add(this.nudBrowserVersion);
+            this.flpBrowserVersion.Location = new System.Drawing.Point(442, 431);
+            this.flpBrowserVersion.Margin = new System.Windows.Forms.Padding(0);
+            this.flpBrowserVersion.Name = "flpBrowserVersion";
+            this.flpBrowserVersion.Size = new System.Drawing.Size(237, 26);
+            this.flpBrowserVersion.TabIndex = 77;
+            // 
+            // lblBrowserVersion
+            // 
+            this.lblBrowserVersion.AutoSize = true;
+            this.lblBrowserVersion.Dock = System.Windows.Forms.DockStyle.Right;
+            this.lblBrowserVersion.Location = new System.Drawing.Point(3, 3);
+            this.lblBrowserVersion.Margin = new System.Windows.Forms.Padding(3, 3, 3, 6);
+            this.lblBrowserVersion.Name = "lblBrowserVersion";
+            this.lblBrowserVersion.Size = new System.Drawing.Size(190, 17);
+            this.lblBrowserVersion.TabIndex = 53;
+            this.lblBrowserVersion.Tag = "Label_Options_BrowserVersion";
+            this.lblBrowserVersion.Text = "Preview uses Internet Explorer version:";
+            this.lblBrowserVersion.TextAlign = System.Drawing.ContentAlignment.MiddleRight;
+            // 
+            // nudBrowserVersion
+            // 
             this.nudBrowserVersion.AutoSize = true;
-            this.nudBrowserVersion.Location = new System.Drawing.Point(199, 488);
+            this.nudBrowserVersion.Location = new System.Drawing.Point(199, 3);
             this.nudBrowserVersion.Maximum = new decimal(new int[] {
             11,
             0,
@@ -1009,94 +1321,14 @@
             0,
             0});
             this.nudBrowserVersion.ValueChanged += new System.EventHandler(this.OptionsChanged);
->>>>>>> c566a041
-            // 
-            // txtTimeFormatView
-            // 
-            this.txtTimeFormatView.Dock = System.Windows.Forms.DockStyle.Fill;
-            this.txtTimeFormatView.Location = new System.Drawing.Point(3, 3);
-            this.txtTimeFormatView.Name = "txtTimeFormatView";
-            this.txtTimeFormatView.ReadOnly = true;
-            this.txtTimeFormatView.Size = new System.Drawing.Size(349, 20);
-            this.txtTimeFormatView.TabIndex = 47;
-            // 
-            // chkCustomDateTimeFormats
-            // 
-<<<<<<< HEAD
-            this.chkCustomDateTimeFormats.Anchor = System.Windows.Forms.AnchorStyles.Left;
-            this.chkCustomDateTimeFormats.AutoSize = true;
-            this.tlpGlobalOptionsTop.SetColumnSpan(this.chkCustomDateTimeFormats, 2);
-            this.chkCustomDateTimeFormats.Location = new System.Drawing.Point(3, 87);
-            this.chkCustomDateTimeFormats.Name = "chkCustomDateTimeFormats";
-            this.chkCustomDateTimeFormats.Size = new System.Drawing.Size(122, 17);
-            this.chkCustomDateTimeFormats.TabIndex = 60;
-            this.chkCustomDateTimeFormats.Tag = "Checkbox_Options_CustomTimeFormat";
-            this.chkCustomDateTimeFormats.Text = "Custom Time Format";
-            this.chkCustomDateTimeFormats.UseVisualStyleBackColor = true;
-            this.chkCustomDateTimeFormats.CheckedChanged += new System.EventHandler(this.chkCustomDateTimeFormats_CheckedChanged);
-=======
-            this.flpMugshotCompressionQuality.Anchor = System.Windows.Forms.AnchorStyles.Left;
-            this.flpMugshotCompressionQuality.AutoSize = true;
-            this.flpMugshotCompressionQuality.AutoSizeMode = System.Windows.Forms.AutoSizeMode.GrowAndShrink;
-            this.tlpGlobalOptions.SetColumnSpan(this.flpMugshotCompressionQuality, 3);
-            this.flpMugshotCompressionQuality.Controls.Add(this.lblMugshotCompressionQuality);
-            this.flpMugshotCompressionQuality.Controls.Add(this.nudMugshotCompressionQuality);
-            this.flpMugshotCompressionQuality.Location = new System.Drawing.Point(403, 511);
-            this.flpMugshotCompressionQuality.Margin = new System.Windows.Forms.Padding(0);
-            this.flpMugshotCompressionQuality.Name = "flpMugshotCompressionQuality";
-            this.flpMugshotCompressionQuality.Size = new System.Drawing.Size(127, 26);
-            this.flpMugshotCompressionQuality.TabIndex = 68;
->>>>>>> c566a041
-            // 
-            // lblXSLT
-            // 
-            this.lblXSLT.Anchor = System.Windows.Forms.AnchorStyles.Right;
-            this.lblXSLT.AutoSize = true;
-            this.lblXSLT.Location = new System.Drawing.Point(3, 38);
-            this.lblXSLT.Margin = new System.Windows.Forms.Padding(3, 6, 3, 6);
-            this.lblXSLT.Name = "lblXSLT";
-            this.lblXSLT.Size = new System.Drawing.Size(124, 13);
-            this.lblXSLT.TabIndex = 7;
-            this.lblXSLT.Tag = "Label_Options_DefaultCharacterSheet";
-            this.lblXSLT.Text = "Default Character Sheet:";
-            this.lblXSLT.TextAlign = System.Drawing.ContentAlignment.MiddleRight;
-            // 
-            // lblLanguage
-            // 
-<<<<<<< HEAD
-            this.lblLanguage.Anchor = System.Windows.Forms.AnchorStyles.Right;
-            this.lblLanguage.AutoSize = true;
-            this.lblLanguage.Location = new System.Drawing.Point(69, 8);
-            this.lblLanguage.Margin = new System.Windows.Forms.Padding(3, 6, 3, 6);
-            this.lblLanguage.Name = "lblLanguage";
-            this.lblLanguage.Size = new System.Drawing.Size(58, 13);
-            this.lblLanguage.TabIndex = 0;
-            this.lblLanguage.Tag = "Label_Options_Language";
-            this.lblLanguage.Text = "Language:";
-            this.lblLanguage.TextAlign = System.Drawing.ContentAlignment.MiddleRight;
-            // 
-            // cboSheetLanguage
-=======
-            this.nudMugshotCompressionQuality.Anchor = System.Windows.Forms.AnchorStyles.Left;
-            this.nudMugshotCompressionQuality.AutoSize = true;
-            this.nudMugshotCompressionQuality.Location = new System.Drawing.Point(83, 3);
-            this.nudMugshotCompressionQuality.Name = "nudMugshotCompressionQuality";
-            this.nudMugshotCompressionQuality.Size = new System.Drawing.Size(41, 20);
-            this.nudMugshotCompressionQuality.TabIndex = 68;
-            this.nudMugshotCompressionQuality.Value = new decimal(new int[] {
-            90,
-            0,
-            0,
-            0});
-            this.nudMugshotCompressionQuality.ValueChanged += new System.EventHandler(this.OptionsChanged);
             // 
             // chkCreateBackupOnCareer
             // 
             this.chkCreateBackupOnCareer.Anchor = System.Windows.Forms.AnchorStyles.Left;
             this.chkCreateBackupOnCareer.AutoSize = true;
             this.chkCreateBackupOnCareer.CheckAlign = System.Drawing.ContentAlignment.TopLeft;
-            this.tlpGlobalOptions.SetColumnSpan(this.chkCreateBackupOnCareer, 3);
-            this.chkCreateBackupOnCareer.Location = new System.Drawing.Point(3, 439);
+            this.tlpGlobalOptions.SetColumnSpan(this.chkCreateBackupOnCareer, 2);
+            this.chkCreateBackupOnCareer.Location = new System.Drawing.Point(3, 435);
             this.chkCreateBackupOnCareer.Margin = new System.Windows.Forms.Padding(3, 4, 3, 4);
             this.chkCreateBackupOnCareer.Name = "chkCreateBackupOnCareer";
             this.chkCreateBackupOnCareer.Size = new System.Drawing.Size(333, 17);
@@ -1107,27 +1339,11 @@
             this.chkCreateBackupOnCareer.UseVisualStyleBackColor = true;
             this.chkCreateBackupOnCareer.CheckedChanged += new System.EventHandler(this.OptionsChanged);
             // 
-            // chkHideCharacterRoster
-            // 
-            this.chkHideCharacterRoster.Anchor = System.Windows.Forms.AnchorStyles.Left;
-            this.chkHideCharacterRoster.AutoSize = true;
-            this.tlpGlobalOptions.SetColumnSpan(this.chkHideCharacterRoster, 3);
-            this.chkHideCharacterRoster.Location = new System.Drawing.Point(406, 364);
-            this.chkHideCharacterRoster.Margin = new System.Windows.Forms.Padding(3, 4, 3, 4);
-            this.chkHideCharacterRoster.Name = "chkHideCharacterRoster";
-            this.chkHideCharacterRoster.Size = new System.Drawing.Size(149, 17);
-            this.chkHideCharacterRoster.TabIndex = 35;
-            this.chkHideCharacterRoster.Tag = "Checkbox_Options_HideCharacterRoster";
-            this.chkHideCharacterRoster.Text = "Hide the Character Roster";
-            this.chkHideCharacterRoster.UseVisualStyleBackColor = true;
-            this.chkHideCharacterRoster.CheckedChanged += new System.EventHandler(this.OptionsChanged);
-            // 
             // chkHideMasterIndex
             // 
             this.chkHideMasterIndex.Anchor = System.Windows.Forms.AnchorStyles.Left;
             this.chkHideMasterIndex.AutoSize = true;
-            this.tlpGlobalOptions.SetColumnSpan(this.chkHideMasterIndex, 3);
-            this.chkHideMasterIndex.Location = new System.Drawing.Point(406, 339);
+            this.chkHideMasterIndex.Location = new System.Drawing.Point(445, 318);
             this.chkHideMasterIndex.Margin = new System.Windows.Forms.Padding(3, 4, 3, 4);
             this.chkHideMasterIndex.Name = "chkHideMasterIndex";
             this.chkHideMasterIndex.Size = new System.Drawing.Size(130, 17);
@@ -1136,1257 +1352,8 @@
             this.chkHideMasterIndex.Text = "Hide the Master Index";
             this.chkHideMasterIndex.UseVisualStyleBackColor = true;
             // 
-            // gpbEditSourcebookInfo
->>>>>>> c566a041
-            // 
-            this.cboSheetLanguage.Anchor = ((System.Windows.Forms.AnchorStyles)((System.Windows.Forms.AnchorStyles.Left | System.Windows.Forms.AnchorStyles.Right)));
-            this.cboSheetLanguage.DropDownStyle = System.Windows.Forms.ComboBoxStyle.DropDownList;
-            this.cboSheetLanguage.FormattingEnabled = true;
-            this.cboSheetLanguage.Location = new System.Drawing.Point(155, 34);
-            this.cboSheetLanguage.Name = "cboSheetLanguage";
-            this.cboSheetLanguage.Size = new System.Drawing.Size(361, 21);
-            this.cboSheetLanguage.TabIndex = 34;
-            this.cboSheetLanguage.TooltipText = "";
-            this.cboSheetLanguage.SelectedIndexChanged += new System.EventHandler(this.cboSheetLanguage_SelectedIndexChanged);
-            // 
-            // cboXSLT
-            // 
-            this.cboXSLT.Anchor = ((System.Windows.Forms.AnchorStyles)((System.Windows.Forms.AnchorStyles.Left | System.Windows.Forms.AnchorStyles.Right)));
-            this.tlpGlobalOptionsTop.SetColumnSpan(this.cboXSLT, 2);
-            this.cboXSLT.DropDownStyle = System.Windows.Forms.ComboBoxStyle.DropDownList;
-            this.cboXSLT.FormattingEnabled = true;
-            this.cboXSLT.Location = new System.Drawing.Point(522, 34);
-            this.cboXSLT.Name = "cboXSLT";
-            this.cboXSLT.Size = new System.Drawing.Size(361, 21);
-            this.cboXSLT.TabIndex = 8;
-            this.cboXSLT.TooltipText = "";
-            // 
-<<<<<<< HEAD
-            // cboLanguage
-=======
-            // tabCharacterOptions
-            // 
-            this.tabCharacterOptions.BackColor = System.Drawing.SystemColors.Control;
-            this.tabCharacterOptions.Controls.Add(this.tlpCharacterOptions);
-            this.tabCharacterOptions.Location = new System.Drawing.Point(4, 22);
-            this.tabCharacterOptions.Name = "tabCharacterOptions";
-            this.tabCharacterOptions.Padding = new System.Windows.Forms.Padding(9);
-            this.tabCharacterOptions.Size = new System.Drawing.Size(1232, 568);
-            this.tabCharacterOptions.TabIndex = 0;
-            this.tabCharacterOptions.Tag = "Tab_Options_Character";
-            this.tabCharacterOptions.Text = "Character Options";
-            // 
-            // tlpCharacterOptions
-            // 
-            this.tlpCharacterOptions.AutoSize = true;
-            this.tlpCharacterOptions.AutoSizeMode = System.Windows.Forms.AutoSizeMode.GrowAndShrink;
-            this.tlpCharacterOptions.ColumnCount = 5;
-            this.tlpCharacterOptions.ColumnStyles.Add(new System.Windows.Forms.ColumnStyle());
-            this.tlpCharacterOptions.ColumnStyles.Add(new System.Windows.Forms.ColumnStyle(System.Windows.Forms.SizeType.Percent, 22.49998F));
-            this.tlpCharacterOptions.ColumnStyles.Add(new System.Windows.Forms.ColumnStyle(System.Windows.Forms.SizeType.Percent, 19.99993F));
-            this.tlpCharacterOptions.ColumnStyles.Add(new System.Windows.Forms.ColumnStyle(System.Windows.Forms.SizeType.Percent, 7.500161F));
-            this.tlpCharacterOptions.ColumnStyles.Add(new System.Windows.Forms.ColumnStyle(System.Windows.Forms.SizeType.Percent, 49.99992F));
-            this.tlpCharacterOptions.ColumnStyles.Add(new System.Windows.Forms.ColumnStyle(System.Windows.Forms.SizeType.Absolute, 20F));
-            this.tlpCharacterOptions.Controls.Add(this.chkPrintNotes, 1, 15);
-            this.tlpCharacterOptions.Controls.Add(this.chkPrintExpenses, 1, 13);
-            this.tlpCharacterOptions.Controls.Add(this.chkPrintSkillsWithZeroRating, 1, 12);
-            this.tlpCharacterOptions.Controls.Add(this.chkDontUseCyberlimbCalculation, 1, 1);
-            this.tlpCharacterOptions.Controls.Add(this.chkAllowSkillDiceRolling, 1, 2);
-            this.tlpCharacterOptions.Controls.Add(this.chkEnforceCapacity, 1, 3);
-            this.tlpCharacterOptions.Controls.Add(this.chkLicenseEachRestrictedItem, 1, 4);
-            this.tlpCharacterOptions.Controls.Add(this.lblEssenceDecimals, 1, 10);
-            this.tlpCharacterOptions.Controls.Add(this.lblNuyenDecimalsMaximumLabel, 1, 9);
-            this.tlpCharacterOptions.Controls.Add(this.lblNuyenDecimalsMinimumLabel, 1, 8);
-            this.tlpCharacterOptions.Controls.Add(this.chkDontRoundEssenceInternally, 1, 11);
-            this.tlpCharacterOptions.Controls.Add(this.chkDronemods, 1, 5);
-            this.tlpCharacterOptions.Controls.Add(this.chkRestrictRecoil, 1, 7);
-            this.tlpCharacterOptions.Controls.Add(this.nudNuyenDecimalsMinimum, 3, 8);
-            this.tlpCharacterOptions.Controls.Add(this.nudNuyenDecimalsMaximum, 3, 9);
-            this.tlpCharacterOptions.Controls.Add(this.nudEssenceDecimals, 3, 10);
-            this.tlpCharacterOptions.Controls.Add(this.chkDronemodsMaximumPilot, 1, 6);
-            this.tlpCharacterOptions.Controls.Add(this.chkPrintFreeExpenses, 1, 14);
-            this.tlpCharacterOptions.Controls.Add(this.lblLimbCount, 1, 0);
-            this.tlpCharacterOptions.Controls.Add(this.cboLimbCount, 2, 0);
-            this.tlpCharacterOptions.Controls.Add(this.cmdEnableSourcebooks, 0, 16);
-            this.tlpCharacterOptions.Controls.Add(this.gpbSourcebook, 0, 0);
-            this.tlpCharacterOptions.Dock = System.Windows.Forms.DockStyle.Fill;
-            this.tlpCharacterOptions.Location = new System.Drawing.Point(9, 9);
-            this.tlpCharacterOptions.Name = "tlpCharacterOptions";
-            this.tlpCharacterOptions.RowCount = 17;
-            this.tlpCharacterOptions.RowStyles.Add(new System.Windows.Forms.RowStyle());
-            this.tlpCharacterOptions.RowStyles.Add(new System.Windows.Forms.RowStyle());
-            this.tlpCharacterOptions.RowStyles.Add(new System.Windows.Forms.RowStyle());
-            this.tlpCharacterOptions.RowStyles.Add(new System.Windows.Forms.RowStyle());
-            this.tlpCharacterOptions.RowStyles.Add(new System.Windows.Forms.RowStyle());
-            this.tlpCharacterOptions.RowStyles.Add(new System.Windows.Forms.RowStyle());
-            this.tlpCharacterOptions.RowStyles.Add(new System.Windows.Forms.RowStyle());
-            this.tlpCharacterOptions.RowStyles.Add(new System.Windows.Forms.RowStyle());
-            this.tlpCharacterOptions.RowStyles.Add(new System.Windows.Forms.RowStyle());
-            this.tlpCharacterOptions.RowStyles.Add(new System.Windows.Forms.RowStyle());
-            this.tlpCharacterOptions.RowStyles.Add(new System.Windows.Forms.RowStyle());
-            this.tlpCharacterOptions.RowStyles.Add(new System.Windows.Forms.RowStyle());
-            this.tlpCharacterOptions.RowStyles.Add(new System.Windows.Forms.RowStyle());
-            this.tlpCharacterOptions.RowStyles.Add(new System.Windows.Forms.RowStyle());
-            this.tlpCharacterOptions.RowStyles.Add(new System.Windows.Forms.RowStyle());
-            this.tlpCharacterOptions.RowStyles.Add(new System.Windows.Forms.RowStyle(System.Windows.Forms.SizeType.Percent, 100F));
-            this.tlpCharacterOptions.RowStyles.Add(new System.Windows.Forms.RowStyle());
-            this.tlpCharacterOptions.Size = new System.Drawing.Size(1214, 550);
-            this.tlpCharacterOptions.TabIndex = 40;
-            // 
-            // chkPrintNotes
-            // 
-            this.chkPrintNotes.AutoSize = true;
-            this.chkPrintNotes.CheckAlign = System.Drawing.ContentAlignment.TopLeft;
-            this.tlpCharacterOptions.SetColumnSpan(this.chkPrintNotes, 4);
-            this.chkPrintNotes.Location = new System.Drawing.Point(304, 377);
-            this.chkPrintNotes.Name = "chkPrintNotes";
-            this.chkPrintNotes.Size = new System.Drawing.Size(78, 17);
-            this.chkPrintNotes.TabIndex = 14;
-            this.chkPrintNotes.Tag = "Checkbox_Option_PrintNotes";
-            this.chkPrintNotes.Text = "Print Notes";
-            this.chkPrintNotes.TextAlign = System.Drawing.ContentAlignment.TopLeft;
-            this.chkPrintNotes.UseVisualStyleBackColor = true;
-            this.chkPrintNotes.CheckedChanged += new System.EventHandler(this.OptionsChanged);
-            // 
-            // chkPrintExpenses
-            // 
-            this.chkPrintExpenses.Anchor = System.Windows.Forms.AnchorStyles.Left;
-            this.chkPrintExpenses.AutoSize = true;
-            this.tlpCharacterOptions.SetColumnSpan(this.chkPrintExpenses, 4);
-            this.chkPrintExpenses.Location = new System.Drawing.Point(304, 330);
-            this.chkPrintExpenses.Margin = new System.Windows.Forms.Padding(3, 4, 3, 4);
-            this.chkPrintExpenses.Name = "chkPrintExpenses";
-            this.chkPrintExpenses.Size = new System.Drawing.Size(184, 17);
-            this.chkPrintExpenses.TabIndex = 12;
-            this.chkPrintExpenses.Tag = "Checkbox_Options_PrintExpenses";
-            this.chkPrintExpenses.Text = "Print Karma and Nuyen Expenses";
-            this.chkPrintExpenses.UseVisualStyleBackColor = true;
-            this.chkPrintExpenses.CheckedChanged += new System.EventHandler(this.OptionsChanged);
-            // 
-            // chkPrintSkillsWithZeroRating
-            // 
-            this.chkPrintSkillsWithZeroRating.Anchor = System.Windows.Forms.AnchorStyles.Left;
-            this.chkPrintSkillsWithZeroRating.AutoSize = true;
-            this.tlpCharacterOptions.SetColumnSpan(this.chkPrintSkillsWithZeroRating, 4);
-            this.chkPrintSkillsWithZeroRating.Location = new System.Drawing.Point(304, 305);
-            this.chkPrintSkillsWithZeroRating.Margin = new System.Windows.Forms.Padding(3, 4, 3, 4);
-            this.chkPrintSkillsWithZeroRating.Name = "chkPrintSkillsWithZeroRating";
-            this.chkPrintSkillsWithZeroRating.Size = new System.Drawing.Size(229, 17);
-            this.chkPrintSkillsWithZeroRating.TabIndex = 11;
-            this.chkPrintSkillsWithZeroRating.Tag = "Checkbox_Options_PrintAllSkills";
-            this.chkPrintSkillsWithZeroRating.Text = "Print all Active Skills with Rating 0 or higher";
-            this.chkPrintSkillsWithZeroRating.UseVisualStyleBackColor = true;
-            this.chkPrintSkillsWithZeroRating.CheckedChanged += new System.EventHandler(this.OptionsChanged);
-            // 
-            // chkDontUseCyberlimbCalculation
-            // 
-            this.chkDontUseCyberlimbCalculation.Anchor = System.Windows.Forms.AnchorStyles.Left;
-            this.chkDontUseCyberlimbCalculation.AutoSize = true;
-            this.tlpCharacterOptions.SetColumnSpan(this.chkDontUseCyberlimbCalculation, 4);
-            this.chkDontUseCyberlimbCalculation.Location = new System.Drawing.Point(304, 31);
-            this.chkDontUseCyberlimbCalculation.Margin = new System.Windows.Forms.Padding(3, 4, 3, 4);
-            this.chkDontUseCyberlimbCalculation.Name = "chkDontUseCyberlimbCalculation";
-            this.chkDontUseCyberlimbCalculation.Size = new System.Drawing.Size(317, 17);
-            this.chkDontUseCyberlimbCalculation.TabIndex = 19;
-            this.chkDontUseCyberlimbCalculation.Tag = "Checkbox_Options_UseCyberlimbCalculation";
-            this.chkDontUseCyberlimbCalculation.Text = "Do not use Cyberlimbs when calculating augmented Attributes";
-            this.chkDontUseCyberlimbCalculation.UseVisualStyleBackColor = true;
-            this.chkDontUseCyberlimbCalculation.CheckedChanged += new System.EventHandler(this.OptionsChanged);
->>>>>>> c566a041
-            // 
-            this.cboLanguage.Anchor = ((System.Windows.Forms.AnchorStyles)((System.Windows.Forms.AnchorStyles.Left | System.Windows.Forms.AnchorStyles.Right)));
-            this.cboLanguage.DropDownStyle = System.Windows.Forms.ComboBoxStyle.DropDownList;
-            this.cboLanguage.FormattingEnabled = true;
-            this.cboLanguage.Location = new System.Drawing.Point(155, 4);
-            this.cboLanguage.Name = "cboLanguage";
-            this.cboLanguage.Size = new System.Drawing.Size(361, 21);
-            this.cboLanguage.TabIndex = 1;
-            this.cboLanguage.TooltipText = "";
-            this.cboLanguage.SelectedIndexChanged += new System.EventHandler(this.cboLanguage_SelectedIndexChanged);
-            // 
-<<<<<<< HEAD
-            // cmdVerify
-            // 
-            this.cmdVerify.AutoSize = true;
-            this.cmdVerify.AutoSizeMode = System.Windows.Forms.AutoSizeMode.GrowAndShrink;
-            this.cmdVerify.Dock = System.Windows.Forms.DockStyle.Fill;
-            this.cmdVerify.Enabled = false;
-            this.cmdVerify.Location = new System.Drawing.Point(522, 3);
-            this.cmdVerify.Name = "cmdVerify";
-            this.cmdVerify.Size = new System.Drawing.Size(177, 24);
-            this.cmdVerify.TabIndex = 2;
-            this.cmdVerify.Text = "Verify";
-            this.cmdVerify.UseVisualStyleBackColor = true;
-            this.cmdVerify.Click += new System.EventHandler(this.cmdVerify_Click);
-            // 
-            // cmdVerifyData
-            // 
-            this.cmdVerifyData.AutoSize = true;
-            this.cmdVerifyData.AutoSizeMode = System.Windows.Forms.AutoSizeMode.GrowAndShrink;
-            this.cmdVerifyData.Dock = System.Windows.Forms.DockStyle.Fill;
-            this.cmdVerifyData.Enabled = false;
-            this.cmdVerifyData.Location = new System.Drawing.Point(705, 3);
-            this.cmdVerifyData.Name = "cmdVerifyData";
-            this.cmdVerifyData.Size = new System.Drawing.Size(178, 24);
-            this.cmdVerifyData.TabIndex = 3;
-            this.cmdVerifyData.Text = "Verify Data File";
-            this.cmdVerifyData.UseVisualStyleBackColor = true;
-            this.cmdVerifyData.Click += new System.EventHandler(this.cmdVerifyData_Click);
-            // 
-            // imgSheetLanguageFlag
-            // 
-            this.imgSheetLanguageFlag.Dock = System.Windows.Forms.DockStyle.Fill;
-            this.imgSheetLanguageFlag.Location = new System.Drawing.Point(133, 33);
-            this.imgSheetLanguageFlag.Name = "imgSheetLanguageFlag";
-            this.imgSheetLanguageFlag.Size = new System.Drawing.Size(16, 24);
-            this.imgSheetLanguageFlag.SizeMode = System.Windows.Forms.PictureBoxSizeMode.CenterImage;
-            this.imgSheetLanguageFlag.TabIndex = 50;
-            this.imgSheetLanguageFlag.TabStop = false;
-            // 
-            // imgLanguageFlag
-            // 
-            this.imgLanguageFlag.Dock = System.Windows.Forms.DockStyle.Fill;
-            this.imgLanguageFlag.Location = new System.Drawing.Point(133, 3);
-            this.imgLanguageFlag.Name = "imgLanguageFlag";
-            this.imgLanguageFlag.Size = new System.Drawing.Size(16, 24);
-            this.imgLanguageFlag.SizeMode = System.Windows.Forms.PictureBoxSizeMode.CenterImage;
-            this.imgLanguageFlag.TabIndex = 49;
-            this.imgLanguageFlag.TabStop = false;
-            // 
-            // tlpLoggingOptions
-            // 
-            this.tlpLoggingOptions.AutoSize = true;
-            this.tlpLoggingOptions.AutoSizeMode = System.Windows.Forms.AutoSizeMode.GrowAndShrink;
-            this.tlpLoggingOptions.ColumnCount = 2;
-            this.tlpLoggingOptions.ColumnStyles.Add(new System.Windows.Forms.ColumnStyle(System.Windows.Forms.SizeType.Percent, 100F));
-            this.tlpLoggingOptions.ColumnStyles.Add(new System.Windows.Forms.ColumnStyle());
-            this.tlpLoggingOptions.Controls.Add(this.cboUseLoggingApplicationInsights, 0, 0);
-            this.tlpLoggingOptions.Controls.Add(this.cmdUseLoggingHelp, 1, 0);
-            this.tlpLoggingOptions.Dock = System.Windows.Forms.DockStyle.Fill;
-            this.tlpLoggingOptions.Location = new System.Drawing.Point(177, 156);
-            this.tlpLoggingOptions.Margin = new System.Windows.Forms.Padding(0);
-            this.tlpLoggingOptions.Name = "tlpLoggingOptions";
-            this.tlpLoggingOptions.RowCount = 1;
-            this.tlpLoggingOptions.RowStyles.Add(new System.Windows.Forms.RowStyle(System.Windows.Forms.SizeType.Percent, 100F));
-            this.tlpLoggingOptions.Size = new System.Drawing.Size(265, 29);
-            this.tlpLoggingOptions.TabIndex = 75;
-            // 
-            // cboUseLoggingApplicationInsights
-            // 
-            this.cboUseLoggingApplicationInsights.Anchor = ((System.Windows.Forms.AnchorStyles)((System.Windows.Forms.AnchorStyles.Left | System.Windows.Forms.AnchorStyles.Right)));
-            this.cboUseLoggingApplicationInsights.DropDownStyle = System.Windows.Forms.ComboBoxStyle.DropDownList;
-            this.cboUseLoggingApplicationInsights.Location = new System.Drawing.Point(3, 4);
-            this.cboUseLoggingApplicationInsights.Name = "cboUseLoggingApplicationInsights";
-            this.cboUseLoggingApplicationInsights.Size = new System.Drawing.Size(230, 21);
-            this.cboUseLoggingApplicationInsights.TabIndex = 55;
-            this.cboUseLoggingApplicationInsights.SelectedIndexChanged += new System.EventHandler(this.cboUseLoggingApplicationInsights_SelectedIndexChanged);
-            // 
-            // cmdUseLoggingHelp
-            // 
-            this.cmdUseLoggingHelp.AutoSize = true;
-            this.cmdUseLoggingHelp.AutoSizeMode = System.Windows.Forms.AutoSizeMode.GrowAndShrink;
-            this.cmdUseLoggingHelp.Location = new System.Drawing.Point(239, 3);
-            this.cmdUseLoggingHelp.MinimumSize = new System.Drawing.Size(23, 23);
-            this.cmdUseLoggingHelp.Name = "cmdUseLoggingHelp";
-            this.cmdUseLoggingHelp.Size = new System.Drawing.Size(23, 23);
-            this.cmdUseLoggingHelp.TabIndex = 56;
-            this.cmdUseLoggingHelp.Text = "?";
-            this.cmdUseLoggingHelp.ToolTipText = "";
-            this.cmdUseLoggingHelp.UseVisualStyleBackColor = true;
-            this.cmdUseLoggingHelp.Click += new System.EventHandler(this.cboUseLoggingHelp_Click);
-            // 
-            // lblDefaultCharacterOption
-            // 
-            this.lblDefaultCharacterOption.Anchor = System.Windows.Forms.AnchorStyles.Right;
-            this.lblDefaultCharacterOption.AutoSize = true;
-            this.lblDefaultCharacterOption.Location = new System.Drawing.Point(499, 370);
-            this.lblDefaultCharacterOption.Margin = new System.Windows.Forms.Padding(3, 6, 3, 6);
-            this.lblDefaultCharacterOption.Name = "lblDefaultCharacterOption";
-            this.lblDefaultCharacterOption.Size = new System.Drawing.Size(117, 26);
-            this.lblDefaultCharacterOption.TabIndex = 70;
-            this.lblDefaultCharacterOption.Tag = "Label_Options_DefaultCharacterOption";
-            this.lblDefaultCharacterOption.Text = "Default Setting for New Characters:";
-            this.lblDefaultCharacterOption.TextAlign = System.Drawing.ContentAlignment.MiddleRight;
-            // 
-            // cboDefaultCharacterOption
-            // 
-            this.cboDefaultCharacterOption.Anchor = ((System.Windows.Forms.AnchorStyles)((System.Windows.Forms.AnchorStyles.Left | System.Windows.Forms.AnchorStyles.Right)));
-            this.cboDefaultCharacterOption.DropDownStyle = System.Windows.Forms.ComboBoxStyle.DropDownList;
-            this.cboDefaultCharacterOption.FormattingEnabled = true;
-            this.cboDefaultCharacterOption.Location = new System.Drawing.Point(622, 372);
-            this.cboDefaultCharacterOption.Name = "cboDefaultCharacterOption";
-            this.cboDefaultCharacterOption.Size = new System.Drawing.Size(261, 21);
-            this.cboDefaultCharacterOption.TabIndex = 7;
-            this.cboDefaultCharacterOption.SelectedIndexChanged += new System.EventHandler(this.OptionsChanged);
-            // 
-            // lblCharacterRosterLabel
-            // 
-            this.lblCharacterRosterLabel.Anchor = System.Windows.Forms.AnchorStyles.Right;
-            this.lblCharacterRosterLabel.AutoSize = true;
-            this.lblCharacterRosterLabel.Location = new System.Drawing.Point(459, 410);
-            this.lblCharacterRosterLabel.Margin = new System.Windows.Forms.Padding(3, 6, 3, 6);
-            this.lblCharacterRosterLabel.Name = "lblCharacterRosterLabel";
-            this.lblCharacterRosterLabel.Size = new System.Drawing.Size(157, 13);
-            this.lblCharacterRosterLabel.TabIndex = 44;
-            this.lblCharacterRosterLabel.Tag = "Label_Options_CharacterRoster";
-            this.lblCharacterRosterLabel.Text = "Character Roster Watch Folder:";
-            this.lblCharacterRosterLabel.TextAlign = System.Drawing.ContentAlignment.MiddleRight;
-            // 
-            // tlpCharacterRosterPath
-            // 
-            this.tlpCharacterRosterPath.AutoSize = true;
-            this.tlpCharacterRosterPath.AutoSizeMode = System.Windows.Forms.AutoSizeMode.GrowAndShrink;
-            this.tlpCharacterRosterPath.ColumnCount = 2;
-            this.tlpCharacterRosterPath.ColumnStyles.Add(new System.Windows.Forms.ColumnStyle(System.Windows.Forms.SizeType.Percent, 100F));
-            this.tlpCharacterRosterPath.ColumnStyles.Add(new System.Windows.Forms.ColumnStyle());
-            this.tlpCharacterRosterPath.Controls.Add(this.cmdCharacterRoster, 1, 0);
-            this.tlpCharacterRosterPath.Controls.Add(this.txtCharacterRosterPath, 0, 0);
-            this.tlpCharacterRosterPath.Dock = System.Windows.Forms.DockStyle.Fill;
-            this.tlpCharacterRosterPath.Location = new System.Drawing.Point(619, 402);
-            this.tlpCharacterRosterPath.Margin = new System.Windows.Forms.Padding(0);
-            this.tlpCharacterRosterPath.Name = "tlpCharacterRosterPath";
-            this.tlpCharacterRosterPath.RowCount = 1;
-            this.tlpCharacterRosterPath.RowStyles.Add(new System.Windows.Forms.RowStyle(System.Windows.Forms.SizeType.Percent, 100F));
-            this.tlpCharacterRosterPath.Size = new System.Drawing.Size(267, 29);
-            this.tlpCharacterRosterPath.TabIndex = 71;
-            // 
-            // cmdCharacterRoster
-            // 
-            this.cmdCharacterRoster.Anchor = System.Windows.Forms.AnchorStyles.Left;
-            this.cmdCharacterRoster.AutoSize = true;
-            this.cmdCharacterRoster.AutoSizeMode = System.Windows.Forms.AutoSizeMode.GrowAndShrink;
-            this.cmdCharacterRoster.Location = new System.Drawing.Point(238, 3);
-            this.cmdCharacterRoster.Name = "cmdCharacterRoster";
-            this.cmdCharacterRoster.Size = new System.Drawing.Size(26, 23);
-            this.cmdCharacterRoster.TabIndex = 47;
-            this.cmdCharacterRoster.Text = "...";
-            this.cmdCharacterRoster.UseVisualStyleBackColor = true;
-            this.cmdCharacterRoster.Click += new System.EventHandler(this.cmdCharacterRoster_Click);
-            // 
-            // txtCharacterRosterPath
-            // 
-            this.txtCharacterRosterPath.Anchor = ((System.Windows.Forms.AnchorStyles)((System.Windows.Forms.AnchorStyles.Left | System.Windows.Forms.AnchorStyles.Right)));
-            this.txtCharacterRosterPath.Location = new System.Drawing.Point(3, 4);
-            this.txtCharacterRosterPath.Name = "txtCharacterRosterPath";
-            this.txtCharacterRosterPath.ReadOnly = true;
-            this.txtCharacterRosterPath.Size = new System.Drawing.Size(229, 20);
-            this.txtCharacterRosterPath.TabIndex = 45;
-            this.txtCharacterRosterPath.TextChanged += new System.EventHandler(this.OptionsChanged);
-            // 
-            // lblPDFParametersLabel
-            // 
-            this.lblPDFParametersLabel.Anchor = System.Windows.Forms.AnchorStyles.Right;
-            this.lblPDFParametersLabel.AutoSize = true;
-            this.lblPDFParametersLabel.Location = new System.Drawing.Point(529, 464);
-            this.lblPDFParametersLabel.Margin = new System.Windows.Forms.Padding(3, 6, 3, 6);
-            this.lblPDFParametersLabel.Name = "lblPDFParametersLabel";
-            this.lblPDFParametersLabel.Size = new System.Drawing.Size(87, 13);
-            this.lblPDFParametersLabel.TabIndex = 19;
-            this.lblPDFParametersLabel.Tag = "Label_Options_PDFParameters";
-            this.lblPDFParametersLabel.Text = "PDF Parameters:";
-            this.lblPDFParametersLabel.TextAlign = System.Drawing.ContentAlignment.MiddleRight;
-            // 
-            // cboPDFParameters
-            // 
-            this.cboPDFParameters.Anchor = ((System.Windows.Forms.AnchorStyles)((System.Windows.Forms.AnchorStyles.Left | System.Windows.Forms.AnchorStyles.Right)));
-            this.cboPDFParameters.DropDownStyle = System.Windows.Forms.ComboBoxStyle.DropDownList;
-            this.cboPDFParameters.FormattingEnabled = true;
-            this.cboPDFParameters.Location = new System.Drawing.Point(622, 460);
-            this.cboPDFParameters.Name = "cboPDFParameters";
-            this.cboPDFParameters.Size = new System.Drawing.Size(261, 21);
-            this.cboPDFParameters.TabIndex = 26;
-            this.cboPDFParameters.TooltipText = "";
-            this.cboPDFParameters.SelectedIndexChanged += new System.EventHandler(this.OptionsChanged);
-            // 
-            // lblPDFAppPath
-            // 
-            this.lblPDFAppPath.Anchor = System.Windows.Forms.AnchorStyles.Right;
-            this.lblPDFAppPath.AutoSize = true;
-            this.lblPDFAppPath.Location = new System.Drawing.Point(475, 492);
-            this.lblPDFAppPath.Margin = new System.Windows.Forms.Padding(3, 6, 3, 6);
-            this.lblPDFAppPath.Name = "lblPDFAppPath";
-            this.lblPDFAppPath.Size = new System.Drawing.Size(141, 13);
-            this.lblPDFAppPath.TabIndex = 9;
-            this.lblPDFAppPath.Tag = "Label_Options_PDFApplicationPath";
-            this.lblPDFAppPath.Text = "Location of PDF application:";
-            this.lblPDFAppPath.TextAlign = System.Drawing.ContentAlignment.MiddleRight;
-            // 
-            // tlpPDFAppPath
-            // 
-            this.tlpPDFAppPath.AutoSize = true;
-            this.tlpPDFAppPath.AutoSizeMode = System.Windows.Forms.AutoSizeMode.GrowAndShrink;
-            this.tlpPDFAppPath.ColumnCount = 2;
-            this.tlpPDFAppPath.ColumnStyles.Add(new System.Windows.Forms.ColumnStyle(System.Windows.Forms.SizeType.Percent, 100F));
-            this.tlpPDFAppPath.ColumnStyles.Add(new System.Windows.Forms.ColumnStyle());
-            this.tlpPDFAppPath.Controls.Add(this.txtPDFAppPath, 0, 0);
-            this.tlpPDFAppPath.Controls.Add(this.cmdPDFAppPath, 1, 0);
-            this.tlpPDFAppPath.Dock = System.Windows.Forms.DockStyle.Fill;
-            this.tlpPDFAppPath.Location = new System.Drawing.Point(619, 484);
-            this.tlpPDFAppPath.Margin = new System.Windows.Forms.Padding(0);
-            this.tlpPDFAppPath.Name = "tlpPDFAppPath";
-            this.tlpPDFAppPath.RowCount = 1;
-            this.tlpPDFAppPath.RowStyles.Add(new System.Windows.Forms.RowStyle(System.Windows.Forms.SizeType.Percent, 100F));
-            this.tlpPDFAppPath.Size = new System.Drawing.Size(267, 29);
-            this.tlpPDFAppPath.TabIndex = 76;
-            // 
-            // txtPDFAppPath
-            // 
-            this.txtPDFAppPath.Anchor = ((System.Windows.Forms.AnchorStyles)((System.Windows.Forms.AnchorStyles.Left | System.Windows.Forms.AnchorStyles.Right)));
-            this.txtPDFAppPath.Location = new System.Drawing.Point(3, 4);
-            this.txtPDFAppPath.Name = "txtPDFAppPath";
-            this.txtPDFAppPath.ReadOnly = true;
-            this.txtPDFAppPath.Size = new System.Drawing.Size(229, 20);
-            this.txtPDFAppPath.TabIndex = 10;
-            this.txtPDFAppPath.TextChanged += new System.EventHandler(this.OptionsChanged);
-            // 
-            // cmdPDFAppPath
-            // 
-            this.cmdPDFAppPath.Anchor = System.Windows.Forms.AnchorStyles.Left;
-            this.cmdPDFAppPath.AutoSize = true;
-            this.cmdPDFAppPath.AutoSizeMode = System.Windows.Forms.AutoSizeMode.GrowAndShrink;
-            this.cmdPDFAppPath.Location = new System.Drawing.Point(238, 3);
-            this.cmdPDFAppPath.Name = "cmdPDFAppPath";
-            this.cmdPDFAppPath.Size = new System.Drawing.Size(26, 23);
-            this.cmdPDFAppPath.TabIndex = 11;
-            this.cmdPDFAppPath.Text = "...";
-            this.cmdPDFAppPath.UseVisualStyleBackColor = true;
-            this.cmdPDFAppPath.Click += new System.EventHandler(this.cmdPDFAppPath_Click);
-            // 
-            // flpBrowserVersion
-            // 
-            this.flpBrowserVersion.AutoSize = true;
-            this.flpBrowserVersion.AutoSizeMode = System.Windows.Forms.AutoSizeMode.GrowAndShrink;
-            this.tlpGlobalOptions.SetColumnSpan(this.flpBrowserVersion, 2);
-            this.flpBrowserVersion.Controls.Add(this.lblBrowserVersion);
-            this.flpBrowserVersion.Controls.Add(this.nudBrowserVersion);
-            this.flpBrowserVersion.Location = new System.Drawing.Point(442, 431);
-            this.flpBrowserVersion.Margin = new System.Windows.Forms.Padding(0);
-            this.flpBrowserVersion.Name = "flpBrowserVersion";
-            this.flpBrowserVersion.Size = new System.Drawing.Size(250, 26);
-            this.flpBrowserVersion.TabIndex = 77;
-            // 
-            // lblBrowserVersion
-            // 
-            this.lblBrowserVersion.AutoSize = true;
-            this.lblBrowserVersion.Dock = System.Windows.Forms.DockStyle.Right;
-            this.lblBrowserVersion.Location = new System.Drawing.Point(3, 3);
-            this.lblBrowserVersion.Margin = new System.Windows.Forms.Padding(3, 3, 3, 6);
-            this.lblBrowserVersion.Name = "lblBrowserVersion";
-            this.lblBrowserVersion.Size = new System.Drawing.Size(190, 17);
-            this.lblBrowserVersion.TabIndex = 53;
-            this.lblBrowserVersion.Tag = "Label_Options_BrowserVersion";
-            this.lblBrowserVersion.Text = "Preview uses Internet Explorer version:";
-            this.lblBrowserVersion.TextAlign = System.Drawing.ContentAlignment.MiddleRight;
-            // 
-            // nudBrowserVersion
-            // 
-            this.nudBrowserVersion.Location = new System.Drawing.Point(199, 3);
-            this.nudBrowserVersion.Maximum = new decimal(new int[] {
-            11,
-            0,
-            0,
-            0});
-            this.nudBrowserVersion.Minimum = new decimal(new int[] {
-            8,
-            0,
-            0,
-            0});
-            this.nudBrowserVersion.Name = "nudBrowserVersion";
-            this.nudBrowserVersion.Size = new System.Drawing.Size(48, 20);
-            this.nudBrowserVersion.TabIndex = 54;
-            this.nudBrowserVersion.Value = new decimal(new int[] {
-            8,
-            0,
-            0,
-            0});
-            this.nudBrowserVersion.ValueChanged += new System.EventHandler(this.OptionsChanged);
-=======
-            this.chkAllowSkillDiceRolling.Anchor = System.Windows.Forms.AnchorStyles.Left;
-            this.chkAllowSkillDiceRolling.AutoSize = true;
-            this.tlpCharacterOptions.SetColumnSpan(this.chkAllowSkillDiceRolling, 4);
-            this.chkAllowSkillDiceRolling.Location = new System.Drawing.Point(304, 56);
-            this.chkAllowSkillDiceRolling.Margin = new System.Windows.Forms.Padding(3, 4, 3, 4);
-            this.chkAllowSkillDiceRolling.Name = "chkAllowSkillDiceRolling";
-            this.chkAllowSkillDiceRolling.Size = new System.Drawing.Size(170, 17);
-            this.chkAllowSkillDiceRolling.TabIndex = 10;
-            this.chkAllowSkillDiceRolling.Tag = "Checkbox_Option_AllowSkillDiceRolling";
-            this.chkAllowSkillDiceRolling.Text = "Allow dice rolling for dice pools";
-            this.chkAllowSkillDiceRolling.UseVisualStyleBackColor = true;
-            this.chkAllowSkillDiceRolling.CheckedChanged += new System.EventHandler(this.OptionsChanged);
-            // 
-            // chkEnforceCapacity
-            // 
-            this.chkEnforceCapacity.Anchor = System.Windows.Forms.AnchorStyles.Left;
-            this.chkEnforceCapacity.AutoSize = true;
-            this.tlpCharacterOptions.SetColumnSpan(this.chkEnforceCapacity, 4);
-            this.chkEnforceCapacity.Location = new System.Drawing.Point(304, 81);
-            this.chkEnforceCapacity.Margin = new System.Windows.Forms.Padding(3, 4, 3, 4);
-            this.chkEnforceCapacity.Name = "chkEnforceCapacity";
-            this.chkEnforceCapacity.Size = new System.Drawing.Size(132, 17);
-            this.chkEnforceCapacity.TabIndex = 25;
-            this.chkEnforceCapacity.Tag = "Checkbox_Option_EnforceCapacity";
-            this.chkEnforceCapacity.Text = "Enforce Capacity limits";
-            this.chkEnforceCapacity.UseVisualStyleBackColor = true;
-            this.chkEnforceCapacity.CheckedChanged += new System.EventHandler(this.OptionsChanged);
-            // 
-            // chkLicenseEachRestrictedItem
-            // 
-            this.chkLicenseEachRestrictedItem.Anchor = System.Windows.Forms.AnchorStyles.Left;
-            this.chkLicenseEachRestrictedItem.AutoSize = true;
-            this.tlpCharacterOptions.SetColumnSpan(this.chkLicenseEachRestrictedItem, 4);
-            this.chkLicenseEachRestrictedItem.Location = new System.Drawing.Point(304, 106);
-            this.chkLicenseEachRestrictedItem.Margin = new System.Windows.Forms.Padding(3, 4, 3, 4);
-            this.chkLicenseEachRestrictedItem.Name = "chkLicenseEachRestrictedItem";
-            this.chkLicenseEachRestrictedItem.Size = new System.Drawing.Size(163, 17);
-            this.chkLicenseEachRestrictedItem.TabIndex = 27;
-            this.chkLicenseEachRestrictedItem.Tag = "Checkbox_Options_LicenseRestricted";
-            this.chkLicenseEachRestrictedItem.Text = "License each Restricted item";
-            this.chkLicenseEachRestrictedItem.UseVisualStyleBackColor = true;
-            this.chkLicenseEachRestrictedItem.CheckedChanged += new System.EventHandler(this.OptionsChanged);
-            // 
-            // lblEssenceDecimals
-            // 
-            this.lblEssenceDecimals.Anchor = System.Windows.Forms.AnchorStyles.Right;
-            this.lblEssenceDecimals.AutoSize = true;
-            this.tlpCharacterOptions.SetColumnSpan(this.lblEssenceDecimals, 2);
-            this.lblEssenceDecimals.Location = new System.Drawing.Point(455, 258);
-            this.lblEssenceDecimals.Margin = new System.Windows.Forms.Padding(3, 6, 3, 6);
-            this.lblEssenceDecimals.Name = "lblEssenceDecimals";
-            this.lblEssenceDecimals.Size = new System.Drawing.Size(230, 13);
-            this.lblEssenceDecimals.TabIndex = 16;
-            this.lblEssenceDecimals.Tag = "Label_Options_EssenceDecimals";
-            this.lblEssenceDecimals.Text = "Number of decimal places to round Essence to:";
-            // 
-            // lblNuyenDecimalsMaximumLabel
-            // 
-            this.lblNuyenDecimalsMaximumLabel.Anchor = System.Windows.Forms.AnchorStyles.Right;
-            this.lblNuyenDecimalsMaximumLabel.AutoSize = true;
-            this.tlpCharacterOptions.SetColumnSpan(this.lblNuyenDecimalsMaximumLabel, 2);
-            this.lblNuyenDecimalsMaximumLabel.Location = new System.Drawing.Point(427, 232);
-            this.lblNuyenDecimalsMaximumLabel.Margin = new System.Windows.Forms.Padding(3, 6, 3, 6);
-            this.lblNuyenDecimalsMaximumLabel.Name = "lblNuyenDecimalsMaximumLabel";
-            this.lblNuyenDecimalsMaximumLabel.Size = new System.Drawing.Size(258, 13);
-            this.lblNuyenDecimalsMaximumLabel.TabIndex = 32;
-            this.lblNuyenDecimalsMaximumLabel.Tag = "Label_Options_NuyenDecimalsMaximum";
-            this.lblNuyenDecimalsMaximumLabel.Text = "Maximum number of Nuyen decimal places to display:";
-            // 
-            // lblNuyenDecimalsMinimumLabel
-            // 
-            this.lblNuyenDecimalsMinimumLabel.Anchor = System.Windows.Forms.AnchorStyles.Right;
-            this.lblNuyenDecimalsMinimumLabel.AutoSize = true;
-            this.tlpCharacterOptions.SetColumnSpan(this.lblNuyenDecimalsMinimumLabel, 2);
-            this.lblNuyenDecimalsMinimumLabel.Location = new System.Drawing.Point(430, 206);
-            this.lblNuyenDecimalsMinimumLabel.Margin = new System.Windows.Forms.Padding(3, 6, 3, 6);
-            this.lblNuyenDecimalsMinimumLabel.Name = "lblNuyenDecimalsMinimumLabel";
-            this.lblNuyenDecimalsMinimumLabel.Size = new System.Drawing.Size(255, 13);
-            this.lblNuyenDecimalsMinimumLabel.TabIndex = 30;
-            this.lblNuyenDecimalsMinimumLabel.Tag = "Label_Options_NuyenDecimalsMinimum";
-            this.lblNuyenDecimalsMinimumLabel.Text = "Minimum number of Nuyen decimal places to display:";
-            // 
-            // chkDontRoundEssenceInternally
-            // 
-            this.chkDontRoundEssenceInternally.Anchor = System.Windows.Forms.AnchorStyles.Left;
-            this.chkDontRoundEssenceInternally.AutoSize = true;
-            this.tlpCharacterOptions.SetColumnSpan(this.chkDontRoundEssenceInternally, 4);
-            this.chkDontRoundEssenceInternally.Location = new System.Drawing.Point(304, 281);
-            this.chkDontRoundEssenceInternally.Name = "chkDontRoundEssenceInternally";
-            this.chkDontRoundEssenceInternally.Size = new System.Drawing.Size(349, 17);
-            this.chkDontRoundEssenceInternally.TabIndex = 18;
-            this.chkDontRoundEssenceInternally.Tag = "Checkbox_Option_DontRoundEssenceInternally";
-            this.chkDontRoundEssenceInternally.Text = "Only round Essence for display purposes, not for internal calculations";
-            this.chkDontRoundEssenceInternally.UseVisualStyleBackColor = true;
-            this.chkDontRoundEssenceInternally.CheckedChanged += new System.EventHandler(this.OptionsChanged);
-            // 
-            // chkDronemods
-            // 
-            this.chkDronemods.Anchor = System.Windows.Forms.AnchorStyles.Left;
-            this.chkDronemods.AutoSize = true;
-            this.tlpCharacterOptions.SetColumnSpan(this.chkDronemods, 4);
-            this.chkDronemods.Location = new System.Drawing.Point(304, 131);
-            this.chkDronemods.Margin = new System.Windows.Forms.Padding(3, 4, 3, 4);
-            this.chkDronemods.Name = "chkDronemods";
-            this.chkDronemods.Size = new System.Drawing.Size(206, 17);
-            this.chkDronemods.TabIndex = 36;
-            this.chkDronemods.Tag = "Checkbox_Options_Dronemods";
-            this.chkDronemods.Text = "Use Drone Modification rules (R5 122)";
-            this.chkDronemods.UseVisualStyleBackColor = true;
-            this.chkDronemods.CheckedChanged += new System.EventHandler(this.OptionsChanged);
-            // 
-            // chkRestrictRecoil
-            // 
-            this.chkRestrictRecoil.Anchor = System.Windows.Forms.AnchorStyles.Left;
-            this.chkRestrictRecoil.AutoSize = true;
-            this.tlpCharacterOptions.SetColumnSpan(this.chkRestrictRecoil, 4);
-            this.chkRestrictRecoil.Location = new System.Drawing.Point(304, 179);
-            this.chkRestrictRecoil.Margin = new System.Windows.Forms.Padding(3, 4, 3, 4);
-            this.chkRestrictRecoil.Name = "chkRestrictRecoil";
-            this.chkRestrictRecoil.Size = new System.Drawing.Size(258, 17);
-            this.chkRestrictRecoil.TabIndex = 26;
-            this.chkRestrictRecoil.Tag = "Checkbox_Options_UseRestrictionsToRecoilCompensation";
-            this.chkRestrictRecoil.Text = "Use Restrictions to Recoil Compensation (RG 53)";
-            this.chkRestrictRecoil.UseVisualStyleBackColor = true;
-            this.chkRestrictRecoil.CheckedChanged += new System.EventHandler(this.OptionsChanged);
-            // 
-            // nudNuyenDecimalsMinimum
-            // 
-            this.nudNuyenDecimalsMinimum.Anchor = ((System.Windows.Forms.AnchorStyles)((System.Windows.Forms.AnchorStyles.Left | System.Windows.Forms.AnchorStyles.Right)));
-            this.nudNuyenDecimalsMinimum.AutoSize = true;
-            this.nudNuyenDecimalsMinimum.Location = new System.Drawing.Point(691, 203);
-            this.nudNuyenDecimalsMinimum.Maximum = new decimal(new int[] {
-            28,
-            0,
-            0,
-            0});
-            this.nudNuyenDecimalsMinimum.Name = "nudNuyenDecimalsMinimum";
-            this.nudNuyenDecimalsMinimum.Size = new System.Drawing.Size(62, 20);
-            this.nudNuyenDecimalsMinimum.TabIndex = 33;
-            this.nudNuyenDecimalsMinimum.ValueChanged += new System.EventHandler(this.nudNuyenDecimalsMinimum_ValueChanged);
-            // 
-            // nudNuyenDecimalsMaximum
-            // 
-            this.nudNuyenDecimalsMaximum.Anchor = ((System.Windows.Forms.AnchorStyles)((System.Windows.Forms.AnchorStyles.Left | System.Windows.Forms.AnchorStyles.Right)));
-            this.nudNuyenDecimalsMaximum.AutoSize = true;
-            this.nudNuyenDecimalsMaximum.Location = new System.Drawing.Point(691, 229);
-            this.nudNuyenDecimalsMaximum.Maximum = new decimal(new int[] {
-            28,
-            0,
-            0,
-            0});
-            this.nudNuyenDecimalsMaximum.Name = "nudNuyenDecimalsMaximum";
-            this.nudNuyenDecimalsMaximum.Size = new System.Drawing.Size(62, 20);
-            this.nudNuyenDecimalsMaximum.TabIndex = 34;
-            this.nudNuyenDecimalsMaximum.ValueChanged += new System.EventHandler(this.nudNuyenDecimalsMaximum_ValueChanged);
-            // 
-            // nudEssenceDecimals
-            // 
-            this.nudEssenceDecimals.Anchor = ((System.Windows.Forms.AnchorStyles)((System.Windows.Forms.AnchorStyles.Left | System.Windows.Forms.AnchorStyles.Right)));
-            this.nudEssenceDecimals.AutoSize = true;
-            this.nudEssenceDecimals.Location = new System.Drawing.Point(691, 255);
-            this.nudEssenceDecimals.Name = "nudEssenceDecimals";
-            this.nudEssenceDecimals.Size = new System.Drawing.Size(62, 20);
-            this.nudEssenceDecimals.TabIndex = 17;
-            this.nudEssenceDecimals.Value = new decimal(new int[] {
-            2,
-            0,
-            0,
-            0});
-            this.nudEssenceDecimals.ValueChanged += new System.EventHandler(this.OptionsChanged);
-            // 
-            // chkDronemodsMaximumPilot
-            // 
-            this.chkDronemodsMaximumPilot.Anchor = System.Windows.Forms.AnchorStyles.Left;
-            this.chkDronemodsMaximumPilot.AutoSize = true;
-            this.tlpCharacterOptions.SetColumnSpan(this.chkDronemodsMaximumPilot, 3);
-            this.chkDronemodsMaximumPilot.Location = new System.Drawing.Point(324, 155);
-            this.chkDronemodsMaximumPilot.Margin = new System.Windows.Forms.Padding(23, 3, 3, 3);
-            this.chkDronemodsMaximumPilot.Name = "chkDronemodsMaximumPilot";
-            this.chkDronemodsMaximumPilot.Size = new System.Drawing.Size(214, 17);
-            this.chkDronemodsMaximumPilot.TabIndex = 37;
-            this.chkDronemodsMaximumPilot.Tag = "Checkbox_Options_Dronemods_Pilot";
-            this.chkDronemodsMaximumPilot.Text = "Use Maximum Attribute for Pilot Attribute";
-            this.chkDronemodsMaximumPilot.UseVisualStyleBackColor = true;
-            this.chkDronemodsMaximumPilot.CheckedChanged += new System.EventHandler(this.OptionsChanged);
-            // 
-            // chkPrintFreeExpenses
-            // 
-            this.chkPrintFreeExpenses.Anchor = System.Windows.Forms.AnchorStyles.Left;
-            this.chkPrintFreeExpenses.AutoSize = true;
-            this.tlpCharacterOptions.SetColumnSpan(this.chkPrintFreeExpenses, 3);
-            this.chkPrintFreeExpenses.Location = new System.Drawing.Point(324, 354);
-            this.chkPrintFreeExpenses.Margin = new System.Windows.Forms.Padding(23, 3, 3, 3);
-            this.chkPrintFreeExpenses.Name = "chkPrintFreeExpenses";
-            this.chkPrintFreeExpenses.Size = new System.Drawing.Size(208, 17);
-            this.chkPrintFreeExpenses.TabIndex = 13;
-            this.chkPrintFreeExpenses.Tag = "Checkbox_Options_PrintFreeExpenses";
-            this.chkPrintFreeExpenses.Text = "Print Free Karma and Nuyen Expenses";
-            this.chkPrintFreeExpenses.UseVisualStyleBackColor = true;
-            this.chkPrintFreeExpenses.CheckedChanged += new System.EventHandler(this.chkPrintFreeExpenses_CheckedChanged);
-            // 
-            // lblLimbCount
-            // 
-            this.lblLimbCount.Anchor = System.Windows.Forms.AnchorStyles.Right;
-            this.lblLimbCount.AutoSize = true;
-            this.lblLimbCount.Location = new System.Drawing.Point(372, 7);
-            this.lblLimbCount.Margin = new System.Windows.Forms.Padding(3, 6, 3, 6);
-            this.lblLimbCount.Name = "lblLimbCount";
-            this.lblLimbCount.Size = new System.Drawing.Size(131, 13);
-            this.lblLimbCount.TabIndex = 0;
-            this.lblLimbCount.Tag = "Label_Options_CyberlimbCount";
-            this.lblLimbCount.Text = "Limb Count for Cyberlimbs:";
-            // 
-            // cboLimbCount
-            // 
-            this.cboLimbCount.Anchor = ((System.Windows.Forms.AnchorStyles)((System.Windows.Forms.AnchorStyles.Left | System.Windows.Forms.AnchorStyles.Right)));
-            this.tlpCharacterOptions.SetColumnSpan(this.cboLimbCount, 2);
-            this.cboLimbCount.DropDownStyle = System.Windows.Forms.ComboBoxStyle.DropDownList;
-            this.cboLimbCount.FormattingEnabled = true;
-            this.cboLimbCount.Location = new System.Drawing.Point(509, 3);
-            this.cboLimbCount.Name = "cboLimbCount";
-            this.cboLimbCount.Size = new System.Drawing.Size(244, 21);
-            this.cboLimbCount.TabIndex = 1;
-            this.cboLimbCount.TooltipText = "";
-            this.cboLimbCount.SelectedIndexChanged += new System.EventHandler(this.OptionsChanged);
-            // 
-            // cmdEnableSourcebooks
-            // 
-            this.cmdEnableSourcebooks.Anchor = ((System.Windows.Forms.AnchorStyles)(((System.Windows.Forms.AnchorStyles.Top | System.Windows.Forms.AnchorStyles.Left) 
-            | System.Windows.Forms.AnchorStyles.Right)));
-            this.cmdEnableSourcebooks.Location = new System.Drawing.Point(3, 524);
-            this.cmdEnableSourcebooks.Name = "cmdEnableSourcebooks";
-            this.cmdEnableSourcebooks.Size = new System.Drawing.Size(295, 23);
-            this.cmdEnableSourcebooks.TabIndex = 6;
-            this.cmdEnableSourcebooks.Tag = "Button_ToggleSourcebooks";
-            this.cmdEnableSourcebooks.Text = "Toggle all Sourcebooks On/Off";
-            this.cmdEnableSourcebooks.UseVisualStyleBackColor = true;
-            this.cmdEnableSourcebooks.Click += new System.EventHandler(this.cmdEnableSourcebooks_Click);
-            // 
-            // gpbSourcebook
-            // 
-            this.gpbSourcebook.Controls.Add(this.treSourcebook);
-            this.gpbSourcebook.Dock = System.Windows.Forms.DockStyle.Fill;
-            this.gpbSourcebook.Location = new System.Drawing.Point(3, 3);
-            this.gpbSourcebook.Name = "gpbSourcebook";
-            this.tlpCharacterOptions.SetRowSpan(this.gpbSourcebook, 16);
-            this.gpbSourcebook.Size = new System.Drawing.Size(295, 515);
-            this.gpbSourcebook.TabIndex = 38;
-            this.gpbSourcebook.TabStop = false;
-            this.gpbSourcebook.Tag = "Label_Options_SourcebooksToUse";
-            this.gpbSourcebook.Text = "Sourcebooks to Use";
-            // 
-            // treSourcebook
-            // 
-            this.treSourcebook.CheckBoxes = true;
-            this.treSourcebook.Dock = System.Windows.Forms.DockStyle.Fill;
-            this.treSourcebook.Location = new System.Drawing.Point(3, 16);
-            this.treSourcebook.Name = "treSourcebook";
-            this.treSourcebook.ShowLines = false;
-            this.treSourcebook.ShowPlusMinus = false;
-            this.treSourcebook.ShowRootLines = false;
-            this.treSourcebook.Size = new System.Drawing.Size(289, 496);
-            this.treSourcebook.TabIndex = 1;
-            this.treSourcebook.AfterCheck += new System.Windows.Forms.TreeViewEventHandler(this.OptionsChanged);
-            // 
-            // tabKarmaCosts
-            // 
-            this.tabKarmaCosts.BackColor = System.Drawing.SystemColors.Control;
-            this.tabKarmaCosts.Controls.Add(this.tlpKarmaCosts);
-            this.tabKarmaCosts.Location = new System.Drawing.Point(4, 22);
-            this.tabKarmaCosts.Name = "tabKarmaCosts";
-            this.tabKarmaCosts.Padding = new System.Windows.Forms.Padding(9);
-            this.tabKarmaCosts.Size = new System.Drawing.Size(1232, 568);
-            this.tabKarmaCosts.TabIndex = 1;
-            this.tabKarmaCosts.Tag = "Tab_Options_KarmaCosts";
-            this.tabKarmaCosts.Text = "Karma Costs";
-            // 
-            // tlpKarmaCosts
-            // 
-            this.tlpKarmaCosts.AutoSizeMode = System.Windows.Forms.AutoSizeMode.GrowAndShrink;
-            this.tlpKarmaCosts.ColumnCount = 1;
-            this.tlpKarmaCosts.ColumnStyles.Add(new System.Windows.Forms.ColumnStyle(System.Windows.Forms.SizeType.Percent, 100F));
-            this.tlpKarmaCosts.Controls.Add(this.tlpKarmaCostsList, 0, 0);
-            this.tlpKarmaCosts.Controls.Add(this.cmdRestoreDefaultsKarma, 0, 1);
-            this.tlpKarmaCosts.Dock = System.Windows.Forms.DockStyle.Fill;
-            this.tlpKarmaCosts.Location = new System.Drawing.Point(9, 9);
-            this.tlpKarmaCosts.Name = "tlpKarmaCosts";
-            this.tlpKarmaCosts.RowCount = 2;
-            this.tlpKarmaCosts.RowStyles.Add(new System.Windows.Forms.RowStyle(System.Windows.Forms.SizeType.Percent, 100F));
-            this.tlpKarmaCosts.RowStyles.Add(new System.Windows.Forms.RowStyle());
-            this.tlpKarmaCosts.Size = new System.Drawing.Size(1214, 550);
-            this.tlpKarmaCosts.TabIndex = 125;
-            // 
-            // tlpKarmaCostsList
-            // 
-            this.tlpKarmaCostsList.AutoScroll = true;
-            this.tlpKarmaCostsList.AutoSize = true;
-            this.tlpKarmaCostsList.AutoSizeMode = System.Windows.Forms.AutoSizeMode.GrowAndShrink;
-            this.tlpKarmaCostsList.ColumnCount = 8;
-            this.tlpKarmaCostsList.ColumnStyles.Add(new System.Windows.Forms.ColumnStyle());
-            this.tlpKarmaCostsList.ColumnStyles.Add(new System.Windows.Forms.ColumnStyle());
-            this.tlpKarmaCostsList.ColumnStyles.Add(new System.Windows.Forms.ColumnStyle());
-            this.tlpKarmaCostsList.ColumnStyles.Add(new System.Windows.Forms.ColumnStyle());
-            this.tlpKarmaCostsList.ColumnStyles.Add(new System.Windows.Forms.ColumnStyle());
-            this.tlpKarmaCostsList.ColumnStyles.Add(new System.Windows.Forms.ColumnStyle());
-            this.tlpKarmaCostsList.ColumnStyles.Add(new System.Windows.Forms.ColumnStyle());
-            this.tlpKarmaCostsList.ColumnStyles.Add(new System.Windows.Forms.ColumnStyle(System.Windows.Forms.SizeType.Percent, 100F));
-            this.tlpKarmaCostsList.Controls.Add(this.nudKarmaMysticAdeptPowerPoint, 2, 22);
-            this.tlpKarmaCostsList.Controls.Add(this.lblKarmaSpecialization, 0, 0);
-            this.tlpKarmaCostsList.Controls.Add(this.lblKarmaMysticAdeptPowerPoint, 0, 22);
-            this.tlpKarmaCostsList.Controls.Add(this.nudKarmaSpecialization, 2, 0);
-            this.tlpKarmaCostsList.Controls.Add(this.nudKarmaNewAIAdvancedProgram, 6, 20);
-            this.tlpKarmaCostsList.Controls.Add(this.lblKarmaWeaponFocusExtra, 7, 18);
-            this.tlpKarmaCostsList.Controls.Add(this.nudKarmaInitiationFlat, 4, 21);
-            this.tlpKarmaCostsList.Controls.Add(this.nudKarmaWeaponFocus, 6, 18);
-            this.tlpKarmaCostsList.Controls.Add(this.lblKarmaNewAIAdvancedProgram, 5, 20);
-            this.tlpKarmaCostsList.Controls.Add(this.lblKarmaWeaponFocus, 5, 18);
-            this.tlpKarmaCostsList.Controls.Add(this.nudKarmaNewAIProgram, 6, 19);
-            this.tlpKarmaCostsList.Controls.Add(this.lblKarmaKnowledgeSpecialization, 0, 1);
-            this.tlpKarmaCostsList.Controls.Add(this.lblKarmaRitualSpellcastingFocusExtra, 7, 13);
-            this.tlpKarmaCostsList.Controls.Add(this.lblKarmaNewAIProgram, 5, 19);
-            this.tlpKarmaCostsList.Controls.Add(this.nudKarmaKnowledgeSpecialization, 2, 1);
-            this.tlpKarmaCostsList.Controls.Add(this.nudKarmaRitualSpellcastingFocus, 6, 13);
-            this.tlpKarmaCostsList.Controls.Add(this.lblKarmaNewKnowledgeSkill, 0, 2);
-            this.tlpKarmaCostsList.Controls.Add(this.lblKarmaRitualSpellcastingFocus, 5, 13);
-            this.tlpKarmaCostsList.Controls.Add(this.nudKarmaNewKnowledgeSkill, 2, 2);
-            this.tlpKarmaCostsList.Controls.Add(this.lblFlexibleSignatureFocusExtra, 7, 9);
-            this.tlpKarmaCostsList.Controls.Add(this.lblKarmaMetamagic, 5, 0);
-            this.tlpKarmaCostsList.Controls.Add(this.lblKarmaInitiationExtra, 3, 21);
-            this.tlpKarmaCostsList.Controls.Add(this.nudKarmaInitiation, 2, 21);
-            this.tlpKarmaCostsList.Controls.Add(this.lblKarmaSpellShapingFocusExtra, 7, 17);
-            this.tlpKarmaCostsList.Controls.Add(this.nudKarmaFlexibleSignatureFocus, 6, 9);
-            this.tlpKarmaCostsList.Controls.Add(this.nudKarmaSpellShapingFocus, 6, 17);
-            this.tlpKarmaCostsList.Controls.Add(this.nudKarmaMetamagic, 6, 0);
-            this.tlpKarmaCostsList.Controls.Add(this.lblKarmaCarryoverExtra, 3, 20);
-            this.tlpKarmaCostsList.Controls.Add(this.lblKarmaSpellShapingFocus, 5, 17);
-            this.tlpKarmaCostsList.Controls.Add(this.nudKarmaCarryover, 2, 20);
-            this.tlpKarmaCostsList.Controls.Add(this.lblKarmaFlexibleSignatureFocus, 5, 9);
-            this.tlpKarmaCostsList.Controls.Add(this.lblKarmaCarryover, 0, 20);
-            this.tlpKarmaCostsList.Controls.Add(this.lblKarmaSustainingFocusExtra, 7, 16);
-            this.tlpKarmaCostsList.Controls.Add(this.lblKarmaEnemyExtra, 3, 19);
-            this.tlpKarmaCostsList.Controls.Add(this.nudKarmaEnemy, 2, 19);
-            this.tlpKarmaCostsList.Controls.Add(this.lblKarmaEnemy, 0, 19);
-            this.tlpKarmaCostsList.Controls.Add(this.lblKarmaContactExtra, 3, 18);
-            this.tlpKarmaCostsList.Controls.Add(this.nudKarmaContact, 2, 18);
-            this.tlpKarmaCostsList.Controls.Add(this.lblKarmaContact, 0, 18);
-            this.tlpKarmaCostsList.Controls.Add(this.lblKarmaJoinGroup, 5, 1);
-            this.tlpKarmaCostsList.Controls.Add(this.nudKarmaSustainingFocus, 6, 16);
-            this.tlpKarmaCostsList.Controls.Add(this.nudKarmaJoinGroup, 6, 1);
-            this.tlpKarmaCostsList.Controls.Add(this.lblKarmaSustainingFocus, 5, 16);
-            this.tlpKarmaCostsList.Controls.Add(this.lblKarmaLeaveGroup, 5, 2);
-            this.tlpKarmaCostsList.Controls.Add(this.lblKarmaSummoningFocusExtra, 7, 15);
-            this.tlpKarmaCostsList.Controls.Add(this.nudKarmaLeaveGroup, 6, 2);
-            this.tlpKarmaCostsList.Controls.Add(this.nudKarmaSummoningFocus, 6, 15);
-            this.tlpKarmaCostsList.Controls.Add(this.lblKarmaNewActiveSkill, 0, 3);
-            this.tlpKarmaCostsList.Controls.Add(this.nudKarmaManeuver, 2, 16);
-            this.tlpKarmaCostsList.Controls.Add(this.lblKarmaSummoningFocus, 5, 15);
-            this.tlpKarmaCostsList.Controls.Add(this.lblKarmaManeuver, 0, 16);
-            this.tlpKarmaCostsList.Controls.Add(this.nudKarmaNewActiveSkill, 2, 3);
-            this.tlpKarmaCostsList.Controls.Add(this.lblKarmaComplexFormSkillsoftExtra, 3, 14);
-            this.tlpKarmaCostsList.Controls.Add(this.lblKarmaSpellcastingFocusExtra, 7, 14);
-            this.tlpKarmaCostsList.Controls.Add(this.nudKarmaComplexFormSkillsoft, 2, 14);
-            this.tlpKarmaCostsList.Controls.Add(this.lblKarmaAlchemicalFocus, 5, 3);
-            this.tlpKarmaCostsList.Controls.Add(this.lblKarmaComplexFormSkillsoft, 0, 14);
-            this.tlpKarmaCostsList.Controls.Add(this.lblKarmaNuyenPerExtra, 3, 17);
-            this.tlpKarmaCostsList.Controls.Add(this.nudKarmaSpellcastingFocus, 6, 14);
-            this.tlpKarmaCostsList.Controls.Add(this.nudKarmaNuyenPer, 2, 17);
-            this.tlpKarmaCostsList.Controls.Add(this.lblKarmaSpiritExtra, 3, 15);
-            this.tlpKarmaCostsList.Controls.Add(this.lblKarmaNuyenPer, 0, 17);
-            this.tlpKarmaCostsList.Controls.Add(this.lblKarmaComplexFormOptionExtra, 3, 13);
-            this.tlpKarmaCostsList.Controls.Add(this.nudKarmaSpirit, 2, 15);
-            this.tlpKarmaCostsList.Controls.Add(this.nudKarmaAlchemicalFocus, 6, 3);
-            this.tlpKarmaCostsList.Controls.Add(this.lblKarmaSpirit, 0, 15);
-            this.tlpKarmaCostsList.Controls.Add(this.nudKarmaComplexFormOption, 2, 13);
-            this.tlpKarmaCostsList.Controls.Add(this.lblKarmaSpellcastingFocus, 5, 14);
-            this.tlpKarmaCostsList.Controls.Add(this.lblKarmaComplexFormOption, 0, 13);
-            this.tlpKarmaCostsList.Controls.Add(this.lblKarmaAlchemicalFocusExtra, 7, 3);
-            this.tlpKarmaCostsList.Controls.Add(this.lblKarmaNewSkillGroup, 0, 4);
-            this.tlpKarmaCostsList.Controls.Add(this.nudKarmaNewSkillGroup, 2, 4);
-            this.tlpKarmaCostsList.Controls.Add(this.lblKarmaBanishingFocus, 5, 4);
-            this.tlpKarmaCostsList.Controls.Add(this.nudKarmaBanishingFocus, 6, 4);
-            this.tlpKarmaCostsList.Controls.Add(this.lblKarmaBanishingFocusExtra, 7, 4);
-            this.tlpKarmaCostsList.Controls.Add(this.lblKarmaImproveKnowledgeSkill, 0, 5);
-            this.tlpKarmaCostsList.Controls.Add(this.lblKarmaQiFocusExtra, 7, 12);
-            this.tlpKarmaCostsList.Controls.Add(this.nudKarmaImproveKnowledgeSkill, 2, 5);
-            this.tlpKarmaCostsList.Controls.Add(this.nudKarmaQiFocus, 6, 12);
-            this.tlpKarmaCostsList.Controls.Add(this.lblKarmaImproveKnowledgeSkillExtra, 3, 5);
-            this.tlpKarmaCostsList.Controls.Add(this.lblKarmaQiFocus, 5, 12);
-            this.tlpKarmaCostsList.Controls.Add(this.lblKarmaBindingFocus, 5, 5);
-            this.tlpKarmaCostsList.Controls.Add(this.lblKarmaPowerFocusExtra, 7, 11);
-            this.tlpKarmaCostsList.Controls.Add(this.nudKarmaBindingFocus, 6, 5);
-            this.tlpKarmaCostsList.Controls.Add(this.nudKarmaPowerFocus, 6, 11);
-            this.tlpKarmaCostsList.Controls.Add(this.lblKarmaBindingFocusExtra, 7, 5);
-            this.tlpKarmaCostsList.Controls.Add(this.lblKarmaPowerFocus, 5, 11);
-            this.tlpKarmaCostsList.Controls.Add(this.lblKarmaImproveActiveSkill, 0, 6);
-            this.tlpKarmaCostsList.Controls.Add(this.lblKarmaMaskingFocusExtra, 7, 10);
-            this.tlpKarmaCostsList.Controls.Add(this.nudKarmaImproveActiveSkill, 2, 6);
-            this.tlpKarmaCostsList.Controls.Add(this.nudKarmaMaskingFocus, 6, 10);
-            this.tlpKarmaCostsList.Controls.Add(this.lblKarmaImproveActiveSkillExtra, 3, 6);
-            this.tlpKarmaCostsList.Controls.Add(this.lblKarmaMaskingFocus, 5, 10);
-            this.tlpKarmaCostsList.Controls.Add(this.lblKarmaCenteringFocus, 5, 6);
-            this.tlpKarmaCostsList.Controls.Add(this.nudKarmaCenteringFocus, 6, 6);
-            this.tlpKarmaCostsList.Controls.Add(this.lblKarmaCenteringFocusExtra, 7, 6);
-            this.tlpKarmaCostsList.Controls.Add(this.lblKarmaCounterspellingFocus, 5, 7);
-            this.tlpKarmaCostsList.Controls.Add(this.nudKarmaCounterspellingFocus, 6, 7);
-            this.tlpKarmaCostsList.Controls.Add(this.lblKarmaCounterspellingFocusExtra, 7, 7);
-            this.tlpKarmaCostsList.Controls.Add(this.lblKarmaImproveSkillGroup, 0, 7);
-            this.tlpKarmaCostsList.Controls.Add(this.lblKarmaDisenchantingFocusExtra, 7, 8);
-            this.tlpKarmaCostsList.Controls.Add(this.nudKarmaImproveSkillGroup, 2, 7);
-            this.tlpKarmaCostsList.Controls.Add(this.nudKarmaDisenchantingFocus, 6, 8);
-            this.tlpKarmaCostsList.Controls.Add(this.lblKarmaImproveSkillGroupExtra, 3, 7);
-            this.tlpKarmaCostsList.Controls.Add(this.lblKarmaDisenchantingFocus, 5, 8);
-            this.tlpKarmaCostsList.Controls.Add(this.lblKarmaAttribute, 0, 8);
-            this.tlpKarmaCostsList.Controls.Add(this.nudKarmaAttribute, 2, 8);
-            this.tlpKarmaCostsList.Controls.Add(this.lblKarmaAttributeExtra, 3, 8);
-            this.tlpKarmaCostsList.Controls.Add(this.lblKarmaQuality, 0, 9);
-            this.tlpKarmaCostsList.Controls.Add(this.lblKarmaImproveComplexFormExtra, 3, 12);
-            this.tlpKarmaCostsList.Controls.Add(this.nudKarmaQuality, 2, 9);
-            this.tlpKarmaCostsList.Controls.Add(this.nudKarmaImproveComplexForm, 2, 12);
-            this.tlpKarmaCostsList.Controls.Add(this.lblKarmaQualityExtra, 3, 9);
-            this.tlpKarmaCostsList.Controls.Add(this.lblKarmaImproveComplexForm, 0, 12);
-            this.tlpKarmaCostsList.Controls.Add(this.lblKarmaSpell, 0, 10);
-            this.tlpKarmaCostsList.Controls.Add(this.nudKarmaSpell, 2, 10);
-            this.tlpKarmaCostsList.Controls.Add(this.lblKarmaNewComplexForm, 0, 11);
-            this.tlpKarmaCostsList.Controls.Add(this.nudKarmaNewComplexForm, 2, 11);
-            this.tlpKarmaCostsList.Controls.Add(this.nudMetatypeCostsKarmaMultiplier, 6, 21);
-            this.tlpKarmaCostsList.Controls.Add(this.lblMetatypeCostsKarmaMultiplierLabel, 5, 21);
-            this.tlpKarmaCostsList.Controls.Add(this.lblNuyenPerBP, 5, 22);
-            this.tlpKarmaCostsList.Controls.Add(this.nudNuyenPerBP, 6, 22);
-            this.tlpKarmaCostsList.Controls.Add(this.flpKarmaInitiation, 0, 21);
-            this.tlpKarmaCostsList.Dock = System.Windows.Forms.DockStyle.Fill;
-            this.tlpKarmaCostsList.Location = new System.Drawing.Point(3, 3);
-            this.tlpKarmaCostsList.Name = "tlpKarmaCostsList";
-            this.tlpKarmaCostsList.Padding = new System.Windows.Forms.Padding(0, 0, 10, 0);
-            this.tlpKarmaCostsList.RowCount = 23;
-            this.tlpKarmaCostsList.RowStyles.Add(new System.Windows.Forms.RowStyle());
-            this.tlpKarmaCostsList.RowStyles.Add(new System.Windows.Forms.RowStyle());
-            this.tlpKarmaCostsList.RowStyles.Add(new System.Windows.Forms.RowStyle());
-            this.tlpKarmaCostsList.RowStyles.Add(new System.Windows.Forms.RowStyle());
-            this.tlpKarmaCostsList.RowStyles.Add(new System.Windows.Forms.RowStyle());
-            this.tlpKarmaCostsList.RowStyles.Add(new System.Windows.Forms.RowStyle());
-            this.tlpKarmaCostsList.RowStyles.Add(new System.Windows.Forms.RowStyle());
-            this.tlpKarmaCostsList.RowStyles.Add(new System.Windows.Forms.RowStyle());
-            this.tlpKarmaCostsList.RowStyles.Add(new System.Windows.Forms.RowStyle());
-            this.tlpKarmaCostsList.RowStyles.Add(new System.Windows.Forms.RowStyle());
-            this.tlpKarmaCostsList.RowStyles.Add(new System.Windows.Forms.RowStyle());
-            this.tlpKarmaCostsList.RowStyles.Add(new System.Windows.Forms.RowStyle());
-            this.tlpKarmaCostsList.RowStyles.Add(new System.Windows.Forms.RowStyle());
-            this.tlpKarmaCostsList.RowStyles.Add(new System.Windows.Forms.RowStyle());
-            this.tlpKarmaCostsList.RowStyles.Add(new System.Windows.Forms.RowStyle());
-            this.tlpKarmaCostsList.RowStyles.Add(new System.Windows.Forms.RowStyle());
-            this.tlpKarmaCostsList.RowStyles.Add(new System.Windows.Forms.RowStyle());
-            this.tlpKarmaCostsList.RowStyles.Add(new System.Windows.Forms.RowStyle());
-            this.tlpKarmaCostsList.RowStyles.Add(new System.Windows.Forms.RowStyle());
-            this.tlpKarmaCostsList.RowStyles.Add(new System.Windows.Forms.RowStyle());
-            this.tlpKarmaCostsList.RowStyles.Add(new System.Windows.Forms.RowStyle());
-            this.tlpKarmaCostsList.RowStyles.Add(new System.Windows.Forms.RowStyle());
-            this.tlpKarmaCostsList.RowStyles.Add(new System.Windows.Forms.RowStyle());
-            this.tlpKarmaCostsList.Size = new System.Drawing.Size(1208, 515);
-            this.tlpKarmaCostsList.TabIndex = 124;
-            // 
-            // nudKarmaMysticAdeptPowerPoint
-            // 
-            this.nudKarmaMysticAdeptPowerPoint.Anchor = ((System.Windows.Forms.AnchorStyles)((System.Windows.Forms.AnchorStyles.Left | System.Windows.Forms.AnchorStyles.Right)));
-            this.nudKarmaMysticAdeptPowerPoint.AutoSize = true;
-            this.nudKarmaMysticAdeptPowerPoint.Location = new System.Drawing.Point(184, 575);
-            this.nudKarmaMysticAdeptPowerPoint.Name = "nudKarmaMysticAdeptPowerPoint";
-            this.nudKarmaMysticAdeptPowerPoint.Size = new System.Drawing.Size(60, 20);
-            this.nudKarmaMysticAdeptPowerPoint.TabIndex = 123;
-            this.nudKarmaMysticAdeptPowerPoint.ValueChanged += new System.EventHandler(this.OptionsChanged);
-            // 
-            // lblKarmaSpecialization
-            // 
-            this.lblKarmaSpecialization.Anchor = ((System.Windows.Forms.AnchorStyles)((System.Windows.Forms.AnchorStyles.Top | System.Windows.Forms.AnchorStyles.Right)));
-            this.lblKarmaSpecialization.AutoSize = true;
-            this.tlpKarmaCostsList.SetColumnSpan(this.lblKarmaSpecialization, 2);
-            this.lblKarmaSpecialization.Location = new System.Drawing.Point(26, 6);
-            this.lblKarmaSpecialization.Margin = new System.Windows.Forms.Padding(3, 6, 3, 6);
-            this.lblKarmaSpecialization.Name = "lblKarmaSpecialization";
-            this.lblKarmaSpecialization.Size = new System.Drawing.Size(152, 13);
-            this.lblKarmaSpecialization.TabIndex = 0;
-            this.lblKarmaSpecialization.Tag = "Label_Options_NewSpecialization";
-            this.lblKarmaSpecialization.Text = "New Active Skill Specialization";
-            // 
-            // lblKarmaMysticAdeptPowerPoint
-            // 
-            this.lblKarmaMysticAdeptPowerPoint.Anchor = ((System.Windows.Forms.AnchorStyles)((System.Windows.Forms.AnchorStyles.Top | System.Windows.Forms.AnchorStyles.Right)));
-            this.lblKarmaMysticAdeptPowerPoint.AutoSize = true;
-            this.tlpKarmaCostsList.SetColumnSpan(this.lblKarmaMysticAdeptPowerPoint, 2);
-            this.lblKarmaMysticAdeptPowerPoint.Location = new System.Drawing.Point(50, 578);
-            this.lblKarmaMysticAdeptPowerPoint.Margin = new System.Windows.Forms.Padding(3, 6, 3, 6);
-            this.lblKarmaMysticAdeptPowerPoint.Name = "lblKarmaMysticAdeptPowerPoint";
-            this.lblKarmaMysticAdeptPowerPoint.Size = new System.Drawing.Size(128, 13);
-            this.lblKarmaMysticAdeptPowerPoint.TabIndex = 122;
-            this.lblKarmaMysticAdeptPowerPoint.Tag = "Label_Options_KarmaMysticAdeptPowerPoint";
-            this.lblKarmaMysticAdeptPowerPoint.Text = "Mystic Adept Power Point";
-            // 
-            // nudKarmaSpecialization
-            // 
-            this.nudKarmaSpecialization.Anchor = ((System.Windows.Forms.AnchorStyles)((System.Windows.Forms.AnchorStyles.Left | System.Windows.Forms.AnchorStyles.Right)));
-            this.nudKarmaSpecialization.AutoSize = true;
-            this.nudKarmaSpecialization.Location = new System.Drawing.Point(184, 3);
-            this.nudKarmaSpecialization.Name = "nudKarmaSpecialization";
-            this.nudKarmaSpecialization.Size = new System.Drawing.Size(60, 20);
-            this.nudKarmaSpecialization.TabIndex = 1;
-            this.nudKarmaSpecialization.ValueChanged += new System.EventHandler(this.OptionsChanged);
->>>>>>> c566a041
-            // 
-            // chkHideCharts
-            // 
-<<<<<<< HEAD
-            this.chkHideCharts.Anchor = System.Windows.Forms.AnchorStyles.Left;
-            this.chkHideCharts.AutoSize = true;
-            this.tlpGlobalOptions.SetColumnSpan(this.chkHideCharts, 2);
-            this.chkHideCharts.Location = new System.Drawing.Point(3, 343);
-            this.chkHideCharts.Margin = new System.Windows.Forms.Padding(3, 4, 3, 4);
-            this.chkHideCharts.Name = "chkHideCharts";
-            this.chkHideCharts.Size = new System.Drawing.Size(215, 17);
-            this.chkHideCharts.TabIndex = 58;
-            this.chkHideCharts.Tag = "Checkbox_Options_HideCharts";
-            this.chkHideCharts.Text = "Hide charts that cause issues with Wine";
-            this.chkHideCharts.UseVisualStyleBackColor = true;
-            this.chkHideCharts.CheckedChanged += new System.EventHandler(this.OptionsChanged);
-=======
-            this.nudKarmaNewAIAdvancedProgram.Anchor = ((System.Windows.Forms.AnchorStyles)((System.Windows.Forms.AnchorStyles.Left | System.Windows.Forms.AnchorStyles.Right)));
-            this.nudKarmaNewAIAdvancedProgram.AutoSize = true;
-            this.nudKarmaNewAIAdvancedProgram.Location = new System.Drawing.Point(546, 523);
-            this.nudKarmaNewAIAdvancedProgram.Name = "nudKarmaNewAIAdvancedProgram";
-            this.nudKarmaNewAIAdvancedProgram.Size = new System.Drawing.Size(60, 20);
-            this.nudKarmaNewAIAdvancedProgram.TabIndex = 112;
-            this.nudKarmaNewAIAdvancedProgram.ValueChanged += new System.EventHandler(this.OptionsChanged);
-            // 
-            // lblKarmaWeaponFocusExtra
-            // 
-            this.lblKarmaWeaponFocusExtra.AutoSize = true;
-            this.lblKarmaWeaponFocusExtra.Location = new System.Drawing.Point(612, 474);
-            this.lblKarmaWeaponFocusExtra.Margin = new System.Windows.Forms.Padding(3, 6, 3, 6);
-            this.lblKarmaWeaponFocusExtra.Name = "lblKarmaWeaponFocusExtra";
-            this.lblKarmaWeaponFocusExtra.Size = new System.Drawing.Size(42, 13);
-            this.lblKarmaWeaponFocusExtra.TabIndex = 107;
-            this.lblKarmaWeaponFocusExtra.Tag = "Label_Options_Force";
-            this.lblKarmaWeaponFocusExtra.Text = "x Force";
-            // 
-            // nudKarmaInitiationFlat
-            // 
-            this.nudKarmaInitiationFlat.Anchor = ((System.Windows.Forms.AnchorStyles)((System.Windows.Forms.AnchorStyles.Left | System.Windows.Forms.AnchorStyles.Right)));
-            this.nudKarmaInitiationFlat.AutoSize = true;
-            this.nudKarmaInitiationFlat.Location = new System.Drawing.Point(339, 549);
-            this.nudKarmaInitiationFlat.Name = "nudKarmaInitiationFlat";
-            this.nudKarmaInitiationFlat.Size = new System.Drawing.Size(41, 20);
-            this.nudKarmaInitiationFlat.TabIndex = 121;
-            this.nudKarmaInitiationFlat.ValueChanged += new System.EventHandler(this.OptionsChanged);
->>>>>>> c566a041
-            // 
-            // chkLiveUpdateCleanCharacterFiles
-            // 
-<<<<<<< HEAD
-            this.chkLiveUpdateCleanCharacterFiles.Anchor = System.Windows.Forms.AnchorStyles.Left;
-            this.chkLiveUpdateCleanCharacterFiles.AutoSize = true;
-            this.tlpGlobalOptions.SetColumnSpan(this.chkLiveUpdateCleanCharacterFiles, 2);
-            this.chkLiveUpdateCleanCharacterFiles.Location = new System.Drawing.Point(3, 368);
-            this.chkLiveUpdateCleanCharacterFiles.Name = "chkLiveUpdateCleanCharacterFiles";
-            this.chkLiveUpdateCleanCharacterFiles.Size = new System.Drawing.Size(286, 30);
-            this.chkLiveUpdateCleanCharacterFiles.TabIndex = 33;
-            this.chkLiveUpdateCleanCharacterFiles.Tag = "Checkbox_Options_LiveUpdateCleanCharacterFiles";
-            this.chkLiveUpdateCleanCharacterFiles.Text = "Automatically load changes from open characters\' save\r\nfiles if there are no pend" +
-    "ing changes to be saved";
-            this.chkLiveUpdateCleanCharacterFiles.UseVisualStyleBackColor = true;
-            this.chkLiveUpdateCleanCharacterFiles.CheckedChanged += new System.EventHandler(this.OptionsChanged);
-=======
-            this.nudKarmaWeaponFocus.Anchor = ((System.Windows.Forms.AnchorStyles)((System.Windows.Forms.AnchorStyles.Left | System.Windows.Forms.AnchorStyles.Right)));
-            this.nudKarmaWeaponFocus.AutoSize = true;
-            this.nudKarmaWeaponFocus.Location = new System.Drawing.Point(546, 471);
-            this.nudKarmaWeaponFocus.Name = "nudKarmaWeaponFocus";
-            this.nudKarmaWeaponFocus.Size = new System.Drawing.Size(60, 20);
-            this.nudKarmaWeaponFocus.TabIndex = 106;
-            this.nudKarmaWeaponFocus.ValueChanged += new System.EventHandler(this.OptionsChanged);
-            // 
-            // lblKarmaNewAIAdvancedProgram
-            // 
-            this.lblKarmaNewAIAdvancedProgram.Anchor = ((System.Windows.Forms.AnchorStyles)((System.Windows.Forms.AnchorStyles.Top | System.Windows.Forms.AnchorStyles.Right)));
-            this.lblKarmaNewAIAdvancedProgram.AutoSize = true;
-            this.lblKarmaNewAIAdvancedProgram.Location = new System.Drawing.Point(398, 526);
-            this.lblKarmaNewAIAdvancedProgram.Margin = new System.Windows.Forms.Padding(3, 6, 3, 6);
-            this.lblKarmaNewAIAdvancedProgram.Name = "lblKarmaNewAIAdvancedProgram";
-            this.lblKarmaNewAIAdvancedProgram.Size = new System.Drawing.Size(142, 13);
-            this.lblKarmaNewAIAdvancedProgram.TabIndex = 110;
-            this.lblKarmaNewAIAdvancedProgram.Tag = "Label_Options_NewAIAdvancedProgram";
-            this.lblKarmaNewAIAdvancedProgram.Text = "New Advanced Program (AI)";
-            // 
-            // lblKarmaWeaponFocus
-            // 
-            this.lblKarmaWeaponFocus.Anchor = ((System.Windows.Forms.AnchorStyles)((System.Windows.Forms.AnchorStyles.Top | System.Windows.Forms.AnchorStyles.Right)));
-            this.lblKarmaWeaponFocus.AutoSize = true;
-            this.lblKarmaWeaponFocus.Location = new System.Drawing.Point(460, 474);
-            this.lblKarmaWeaponFocus.Margin = new System.Windows.Forms.Padding(3, 6, 3, 6);
-            this.lblKarmaWeaponFocus.Name = "lblKarmaWeaponFocus";
-            this.lblKarmaWeaponFocus.Size = new System.Drawing.Size(80, 13);
-            this.lblKarmaWeaponFocus.TabIndex = 105;
-            this.lblKarmaWeaponFocus.Tag = "Label_Options_WeaponFocus";
-            this.lblKarmaWeaponFocus.Text = "Weapon Focus";
-            // 
-            // nudKarmaNewAIProgram
-            // 
-            this.nudKarmaNewAIProgram.Anchor = ((System.Windows.Forms.AnchorStyles)((System.Windows.Forms.AnchorStyles.Left | System.Windows.Forms.AnchorStyles.Right)));
-            this.nudKarmaNewAIProgram.AutoSize = true;
-            this.nudKarmaNewAIProgram.Location = new System.Drawing.Point(546, 497);
-            this.nudKarmaNewAIProgram.Name = "nudKarmaNewAIProgram";
-            this.nudKarmaNewAIProgram.Size = new System.Drawing.Size(60, 20);
-            this.nudKarmaNewAIProgram.TabIndex = 111;
-            this.nudKarmaNewAIProgram.ValueChanged += new System.EventHandler(this.OptionsChanged);
-            // 
-            // lblKarmaKnowledgeSpecialization
-            // 
-            this.lblKarmaKnowledgeSpecialization.Anchor = ((System.Windows.Forms.AnchorStyles)((System.Windows.Forms.AnchorStyles.Top | System.Windows.Forms.AnchorStyles.Right)));
-            this.lblKarmaKnowledgeSpecialization.AutoSize = true;
-            this.tlpKarmaCostsList.SetColumnSpan(this.lblKarmaKnowledgeSpecialization, 2);
-            this.lblKarmaKnowledgeSpecialization.Location = new System.Drawing.Point(3, 32);
-            this.lblKarmaKnowledgeSpecialization.Margin = new System.Windows.Forms.Padding(3, 6, 3, 6);
-            this.lblKarmaKnowledgeSpecialization.Name = "lblKarmaKnowledgeSpecialization";
-            this.lblKarmaKnowledgeSpecialization.Size = new System.Drawing.Size(175, 13);
-            this.lblKarmaKnowledgeSpecialization.TabIndex = 119;
-            this.lblKarmaKnowledgeSpecialization.Tag = "Label_Options_NewKnoSpecialization";
-            this.lblKarmaKnowledgeSpecialization.Text = "New Knowledge Skill Specialization";
-            // 
-            // lblKarmaRitualSpellcastingFocusExtra
-            // 
-            this.lblKarmaRitualSpellcastingFocusExtra.AutoSize = true;
-            this.lblKarmaRitualSpellcastingFocusExtra.Location = new System.Drawing.Point(612, 344);
-            this.lblKarmaRitualSpellcastingFocusExtra.Margin = new System.Windows.Forms.Padding(3, 6, 3, 6);
-            this.lblKarmaRitualSpellcastingFocusExtra.Name = "lblKarmaRitualSpellcastingFocusExtra";
-            this.lblKarmaRitualSpellcastingFocusExtra.Size = new System.Drawing.Size(42, 13);
-            this.lblKarmaRitualSpellcastingFocusExtra.TabIndex = 118;
-            this.lblKarmaRitualSpellcastingFocusExtra.Tag = "Label_Options_Force";
-            this.lblKarmaRitualSpellcastingFocusExtra.Text = "x Force";
-            // 
-            // lblKarmaNewAIProgram
-            // 
-            this.lblKarmaNewAIProgram.Anchor = ((System.Windows.Forms.AnchorStyles)((System.Windows.Forms.AnchorStyles.Top | System.Windows.Forms.AnchorStyles.Right)));
-            this.lblKarmaNewAIProgram.AutoSize = true;
-            this.lblKarmaNewAIProgram.Location = new System.Drawing.Point(450, 500);
-            this.lblKarmaNewAIProgram.Margin = new System.Windows.Forms.Padding(3, 6, 3, 6);
-            this.lblKarmaNewAIProgram.Name = "lblKarmaNewAIProgram";
-            this.lblKarmaNewAIProgram.Size = new System.Drawing.Size(90, 13);
-            this.lblKarmaNewAIProgram.TabIndex = 109;
-            this.lblKarmaNewAIProgram.Tag = "Label_Options_NewAIProgram";
-            this.lblKarmaNewAIProgram.Text = "New Program (AI)";
-            // 
-            // nudKarmaKnowledgeSpecialization
-            // 
-            this.nudKarmaKnowledgeSpecialization.Anchor = ((System.Windows.Forms.AnchorStyles)((System.Windows.Forms.AnchorStyles.Left | System.Windows.Forms.AnchorStyles.Right)));
-            this.nudKarmaKnowledgeSpecialization.AutoSize = true;
-            this.nudKarmaKnowledgeSpecialization.Location = new System.Drawing.Point(184, 29);
-            this.nudKarmaKnowledgeSpecialization.Name = "nudKarmaKnowledgeSpecialization";
-            this.nudKarmaKnowledgeSpecialization.Size = new System.Drawing.Size(60, 20);
-            this.nudKarmaKnowledgeSpecialization.TabIndex = 120;
-            this.nudKarmaKnowledgeSpecialization.ValueChanged += new System.EventHandler(this.OptionsChanged);
->>>>>>> c566a041
-            // 
-            // chkPreferNightlyBuilds
-            // 
-<<<<<<< HEAD
-            this.chkPreferNightlyBuilds.Anchor = System.Windows.Forms.AnchorStyles.Left;
-            this.chkPreferNightlyBuilds.AutoSize = true;
-            this.chkPreferNightlyBuilds.Location = new System.Drawing.Point(3, 408);
-            this.chkPreferNightlyBuilds.Margin = new System.Windows.Forms.Padding(3, 4, 3, 4);
-            this.chkPreferNightlyBuilds.Name = "chkPreferNightlyBuilds";
-            this.chkPreferNightlyBuilds.Size = new System.Drawing.Size(120, 17);
-            this.chkPreferNightlyBuilds.TabIndex = 25;
-            this.chkPreferNightlyBuilds.Tag = "Checkbox_Options_PreferNightlyBuilds";
-            this.chkPreferNightlyBuilds.Text = "Prefer Nightly Builds";
-            this.chkPreferNightlyBuilds.UseVisualStyleBackColor = true;
-            this.chkPreferNightlyBuilds.CheckedChanged += new System.EventHandler(this.OptionsChanged);
-=======
-            this.nudKarmaRitualSpellcastingFocus.Anchor = ((System.Windows.Forms.AnchorStyles)((System.Windows.Forms.AnchorStyles.Left | System.Windows.Forms.AnchorStyles.Right)));
-            this.nudKarmaRitualSpellcastingFocus.AutoSize = true;
-            this.nudKarmaRitualSpellcastingFocus.Location = new System.Drawing.Point(546, 341);
-            this.nudKarmaRitualSpellcastingFocus.Name = "nudKarmaRitualSpellcastingFocus";
-            this.nudKarmaRitualSpellcastingFocus.Size = new System.Drawing.Size(60, 20);
-            this.nudKarmaRitualSpellcastingFocus.TabIndex = 117;
-            this.nudKarmaRitualSpellcastingFocus.ValueChanged += new System.EventHandler(this.OptionsChanged);
-            // 
-            // lblKarmaNewKnowledgeSkill
-            // 
-            this.lblKarmaNewKnowledgeSkill.Anchor = ((System.Windows.Forms.AnchorStyles)((System.Windows.Forms.AnchorStyles.Top | System.Windows.Forms.AnchorStyles.Right)));
-            this.lblKarmaNewKnowledgeSkill.AutoSize = true;
-            this.tlpKarmaCostsList.SetColumnSpan(this.lblKarmaNewKnowledgeSkill, 2);
-            this.lblKarmaNewKnowledgeSkill.Location = new System.Drawing.Point(71, 58);
-            this.lblKarmaNewKnowledgeSkill.Margin = new System.Windows.Forms.Padding(3, 6, 3, 6);
-            this.lblKarmaNewKnowledgeSkill.Name = "lblKarmaNewKnowledgeSkill";
-            this.lblKarmaNewKnowledgeSkill.Size = new System.Drawing.Size(107, 13);
-            this.lblKarmaNewKnowledgeSkill.TabIndex = 2;
-            this.lblKarmaNewKnowledgeSkill.Tag = "Label_Options_NewKnowledgeSkill";
-            this.lblKarmaNewKnowledgeSkill.Text = "New Knowledge Skill";
-            // 
-            // lblKarmaRitualSpellcastingFocus
-            // 
-            this.lblKarmaRitualSpellcastingFocus.Anchor = ((System.Windows.Forms.AnchorStyles)((System.Windows.Forms.AnchorStyles.Top | System.Windows.Forms.AnchorStyles.Right)));
-            this.lblKarmaRitualSpellcastingFocus.AutoSize = true;
-            this.lblKarmaRitualSpellcastingFocus.Location = new System.Drawing.Point(414, 344);
-            this.lblKarmaRitualSpellcastingFocus.Margin = new System.Windows.Forms.Padding(3, 6, 3, 6);
-            this.lblKarmaRitualSpellcastingFocus.Name = "lblKarmaRitualSpellcastingFocus";
-            this.lblKarmaRitualSpellcastingFocus.Size = new System.Drawing.Size(126, 13);
-            this.lblKarmaRitualSpellcastingFocus.TabIndex = 116;
-            this.lblKarmaRitualSpellcastingFocus.Tag = "Label_Options_RitualSpellcastingFocus";
-            this.lblKarmaRitualSpellcastingFocus.Text = "Ritual Spellcasting Focus";
-            // 
-            // nudKarmaNewKnowledgeSkill
-            // 
-            this.nudKarmaNewKnowledgeSkill.Anchor = ((System.Windows.Forms.AnchorStyles)((System.Windows.Forms.AnchorStyles.Left | System.Windows.Forms.AnchorStyles.Right)));
-            this.nudKarmaNewKnowledgeSkill.AutoSize = true;
-            this.nudKarmaNewKnowledgeSkill.Location = new System.Drawing.Point(184, 55);
-            this.nudKarmaNewKnowledgeSkill.Name = "nudKarmaNewKnowledgeSkill";
-            this.nudKarmaNewKnowledgeSkill.Size = new System.Drawing.Size(60, 20);
-            this.nudKarmaNewKnowledgeSkill.TabIndex = 3;
-            this.nudKarmaNewKnowledgeSkill.ValueChanged += new System.EventHandler(this.OptionsChanged);
-            // 
-            // lblFlexibleSignatureFocusExtra
-            // 
-            this.lblFlexibleSignatureFocusExtra.AutoSize = true;
-            this.lblFlexibleSignatureFocusExtra.Location = new System.Drawing.Point(612, 240);
-            this.lblFlexibleSignatureFocusExtra.Margin = new System.Windows.Forms.Padding(3, 6, 3, 6);
-            this.lblFlexibleSignatureFocusExtra.Name = "lblFlexibleSignatureFocusExtra";
-            this.lblFlexibleSignatureFocusExtra.Size = new System.Drawing.Size(42, 13);
-            this.lblFlexibleSignatureFocusExtra.TabIndex = 115;
-            this.lblFlexibleSignatureFocusExtra.Tag = "Label_Options_Force";
-            this.lblFlexibleSignatureFocusExtra.Text = "x Force";
-            // 
-            // lblKarmaMetamagic
-            // 
-            this.lblKarmaMetamagic.Anchor = ((System.Windows.Forms.AnchorStyles)((System.Windows.Forms.AnchorStyles.Top | System.Windows.Forms.AnchorStyles.Right)));
-            this.lblKarmaMetamagic.AutoSize = true;
-            this.lblKarmaMetamagic.Location = new System.Drawing.Point(386, 6);
-            this.lblKarmaMetamagic.Margin = new System.Windows.Forms.Padding(3, 6, 3, 6);
-            this.lblKarmaMetamagic.Name = "lblKarmaMetamagic";
-            this.lblKarmaMetamagic.Size = new System.Drawing.Size(154, 13);
-            this.lblKarmaMetamagic.TabIndex = 57;
-            this.lblKarmaMetamagic.Tag = "Label_Options_Metamagics";
-            this.lblKarmaMetamagic.Text = "Additional Metamagics/Echoes";
-            // 
-            // lblKarmaInitiationExtra
-            // 
-            this.lblKarmaInitiationExtra.AutoSize = true;
-            this.lblKarmaInitiationExtra.Location = new System.Drawing.Point(250, 552);
-            this.lblKarmaInitiationExtra.Margin = new System.Windows.Forms.Padding(3, 6, 3, 6);
-            this.lblKarmaInitiationExtra.Name = "lblKarmaInitiationExtra";
-            this.lblKarmaInitiationExtra.Size = new System.Drawing.Size(83, 13);
-            this.lblKarmaInitiationExtra.TabIndex = 56;
-            this.lblKarmaInitiationExtra.Tag = "Label_Options_NewRatingPlus";
-            this.lblKarmaInitiationExtra.Text = "x New Rating) +";
-            // 
-            // nudKarmaInitiation
-            // 
-            this.nudKarmaInitiation.Anchor = ((System.Windows.Forms.AnchorStyles)(((System.Windows.Forms.AnchorStyles.Top | System.Windows.Forms.AnchorStyles.Left) 
-            | System.Windows.Forms.AnchorStyles.Right)));
-            this.nudKarmaInitiation.Location = new System.Drawing.Point(184, 549);
-            this.nudKarmaInitiation.Name = "nudKarmaInitiation";
-            this.nudKarmaInitiation.Size = new System.Drawing.Size(60, 20);
-            this.nudKarmaInitiation.TabIndex = 55;
-            this.nudKarmaInitiation.ValueChanged += new System.EventHandler(this.OptionsChanged);
-            // 
-            // lblKarmaSpellShapingFocusExtra
-            // 
-            this.lblKarmaSpellShapingFocusExtra.AutoSize = true;
-            this.lblKarmaSpellShapingFocusExtra.Location = new System.Drawing.Point(612, 448);
-            this.lblKarmaSpellShapingFocusExtra.Margin = new System.Windows.Forms.Padding(3, 6, 3, 6);
-            this.lblKarmaSpellShapingFocusExtra.Name = "lblKarmaSpellShapingFocusExtra";
-            this.lblKarmaSpellShapingFocusExtra.Size = new System.Drawing.Size(42, 13);
-            this.lblKarmaSpellShapingFocusExtra.TabIndex = 104;
-            this.lblKarmaSpellShapingFocusExtra.Tag = "Label_Options_Force";
-            this.lblKarmaSpellShapingFocusExtra.Text = "x Force";
-            // 
-            // nudKarmaFlexibleSignatureFocus
-            // 
-            this.nudKarmaFlexibleSignatureFocus.Anchor = ((System.Windows.Forms.AnchorStyles)((System.Windows.Forms.AnchorStyles.Left | System.Windows.Forms.AnchorStyles.Right)));
-            this.nudKarmaFlexibleSignatureFocus.AutoSize = true;
-            this.nudKarmaFlexibleSignatureFocus.Location = new System.Drawing.Point(546, 237);
-            this.nudKarmaFlexibleSignatureFocus.Name = "nudKarmaFlexibleSignatureFocus";
-            this.nudKarmaFlexibleSignatureFocus.Size = new System.Drawing.Size(60, 20);
-            this.nudKarmaFlexibleSignatureFocus.TabIndex = 114;
-            this.nudKarmaFlexibleSignatureFocus.ValueChanged += new System.EventHandler(this.OptionsChanged);
->>>>>>> c566a041
-            // 
             // chkHideCharacterRoster
             // 
-<<<<<<< HEAD
             this.chkHideCharacterRoster.Anchor = System.Windows.Forms.AnchorStyles.Left;
             this.chkHideCharacterRoster.AutoSize = true;
             this.chkHideCharacterRoster.Location = new System.Drawing.Point(445, 343);
@@ -2398,980 +1365,9 @@
             this.chkHideCharacterRoster.Text = "Hide the Character Roster";
             this.chkHideCharacterRoster.UseVisualStyleBackColor = true;
             this.chkHideCharacterRoster.CheckedChanged += new System.EventHandler(this.OptionsChanged);
-=======
-            this.nudKarmaSpellShapingFocus.Anchor = ((System.Windows.Forms.AnchorStyles)((System.Windows.Forms.AnchorStyles.Left | System.Windows.Forms.AnchorStyles.Right)));
-            this.nudKarmaSpellShapingFocus.AutoSize = true;
-            this.nudKarmaSpellShapingFocus.Location = new System.Drawing.Point(546, 445);
-            this.nudKarmaSpellShapingFocus.Name = "nudKarmaSpellShapingFocus";
-            this.nudKarmaSpellShapingFocus.Size = new System.Drawing.Size(60, 20);
-            this.nudKarmaSpellShapingFocus.TabIndex = 103;
-            this.nudKarmaSpellShapingFocus.ValueChanged += new System.EventHandler(this.OptionsChanged);
->>>>>>> c566a041
-            // 
-            // chkPrintToFileFirst
-            // 
-<<<<<<< HEAD
-            this.chkPrintToFileFirst.Anchor = System.Windows.Forms.AnchorStyles.Left;
-            this.chkPrintToFileFirst.AutoSize = true;
-            this.chkPrintToFileFirst.Location = new System.Drawing.Point(3, 462);
-            this.chkPrintToFileFirst.Margin = new System.Windows.Forms.Padding(3, 4, 3, 4);
-            this.chkPrintToFileFirst.Name = "chkPrintToFileFirst";
-            this.chkPrintToFileFirst.Size = new System.Drawing.Size(130, 17);
-            this.chkPrintToFileFirst.TabIndex = 43;
-            this.chkPrintToFileFirst.Tag = "Checkbox_Option_PrintToFileFirst";
-            this.chkPrintToFileFirst.Text = "Apply Linux printing fix";
-            this.chkPrintToFileFirst.UseVisualStyleBackColor = true;
-            this.chkPrintToFileFirst.CheckedChanged += new System.EventHandler(this.OptionsChanged);
-=======
-            this.nudKarmaMetamagic.Anchor = ((System.Windows.Forms.AnchorStyles)((System.Windows.Forms.AnchorStyles.Left | System.Windows.Forms.AnchorStyles.Right)));
-            this.nudKarmaMetamagic.AutoSize = true;
-            this.nudKarmaMetamagic.Location = new System.Drawing.Point(546, 3);
-            this.nudKarmaMetamagic.Name = "nudKarmaMetamagic";
-            this.nudKarmaMetamagic.Size = new System.Drawing.Size(60, 20);
-            this.nudKarmaMetamagic.TabIndex = 58;
-            this.nudKarmaMetamagic.ValueChanged += new System.EventHandler(this.OptionsChanged);
-            // 
-            // lblKarmaCarryoverExtra
-            // 
-            this.lblKarmaCarryoverExtra.AutoSize = true;
-            this.tlpKarmaCostsList.SetColumnSpan(this.lblKarmaCarryoverExtra, 2);
-            this.lblKarmaCarryoverExtra.Location = new System.Drawing.Point(250, 526);
-            this.lblKarmaCarryoverExtra.Margin = new System.Windows.Forms.Padding(3, 6, 3, 6);
-            this.lblKarmaCarryoverExtra.Name = "lblKarmaCarryoverExtra";
-            this.lblKarmaCarryoverExtra.Size = new System.Drawing.Size(51, 13);
-            this.lblKarmaCarryoverExtra.TabIndex = 52;
-            this.lblKarmaCarryoverExtra.Tag = "Label_Options_Maximum";
-            this.lblKarmaCarryoverExtra.Text = "Maximum";
-            // 
-            // lblKarmaSpellShapingFocus
-            // 
-            this.lblKarmaSpellShapingFocus.Anchor = ((System.Windows.Forms.AnchorStyles)((System.Windows.Forms.AnchorStyles.Top | System.Windows.Forms.AnchorStyles.Right)));
-            this.lblKarmaSpellShapingFocus.AutoSize = true;
-            this.lblKarmaSpellShapingFocus.Location = new System.Drawing.Point(436, 448);
-            this.lblKarmaSpellShapingFocus.Margin = new System.Windows.Forms.Padding(3, 6, 3, 6);
-            this.lblKarmaSpellShapingFocus.Name = "lblKarmaSpellShapingFocus";
-            this.lblKarmaSpellShapingFocus.Size = new System.Drawing.Size(104, 13);
-            this.lblKarmaSpellShapingFocus.TabIndex = 102;
-            this.lblKarmaSpellShapingFocus.Tag = "Label_Options_SpellShapingFocus";
-            this.lblKarmaSpellShapingFocus.Text = "Spell Shaping Focus";
-            // 
-            // nudKarmaCarryover
-            // 
-            this.nudKarmaCarryover.Anchor = ((System.Windows.Forms.AnchorStyles)((System.Windows.Forms.AnchorStyles.Left | System.Windows.Forms.AnchorStyles.Right)));
-            this.nudKarmaCarryover.AutoSize = true;
-            this.nudKarmaCarryover.Location = new System.Drawing.Point(184, 523);
-            this.nudKarmaCarryover.Name = "nudKarmaCarryover";
-            this.nudKarmaCarryover.Size = new System.Drawing.Size(60, 20);
-            this.nudKarmaCarryover.TabIndex = 51;
-            this.nudKarmaCarryover.ValueChanged += new System.EventHandler(this.OptionsChanged);
-            // 
-            // lblKarmaFlexibleSignatureFocus
-            // 
-            this.lblKarmaFlexibleSignatureFocus.Anchor = ((System.Windows.Forms.AnchorStyles)((System.Windows.Forms.AnchorStyles.Top | System.Windows.Forms.AnchorStyles.Right)));
-            this.lblKarmaFlexibleSignatureFocus.AutoSize = true;
-            this.lblKarmaFlexibleSignatureFocus.Location = new System.Drawing.Point(418, 240);
-            this.lblKarmaFlexibleSignatureFocus.Margin = new System.Windows.Forms.Padding(3, 6, 3, 6);
-            this.lblKarmaFlexibleSignatureFocus.Name = "lblKarmaFlexibleSignatureFocus";
-            this.lblKarmaFlexibleSignatureFocus.Size = new System.Drawing.Size(122, 13);
-            this.lblKarmaFlexibleSignatureFocus.TabIndex = 113;
-            this.lblKarmaFlexibleSignatureFocus.Tag = "Label_Options_FlexibleSignatureFocus";
-            this.lblKarmaFlexibleSignatureFocus.Text = "Flexible Signature Focus";
-            // 
-            // lblKarmaCarryover
-            // 
-            this.lblKarmaCarryover.Anchor = ((System.Windows.Forms.AnchorStyles)((System.Windows.Forms.AnchorStyles.Top | System.Windows.Forms.AnchorStyles.Right)));
-            this.lblKarmaCarryover.AutoSize = true;
-            this.tlpKarmaCostsList.SetColumnSpan(this.lblKarmaCarryover, 2);
-            this.lblKarmaCarryover.Location = new System.Drawing.Point(37, 526);
-            this.lblKarmaCarryover.Margin = new System.Windows.Forms.Padding(3, 6, 3, 6);
-            this.lblKarmaCarryover.Name = "lblKarmaCarryover";
-            this.lblKarmaCarryover.Size = new System.Drawing.Size(141, 13);
-            this.lblKarmaCarryover.TabIndex = 50;
-            this.lblKarmaCarryover.Tag = "Label_Options_Carryover";
-            this.lblKarmaCarryover.Text = "Carryover for New Character";
-            // 
-            // lblKarmaSustainingFocusExtra
-            // 
-            this.lblKarmaSustainingFocusExtra.AutoSize = true;
-            this.lblKarmaSustainingFocusExtra.Location = new System.Drawing.Point(612, 422);
-            this.lblKarmaSustainingFocusExtra.Margin = new System.Windows.Forms.Padding(3, 6, 3, 6);
-            this.lblKarmaSustainingFocusExtra.Name = "lblKarmaSustainingFocusExtra";
-            this.lblKarmaSustainingFocusExtra.Size = new System.Drawing.Size(42, 13);
-            this.lblKarmaSustainingFocusExtra.TabIndex = 101;
-            this.lblKarmaSustainingFocusExtra.Tag = "Label_Options_Force";
-            this.lblKarmaSustainingFocusExtra.Text = "x Force";
-            // 
-            // lblKarmaEnemyExtra
-            // 
-            this.lblKarmaEnemyExtra.AutoSize = true;
-            this.tlpKarmaCostsList.SetColumnSpan(this.lblKarmaEnemyExtra, 2);
-            this.lblKarmaEnemyExtra.Location = new System.Drawing.Point(250, 500);
-            this.lblKarmaEnemyExtra.Margin = new System.Windows.Forms.Padding(3, 6, 3, 6);
-            this.lblKarmaEnemyExtra.Name = "lblKarmaEnemyExtra";
-            this.lblKarmaEnemyExtra.Size = new System.Drawing.Size(120, 13);
-            this.lblKarmaEnemyExtra.TabIndex = 49;
-            this.lblKarmaEnemyExtra.Tag = "Label_Options_ConnectionLoyalty";
-            this.lblKarmaEnemyExtra.Text = "x (Connection + Loyalty)";
-            // 
-            // nudKarmaEnemy
-            // 
-            this.nudKarmaEnemy.Anchor = ((System.Windows.Forms.AnchorStyles)((System.Windows.Forms.AnchorStyles.Left | System.Windows.Forms.AnchorStyles.Right)));
-            this.nudKarmaEnemy.AutoSize = true;
-            this.nudKarmaEnemy.Location = new System.Drawing.Point(184, 497);
-            this.nudKarmaEnemy.Name = "nudKarmaEnemy";
-            this.nudKarmaEnemy.Size = new System.Drawing.Size(60, 20);
-            this.nudKarmaEnemy.TabIndex = 48;
-            this.nudKarmaEnemy.ValueChanged += new System.EventHandler(this.OptionsChanged);
-            // 
-            // lblKarmaEnemy
-            // 
-            this.lblKarmaEnemy.Anchor = ((System.Windows.Forms.AnchorStyles)((System.Windows.Forms.AnchorStyles.Top | System.Windows.Forms.AnchorStyles.Right)));
-            this.lblKarmaEnemy.AutoSize = true;
-            this.tlpKarmaCostsList.SetColumnSpan(this.lblKarmaEnemy, 2);
-            this.lblKarmaEnemy.Location = new System.Drawing.Point(131, 500);
-            this.lblKarmaEnemy.Margin = new System.Windows.Forms.Padding(3, 6, 3, 6);
-            this.lblKarmaEnemy.Name = "lblKarmaEnemy";
-            this.lblKarmaEnemy.Size = new System.Drawing.Size(47, 13);
-            this.lblKarmaEnemy.TabIndex = 47;
-            this.lblKarmaEnemy.Tag = "Label_Options_Enemies";
-            this.lblKarmaEnemy.Text = "Enemies";
-            // 
-            // lblKarmaContactExtra
-            // 
-            this.lblKarmaContactExtra.AutoSize = true;
-            this.tlpKarmaCostsList.SetColumnSpan(this.lblKarmaContactExtra, 2);
-            this.lblKarmaContactExtra.Location = new System.Drawing.Point(250, 474);
-            this.lblKarmaContactExtra.Margin = new System.Windows.Forms.Padding(3, 6, 3, 6);
-            this.lblKarmaContactExtra.Name = "lblKarmaContactExtra";
-            this.lblKarmaContactExtra.Size = new System.Drawing.Size(120, 13);
-            this.lblKarmaContactExtra.TabIndex = 46;
-            this.lblKarmaContactExtra.Tag = "Label_Options_ConnectionLoyalty";
-            this.lblKarmaContactExtra.Text = "x (Connection + Loyalty)";
-            // 
-            // nudKarmaContact
-            // 
-            this.nudKarmaContact.Anchor = ((System.Windows.Forms.AnchorStyles)((System.Windows.Forms.AnchorStyles.Left | System.Windows.Forms.AnchorStyles.Right)));
-            this.nudKarmaContact.AutoSize = true;
-            this.nudKarmaContact.Location = new System.Drawing.Point(184, 471);
-            this.nudKarmaContact.Name = "nudKarmaContact";
-            this.nudKarmaContact.Size = new System.Drawing.Size(60, 20);
-            this.nudKarmaContact.TabIndex = 45;
-            this.nudKarmaContact.ValueChanged += new System.EventHandler(this.OptionsChanged);
-            // 
-            // lblKarmaContact
-            // 
-            this.lblKarmaContact.Anchor = ((System.Windows.Forms.AnchorStyles)((System.Windows.Forms.AnchorStyles.Top | System.Windows.Forms.AnchorStyles.Right)));
-            this.lblKarmaContact.AutoSize = true;
-            this.tlpKarmaCostsList.SetColumnSpan(this.lblKarmaContact, 2);
-            this.lblKarmaContact.Location = new System.Drawing.Point(129, 474);
-            this.lblKarmaContact.Margin = new System.Windows.Forms.Padding(3, 6, 3, 6);
-            this.lblKarmaContact.Name = "lblKarmaContact";
-            this.lblKarmaContact.Size = new System.Drawing.Size(49, 13);
-            this.lblKarmaContact.TabIndex = 44;
-            this.lblKarmaContact.Tag = "Label_Options_Contacts";
-            this.lblKarmaContact.Text = "Contacts";
-            // 
-            // lblKarmaJoinGroup
-            // 
-            this.lblKarmaJoinGroup.Anchor = ((System.Windows.Forms.AnchorStyles)((System.Windows.Forms.AnchorStyles.Top | System.Windows.Forms.AnchorStyles.Right)));
-            this.lblKarmaJoinGroup.AutoSize = true;
-            this.lblKarmaJoinGroup.Location = new System.Drawing.Point(437, 32);
-            this.lblKarmaJoinGroup.Margin = new System.Windows.Forms.Padding(3, 6, 3, 6);
-            this.lblKarmaJoinGroup.Name = "lblKarmaJoinGroup";
-            this.lblKarmaJoinGroup.Size = new System.Drawing.Size(103, 13);
-            this.lblKarmaJoinGroup.TabIndex = 56;
-            this.lblKarmaJoinGroup.Tag = "Label_Options_JoinGroup";
-            this.lblKarmaJoinGroup.Text = "Join Group/Network";
-            // 
-            // nudKarmaSustainingFocus
-            // 
-            this.nudKarmaSustainingFocus.Anchor = ((System.Windows.Forms.AnchorStyles)((System.Windows.Forms.AnchorStyles.Left | System.Windows.Forms.AnchorStyles.Right)));
-            this.nudKarmaSustainingFocus.AutoSize = true;
-            this.nudKarmaSustainingFocus.Location = new System.Drawing.Point(546, 419);
-            this.nudKarmaSustainingFocus.Name = "nudKarmaSustainingFocus";
-            this.nudKarmaSustainingFocus.Size = new System.Drawing.Size(60, 20);
-            this.nudKarmaSustainingFocus.TabIndex = 100;
-            this.nudKarmaSustainingFocus.ValueChanged += new System.EventHandler(this.OptionsChanged);
->>>>>>> c566a041
-            // 
-            // lblMugshotCompression
-            // 
-<<<<<<< HEAD
-            this.lblMugshotCompression.Anchor = System.Windows.Forms.AnchorStyles.Right;
-            this.lblMugshotCompression.AutoSize = true;
-            this.lblMugshotCompression.Location = new System.Drawing.Point(48, 492);
-            this.lblMugshotCompression.Name = "lblMugshotCompression";
-            this.lblMugshotCompression.Size = new System.Drawing.Size(126, 13);
-            this.lblMugshotCompression.TabIndex = 65;
-            this.lblMugshotCompression.Tag = "Label_Options_MugshotCompression";
-            this.lblMugshotCompression.Text = "Mugshot Storage Format:";
-            this.lblMugshotCompression.TextAlign = System.Drawing.ContentAlignment.MiddleRight;
-            // 
-            // tlpMugshotCompression
-            // 
-            this.tlpMugshotCompression.AutoSize = true;
-            this.tlpMugshotCompression.AutoSizeMode = System.Windows.Forms.AutoSizeMode.GrowAndShrink;
-            this.tlpMugshotCompression.ColumnCount = 3;
-            this.tlpMugshotCompression.ColumnStyles.Add(new System.Windows.Forms.ColumnStyle(System.Windows.Forms.SizeType.Percent, 100F));
-            this.tlpMugshotCompression.ColumnStyles.Add(new System.Windows.Forms.ColumnStyle());
-            this.tlpMugshotCompression.ColumnStyles.Add(new System.Windows.Forms.ColumnStyle());
-            this.tlpMugshotCompression.Controls.Add(this.lblMugshotCompressionQuality, 1, 0);
-            this.tlpMugshotCompression.Controls.Add(this.nudMugshotCompressionQuality, 2, 0);
-            this.tlpMugshotCompression.Controls.Add(this.cboMugshotCompression, 0, 0);
-            this.tlpMugshotCompression.Dock = System.Windows.Forms.DockStyle.Fill;
-            this.tlpMugshotCompression.Location = new System.Drawing.Point(177, 484);
-            this.tlpMugshotCompression.Margin = new System.Windows.Forms.Padding(0);
-            this.tlpMugshotCompression.Name = "tlpMugshotCompression";
-            this.tlpMugshotCompression.RowCount = 1;
-            this.tlpMugshotCompression.RowStyles.Add(new System.Windows.Forms.RowStyle());
-            this.tlpMugshotCompression.Size = new System.Drawing.Size(265, 29);
-            this.tlpMugshotCompression.TabIndex = 72;
-=======
-            this.nudKarmaJoinGroup.Anchor = ((System.Windows.Forms.AnchorStyles)((System.Windows.Forms.AnchorStyles.Left | System.Windows.Forms.AnchorStyles.Right)));
-            this.nudKarmaJoinGroup.AutoSize = true;
-            this.nudKarmaJoinGroup.Location = new System.Drawing.Point(546, 29);
-            this.nudKarmaJoinGroup.Name = "nudKarmaJoinGroup";
-            this.nudKarmaJoinGroup.Size = new System.Drawing.Size(60, 20);
-            this.nudKarmaJoinGroup.TabIndex = 57;
-            this.nudKarmaJoinGroup.ValueChanged += new System.EventHandler(this.OptionsChanged);
-            // 
-            // lblKarmaSustainingFocus
-            // 
-            this.lblKarmaSustainingFocus.Anchor = ((System.Windows.Forms.AnchorStyles)((System.Windows.Forms.AnchorStyles.Top | System.Windows.Forms.AnchorStyles.Right)));
-            this.lblKarmaSustainingFocus.AutoSize = true;
-            this.lblKarmaSustainingFocus.Location = new System.Drawing.Point(452, 422);
-            this.lblKarmaSustainingFocus.Margin = new System.Windows.Forms.Padding(3, 6, 3, 6);
-            this.lblKarmaSustainingFocus.Name = "lblKarmaSustainingFocus";
-            this.lblKarmaSustainingFocus.Size = new System.Drawing.Size(88, 13);
-            this.lblKarmaSustainingFocus.TabIndex = 99;
-            this.lblKarmaSustainingFocus.Tag = "Label_Options_SustainingFocus";
-            this.lblKarmaSustainingFocus.Text = "Sustaining Focus";
-            // 
-            // lblKarmaLeaveGroup
-            // 
-            this.lblKarmaLeaveGroup.Anchor = ((System.Windows.Forms.AnchorStyles)((System.Windows.Forms.AnchorStyles.Top | System.Windows.Forms.AnchorStyles.Right)));
-            this.lblKarmaLeaveGroup.AutoSize = true;
-            this.lblKarmaLeaveGroup.Location = new System.Drawing.Point(426, 58);
-            this.lblKarmaLeaveGroup.Margin = new System.Windows.Forms.Padding(3, 6, 3, 6);
-            this.lblKarmaLeaveGroup.Name = "lblKarmaLeaveGroup";
-            this.lblKarmaLeaveGroup.Size = new System.Drawing.Size(114, 13);
-            this.lblKarmaLeaveGroup.TabIndex = 58;
-            this.lblKarmaLeaveGroup.Tag = "Label_Options_LeaveGroup";
-            this.lblKarmaLeaveGroup.Text = "Leave Group/Network";
-            // 
-            // lblKarmaSummoningFocusExtra
-            // 
-            this.lblKarmaSummoningFocusExtra.AutoSize = true;
-            this.lblKarmaSummoningFocusExtra.Location = new System.Drawing.Point(612, 396);
-            this.lblKarmaSummoningFocusExtra.Margin = new System.Windows.Forms.Padding(3, 6, 3, 6);
-            this.lblKarmaSummoningFocusExtra.Name = "lblKarmaSummoningFocusExtra";
-            this.lblKarmaSummoningFocusExtra.Size = new System.Drawing.Size(42, 13);
-            this.lblKarmaSummoningFocusExtra.TabIndex = 98;
-            this.lblKarmaSummoningFocusExtra.Tag = "Label_Options_Force";
-            this.lblKarmaSummoningFocusExtra.Text = "x Force";
-            // 
-            // nudKarmaLeaveGroup
-            // 
-            this.nudKarmaLeaveGroup.Anchor = ((System.Windows.Forms.AnchorStyles)((System.Windows.Forms.AnchorStyles.Left | System.Windows.Forms.AnchorStyles.Right)));
-            this.nudKarmaLeaveGroup.AutoSize = true;
-            this.nudKarmaLeaveGroup.Location = new System.Drawing.Point(546, 55);
-            this.nudKarmaLeaveGroup.Name = "nudKarmaLeaveGroup";
-            this.nudKarmaLeaveGroup.Size = new System.Drawing.Size(60, 20);
-            this.nudKarmaLeaveGroup.TabIndex = 59;
-            this.nudKarmaLeaveGroup.ValueChanged += new System.EventHandler(this.OptionsChanged);
->>>>>>> c566a041
-            // 
-            // lblMugshotCompressionQuality
-            // 
-<<<<<<< HEAD
-            this.lblMugshotCompressionQuality.Anchor = System.Windows.Forms.AnchorStyles.Right;
-            this.lblMugshotCompressionQuality.AutoSize = true;
-            this.lblMugshotCompressionQuality.Location = new System.Drawing.Point(141, 8);
-            this.lblMugshotCompressionQuality.Name = "lblMugshotCompressionQuality";
-            this.lblMugshotCompressionQuality.Size = new System.Drawing.Size(74, 13);
-            this.lblMugshotCompressionQuality.TabIndex = 67;
-            this.lblMugshotCompressionQuality.Tag = "Label_Options_ImageQuality";
-            this.lblMugshotCompressionQuality.Text = "Image Quality:";
-=======
-            this.nudKarmaSummoningFocus.Anchor = ((System.Windows.Forms.AnchorStyles)((System.Windows.Forms.AnchorStyles.Left | System.Windows.Forms.AnchorStyles.Right)));
-            this.nudKarmaSummoningFocus.AutoSize = true;
-            this.nudKarmaSummoningFocus.Location = new System.Drawing.Point(546, 393);
-            this.nudKarmaSummoningFocus.Name = "nudKarmaSummoningFocus";
-            this.nudKarmaSummoningFocus.Size = new System.Drawing.Size(60, 20);
-            this.nudKarmaSummoningFocus.TabIndex = 97;
-            this.nudKarmaSummoningFocus.ValueChanged += new System.EventHandler(this.OptionsChanged);
-            // 
-            // lblKarmaNewActiveSkill
-            // 
-            this.lblKarmaNewActiveSkill.Anchor = ((System.Windows.Forms.AnchorStyles)((System.Windows.Forms.AnchorStyles.Top | System.Windows.Forms.AnchorStyles.Right)));
-            this.lblKarmaNewActiveSkill.AutoSize = true;
-            this.tlpKarmaCostsList.SetColumnSpan(this.lblKarmaNewActiveSkill, 2);
-            this.lblKarmaNewActiveSkill.Location = new System.Drawing.Point(94, 84);
-            this.lblKarmaNewActiveSkill.Margin = new System.Windows.Forms.Padding(3, 6, 3, 6);
-            this.lblKarmaNewActiveSkill.Name = "lblKarmaNewActiveSkill";
-            this.lblKarmaNewActiveSkill.Size = new System.Drawing.Size(84, 13);
-            this.lblKarmaNewActiveSkill.TabIndex = 4;
-            this.lblKarmaNewActiveSkill.Tag = "Label_Options_NewActiveSkill";
-            this.lblKarmaNewActiveSkill.Text = "New Active Skill";
-            // 
-            // nudKarmaManeuver
-            // 
-            this.nudKarmaManeuver.Anchor = ((System.Windows.Forms.AnchorStyles)((System.Windows.Forms.AnchorStyles.Left | System.Windows.Forms.AnchorStyles.Right)));
-            this.nudKarmaManeuver.AutoSize = true;
-            this.nudKarmaManeuver.Location = new System.Drawing.Point(184, 419);
-            this.nudKarmaManeuver.Name = "nudKarmaManeuver";
-            this.nudKarmaManeuver.Size = new System.Drawing.Size(60, 20);
-            this.nudKarmaManeuver.TabIndex = 40;
-            this.nudKarmaManeuver.ValueChanged += new System.EventHandler(this.OptionsChanged);
-            // 
-            // lblKarmaSummoningFocus
-            // 
-            this.lblKarmaSummoningFocus.Anchor = ((System.Windows.Forms.AnchorStyles)((System.Windows.Forms.AnchorStyles.Top | System.Windows.Forms.AnchorStyles.Right)));
-            this.lblKarmaSummoningFocus.AutoSize = true;
-            this.lblKarmaSummoningFocus.Location = new System.Drawing.Point(446, 396);
-            this.lblKarmaSummoningFocus.Margin = new System.Windows.Forms.Padding(3, 6, 3, 6);
-            this.lblKarmaSummoningFocus.Name = "lblKarmaSummoningFocus";
-            this.lblKarmaSummoningFocus.Size = new System.Drawing.Size(94, 13);
-            this.lblKarmaSummoningFocus.TabIndex = 96;
-            this.lblKarmaSummoningFocus.Tag = "Label_Options_SummoningFocus";
-            this.lblKarmaSummoningFocus.Text = "Summoning Focus";
-            // 
-            // lblKarmaManeuver
-            // 
-            this.lblKarmaManeuver.Anchor = ((System.Windows.Forms.AnchorStyles)((System.Windows.Forms.AnchorStyles.Top | System.Windows.Forms.AnchorStyles.Right)));
-            this.lblKarmaManeuver.AutoSize = true;
-            this.tlpKarmaCostsList.SetColumnSpan(this.lblKarmaManeuver, 2);
-            this.lblKarmaManeuver.Location = new System.Drawing.Point(84, 422);
-            this.lblKarmaManeuver.Margin = new System.Windows.Forms.Padding(3, 6, 3, 6);
-            this.lblKarmaManeuver.Name = "lblKarmaManeuver";
-            this.lblKarmaManeuver.Size = new System.Drawing.Size(94, 13);
-            this.lblKarmaManeuver.TabIndex = 39;
-            this.lblKarmaManeuver.Tag = "Label_Options_CombatManeuver";
-            this.lblKarmaManeuver.Text = "Combat Maneuver";
-            // 
-            // nudKarmaNewActiveSkill
-            // 
-            this.nudKarmaNewActiveSkill.Anchor = ((System.Windows.Forms.AnchorStyles)((System.Windows.Forms.AnchorStyles.Left | System.Windows.Forms.AnchorStyles.Right)));
-            this.nudKarmaNewActiveSkill.AutoSize = true;
-            this.nudKarmaNewActiveSkill.Location = new System.Drawing.Point(184, 81);
-            this.nudKarmaNewActiveSkill.Name = "nudKarmaNewActiveSkill";
-            this.nudKarmaNewActiveSkill.Size = new System.Drawing.Size(60, 20);
-            this.nudKarmaNewActiveSkill.TabIndex = 5;
-            this.nudKarmaNewActiveSkill.ValueChanged += new System.EventHandler(this.OptionsChanged);
-            // 
-            // lblKarmaComplexFormSkillsoftExtra
-            // 
-            this.lblKarmaComplexFormSkillsoftExtra.AutoSize = true;
-            this.tlpKarmaCostsList.SetColumnSpan(this.lblKarmaComplexFormSkillsoftExtra, 2);
-            this.lblKarmaComplexFormSkillsoftExtra.Location = new System.Drawing.Point(250, 370);
-            this.lblKarmaComplexFormSkillsoftExtra.Margin = new System.Windows.Forms.Padding(3, 6, 3, 6);
-            this.lblKarmaComplexFormSkillsoftExtra.Name = "lblKarmaComplexFormSkillsoftExtra";
-            this.lblKarmaComplexFormSkillsoftExtra.Size = new System.Drawing.Size(46, 13);
-            this.lblKarmaComplexFormSkillsoftExtra.TabIndex = 35;
-            this.lblKarmaComplexFormSkillsoftExtra.Tag = "Label_Options_Rating";
-            this.lblKarmaComplexFormSkillsoftExtra.Text = "x Rating";
-            // 
-            // lblKarmaSpellcastingFocusExtra
-            // 
-            this.lblKarmaSpellcastingFocusExtra.AutoSize = true;
-            this.lblKarmaSpellcastingFocusExtra.Location = new System.Drawing.Point(612, 370);
-            this.lblKarmaSpellcastingFocusExtra.Margin = new System.Windows.Forms.Padding(3, 6, 3, 6);
-            this.lblKarmaSpellcastingFocusExtra.Name = "lblKarmaSpellcastingFocusExtra";
-            this.lblKarmaSpellcastingFocusExtra.Size = new System.Drawing.Size(42, 13);
-            this.lblKarmaSpellcastingFocusExtra.TabIndex = 95;
-            this.lblKarmaSpellcastingFocusExtra.Tag = "Label_Options_Force";
-            this.lblKarmaSpellcastingFocusExtra.Text = "x Force";
-            // 
-            // nudKarmaComplexFormSkillsoft
-            // 
-            this.nudKarmaComplexFormSkillsoft.Anchor = ((System.Windows.Forms.AnchorStyles)((System.Windows.Forms.AnchorStyles.Left | System.Windows.Forms.AnchorStyles.Right)));
-            this.nudKarmaComplexFormSkillsoft.AutoSize = true;
-            this.nudKarmaComplexFormSkillsoft.Location = new System.Drawing.Point(184, 367);
-            this.nudKarmaComplexFormSkillsoft.Name = "nudKarmaComplexFormSkillsoft";
-            this.nudKarmaComplexFormSkillsoft.Size = new System.Drawing.Size(60, 20);
-            this.nudKarmaComplexFormSkillsoft.TabIndex = 34;
-            this.nudKarmaComplexFormSkillsoft.ValueChanged += new System.EventHandler(this.OptionsChanged);
-            // 
-            // lblKarmaAlchemicalFocus
-            // 
-            this.lblKarmaAlchemicalFocus.Anchor = ((System.Windows.Forms.AnchorStyles)((System.Windows.Forms.AnchorStyles.Top | System.Windows.Forms.AnchorStyles.Right)));
-            this.lblKarmaAlchemicalFocus.AutoSize = true;
-            this.lblKarmaAlchemicalFocus.Location = new System.Drawing.Point(450, 84);
-            this.lblKarmaAlchemicalFocus.Margin = new System.Windows.Forms.Padding(3, 6, 3, 6);
-            this.lblKarmaAlchemicalFocus.Name = "lblKarmaAlchemicalFocus";
-            this.lblKarmaAlchemicalFocus.Size = new System.Drawing.Size(90, 13);
-            this.lblKarmaAlchemicalFocus.TabIndex = 60;
-            this.lblKarmaAlchemicalFocus.Tag = "Label_Options_AlchemicalFocus";
-            this.lblKarmaAlchemicalFocus.Text = "Alchemical Focus";
-            // 
-            // lblKarmaComplexFormSkillsoft
-            // 
-            this.lblKarmaComplexFormSkillsoft.Anchor = ((System.Windows.Forms.AnchorStyles)((System.Windows.Forms.AnchorStyles.Top | System.Windows.Forms.AnchorStyles.Right)));
-            this.lblKarmaComplexFormSkillsoft.AutoSize = true;
-            this.tlpKarmaCostsList.SetColumnSpan(this.lblKarmaComplexFormSkillsoft, 2);
-            this.lblKarmaComplexFormSkillsoft.Location = new System.Drawing.Point(61, 370);
-            this.lblKarmaComplexFormSkillsoft.Margin = new System.Windows.Forms.Padding(3, 6, 3, 6);
-            this.lblKarmaComplexFormSkillsoft.Name = "lblKarmaComplexFormSkillsoft";
-            this.lblKarmaComplexFormSkillsoft.Size = new System.Drawing.Size(117, 13);
-            this.lblKarmaComplexFormSkillsoft.TabIndex = 33;
-            this.lblKarmaComplexFormSkillsoft.Tag = "Label_Options_ComplexFormSkillsoft";
-            this.lblKarmaComplexFormSkillsoft.Text = "Complex Form Skillsofts";
-            // 
-            // lblKarmaNuyenPerExtra
-            // 
-            this.lblKarmaNuyenPerExtra.AutoSize = true;
-            this.tlpKarmaCostsList.SetColumnSpan(this.lblKarmaNuyenPerExtra, 2);
-            this.lblKarmaNuyenPerExtra.Location = new System.Drawing.Point(250, 448);
-            this.lblKarmaNuyenPerExtra.Margin = new System.Windows.Forms.Padding(3, 6, 3, 6);
-            this.lblKarmaNuyenPerExtra.Name = "lblKarmaNuyenPerExtra";
-            this.lblKarmaNuyenPerExtra.Size = new System.Drawing.Size(55, 13);
-            this.lblKarmaNuyenPerExtra.TabIndex = 43;
-            this.lblKarmaNuyenPerExtra.Tag = "Label_Options_PerKarma";
-            this.lblKarmaNuyenPerExtra.Text = "per Karma";
-            // 
-            // nudKarmaSpellcastingFocus
-            // 
-            this.nudKarmaSpellcastingFocus.Anchor = ((System.Windows.Forms.AnchorStyles)(((System.Windows.Forms.AnchorStyles.Top | System.Windows.Forms.AnchorStyles.Left) 
-            | System.Windows.Forms.AnchorStyles.Right)));
-            this.nudKarmaSpellcastingFocus.Location = new System.Drawing.Point(546, 367);
-            this.nudKarmaSpellcastingFocus.Name = "nudKarmaSpellcastingFocus";
-            this.nudKarmaSpellcastingFocus.Size = new System.Drawing.Size(60, 20);
-            this.nudKarmaSpellcastingFocus.TabIndex = 94;
-            this.nudKarmaSpellcastingFocus.ValueChanged += new System.EventHandler(this.OptionsChanged);
->>>>>>> c566a041
-            // 
-            // nudMugshotCompressionQuality
-            // 
-<<<<<<< HEAD
-            this.nudMugshotCompressionQuality.Anchor = System.Windows.Forms.AnchorStyles.Left;
-            this.nudMugshotCompressionQuality.AutoSize = true;
-            this.nudMugshotCompressionQuality.Location = new System.Drawing.Point(221, 4);
-            this.nudMugshotCompressionQuality.Name = "nudMugshotCompressionQuality";
-            this.nudMugshotCompressionQuality.Size = new System.Drawing.Size(41, 20);
-            this.nudMugshotCompressionQuality.TabIndex = 68;
-            this.nudMugshotCompressionQuality.Value = new decimal(new int[] {
-            90,
-            0,
-            0,
-            0});
-            this.nudMugshotCompressionQuality.ValueChanged += new System.EventHandler(this.OptionsChanged);
-=======
-            this.nudKarmaNuyenPer.Anchor = ((System.Windows.Forms.AnchorStyles)((System.Windows.Forms.AnchorStyles.Left | System.Windows.Forms.AnchorStyles.Right)));
-            this.nudKarmaNuyenPer.AutoSize = true;
-            this.nudKarmaNuyenPer.Location = new System.Drawing.Point(184, 445);
-            this.nudKarmaNuyenPer.Maximum = new decimal(new int[] {
-            9999,
-            0,
-            0,
-            0});
-            this.nudKarmaNuyenPer.Name = "nudKarmaNuyenPer";
-            this.nudKarmaNuyenPer.Size = new System.Drawing.Size(60, 20);
-            this.nudKarmaNuyenPer.TabIndex = 42;
-            this.nudKarmaNuyenPer.ValueChanged += new System.EventHandler(this.OptionsChanged);
-            // 
-            // lblKarmaSpiritExtra
-            // 
-            this.lblKarmaSpiritExtra.AutoSize = true;
-            this.tlpKarmaCostsList.SetColumnSpan(this.lblKarmaSpiritExtra, 2);
-            this.lblKarmaSpiritExtra.Location = new System.Drawing.Point(250, 396);
-            this.lblKarmaSpiritExtra.Margin = new System.Windows.Forms.Padding(3, 6, 3, 6);
-            this.lblKarmaSpiritExtra.Name = "lblKarmaSpiritExtra";
-            this.lblKarmaSpiritExtra.Size = new System.Drawing.Size(87, 13);
-            this.lblKarmaSpiritExtra.TabIndex = 38;
-            this.lblKarmaSpiritExtra.Tag = "Label_Options_ServicesOwed";
-            this.lblKarmaSpiritExtra.Text = "x Services Owed";
-            // 
-            // lblKarmaNuyenPer
-            // 
-            this.lblKarmaNuyenPer.Anchor = ((System.Windows.Forms.AnchorStyles)((System.Windows.Forms.AnchorStyles.Top | System.Windows.Forms.AnchorStyles.Right)));
-            this.lblKarmaNuyenPer.AutoSize = true;
-            this.tlpKarmaCostsList.SetColumnSpan(this.lblKarmaNuyenPer, 2);
-            this.lblKarmaNuyenPer.Location = new System.Drawing.Point(140, 448);
-            this.lblKarmaNuyenPer.Margin = new System.Windows.Forms.Padding(3, 6, 3, 6);
-            this.lblKarmaNuyenPer.Name = "lblKarmaNuyenPer";
-            this.lblKarmaNuyenPer.Size = new System.Drawing.Size(38, 13);
-            this.lblKarmaNuyenPer.TabIndex = 41;
-            this.lblKarmaNuyenPer.Tag = "Label_Options_Nuyen";
-            this.lblKarmaNuyenPer.Text = "Nuyen";
-            // 
-            // lblKarmaComplexFormOptionExtra
-            // 
-            this.lblKarmaComplexFormOptionExtra.AutoSize = true;
-            this.tlpKarmaCostsList.SetColumnSpan(this.lblKarmaComplexFormOptionExtra, 2);
-            this.lblKarmaComplexFormOptionExtra.Location = new System.Drawing.Point(250, 344);
-            this.lblKarmaComplexFormOptionExtra.Margin = new System.Windows.Forms.Padding(3, 6, 3, 6);
-            this.lblKarmaComplexFormOptionExtra.Name = "lblKarmaComplexFormOptionExtra";
-            this.lblKarmaComplexFormOptionExtra.Size = new System.Drawing.Size(46, 13);
-            this.lblKarmaComplexFormOptionExtra.TabIndex = 32;
-            this.lblKarmaComplexFormOptionExtra.Tag = "Label_Options_Rating";
-            this.lblKarmaComplexFormOptionExtra.Text = "x Rating";
-            // 
-            // nudKarmaSpirit
-            // 
-            this.nudKarmaSpirit.Anchor = ((System.Windows.Forms.AnchorStyles)((System.Windows.Forms.AnchorStyles.Left | System.Windows.Forms.AnchorStyles.Right)));
-            this.nudKarmaSpirit.AutoSize = true;
-            this.nudKarmaSpirit.Location = new System.Drawing.Point(184, 393);
-            this.nudKarmaSpirit.Name = "nudKarmaSpirit";
-            this.nudKarmaSpirit.Size = new System.Drawing.Size(60, 20);
-            this.nudKarmaSpirit.TabIndex = 37;
-            this.nudKarmaSpirit.ValueChanged += new System.EventHandler(this.OptionsChanged);
-            // 
-            // nudKarmaAlchemicalFocus
-            // 
-            this.nudKarmaAlchemicalFocus.Anchor = ((System.Windows.Forms.AnchorStyles)((System.Windows.Forms.AnchorStyles.Left | System.Windows.Forms.AnchorStyles.Right)));
-            this.nudKarmaAlchemicalFocus.AutoSize = true;
-            this.nudKarmaAlchemicalFocus.Location = new System.Drawing.Point(546, 81);
-            this.nudKarmaAlchemicalFocus.Name = "nudKarmaAlchemicalFocus";
-            this.nudKarmaAlchemicalFocus.Size = new System.Drawing.Size(60, 20);
-            this.nudKarmaAlchemicalFocus.TabIndex = 61;
-            this.nudKarmaAlchemicalFocus.ValueChanged += new System.EventHandler(this.OptionsChanged);
-            // 
-            // lblKarmaSpirit
-            // 
-            this.lblKarmaSpirit.Anchor = ((System.Windows.Forms.AnchorStyles)((System.Windows.Forms.AnchorStyles.Top | System.Windows.Forms.AnchorStyles.Right)));
-            this.lblKarmaSpirit.AutoSize = true;
-            this.tlpKarmaCostsList.SetColumnSpan(this.lblKarmaSpirit, 2);
-            this.lblKarmaSpirit.Location = new System.Drawing.Point(148, 396);
-            this.lblKarmaSpirit.Margin = new System.Windows.Forms.Padding(3, 6, 3, 6);
-            this.lblKarmaSpirit.Name = "lblKarmaSpirit";
-            this.lblKarmaSpirit.Size = new System.Drawing.Size(30, 13);
-            this.lblKarmaSpirit.TabIndex = 36;
-            this.lblKarmaSpirit.Tag = "Label_Options_Spirit";
-            this.lblKarmaSpirit.Text = "Spirit";
-            // 
-            // nudKarmaComplexFormOption
-            // 
-            this.nudKarmaComplexFormOption.Anchor = ((System.Windows.Forms.AnchorStyles)((System.Windows.Forms.AnchorStyles.Left | System.Windows.Forms.AnchorStyles.Right)));
-            this.nudKarmaComplexFormOption.AutoSize = true;
-            this.nudKarmaComplexFormOption.Location = new System.Drawing.Point(184, 341);
-            this.nudKarmaComplexFormOption.Name = "nudKarmaComplexFormOption";
-            this.nudKarmaComplexFormOption.Size = new System.Drawing.Size(60, 20);
-            this.nudKarmaComplexFormOption.TabIndex = 31;
-            this.nudKarmaComplexFormOption.ValueChanged += new System.EventHandler(this.OptionsChanged);
-            // 
-            // lblKarmaSpellcastingFocus
-            // 
-            this.lblKarmaSpellcastingFocus.Anchor = ((System.Windows.Forms.AnchorStyles)((System.Windows.Forms.AnchorStyles.Top | System.Windows.Forms.AnchorStyles.Right)));
-            this.lblKarmaSpellcastingFocus.AutoSize = true;
-            this.lblKarmaSpellcastingFocus.Location = new System.Drawing.Point(444, 370);
-            this.lblKarmaSpellcastingFocus.Margin = new System.Windows.Forms.Padding(3, 6, 3, 6);
-            this.lblKarmaSpellcastingFocus.Name = "lblKarmaSpellcastingFocus";
-            this.lblKarmaSpellcastingFocus.Size = new System.Drawing.Size(96, 13);
-            this.lblKarmaSpellcastingFocus.TabIndex = 93;
-            this.lblKarmaSpellcastingFocus.Tag = "Label_Options_SpellcastingFocus";
-            this.lblKarmaSpellcastingFocus.Text = "Spellcasting Focus";
-            // 
-            // lblKarmaComplexFormOption
-            // 
-            this.lblKarmaComplexFormOption.Anchor = ((System.Windows.Forms.AnchorStyles)((System.Windows.Forms.AnchorStyles.Top | System.Windows.Forms.AnchorStyles.Right)));
-            this.lblKarmaComplexFormOption.AutoSize = true;
-            this.tlpKarmaCostsList.SetColumnSpan(this.lblKarmaComplexFormOption, 2);
-            this.lblKarmaComplexFormOption.Location = new System.Drawing.Point(66, 344);
-            this.lblKarmaComplexFormOption.Margin = new System.Windows.Forms.Padding(3, 6, 3, 6);
-            this.lblKarmaComplexFormOption.Name = "lblKarmaComplexFormOption";
-            this.lblKarmaComplexFormOption.Size = new System.Drawing.Size(112, 13);
-            this.lblKarmaComplexFormOption.TabIndex = 30;
-            this.lblKarmaComplexFormOption.Tag = "Label_Options_ComplexFormOptions";
-            this.lblKarmaComplexFormOption.Text = "Complex Form Options";
-            // 
-            // lblKarmaAlchemicalFocusExtra
-            // 
-            this.lblKarmaAlchemicalFocusExtra.AutoSize = true;
-            this.lblKarmaAlchemicalFocusExtra.Location = new System.Drawing.Point(612, 84);
-            this.lblKarmaAlchemicalFocusExtra.Margin = new System.Windows.Forms.Padding(3, 6, 3, 6);
-            this.lblKarmaAlchemicalFocusExtra.Name = "lblKarmaAlchemicalFocusExtra";
-            this.lblKarmaAlchemicalFocusExtra.Size = new System.Drawing.Size(42, 13);
-            this.lblKarmaAlchemicalFocusExtra.TabIndex = 62;
-            this.lblKarmaAlchemicalFocusExtra.Tag = "Label_Options_Force";
-            this.lblKarmaAlchemicalFocusExtra.Text = "x Force";
-            // 
-            // lblKarmaNewSkillGroup
-            // 
-            this.lblKarmaNewSkillGroup.Anchor = ((System.Windows.Forms.AnchorStyles)((System.Windows.Forms.AnchorStyles.Top | System.Windows.Forms.AnchorStyles.Right)));
-            this.lblKarmaNewSkillGroup.AutoSize = true;
-            this.tlpKarmaCostsList.SetColumnSpan(this.lblKarmaNewSkillGroup, 2);
-            this.lblKarmaNewSkillGroup.Location = new System.Drawing.Point(95, 110);
-            this.lblKarmaNewSkillGroup.Margin = new System.Windows.Forms.Padding(3, 6, 3, 6);
-            this.lblKarmaNewSkillGroup.Name = "lblKarmaNewSkillGroup";
-            this.lblKarmaNewSkillGroup.Size = new System.Drawing.Size(83, 13);
-            this.lblKarmaNewSkillGroup.TabIndex = 6;
-            this.lblKarmaNewSkillGroup.Tag = "Label_Options_NewSkillGroup";
-            this.lblKarmaNewSkillGroup.Text = "New Skill Group";
-            // 
-            // nudKarmaNewSkillGroup
-            // 
-            this.nudKarmaNewSkillGroup.Anchor = ((System.Windows.Forms.AnchorStyles)((System.Windows.Forms.AnchorStyles.Left | System.Windows.Forms.AnchorStyles.Right)));
-            this.nudKarmaNewSkillGroup.AutoSize = true;
-            this.nudKarmaNewSkillGroup.Location = new System.Drawing.Point(184, 107);
-            this.nudKarmaNewSkillGroup.Name = "nudKarmaNewSkillGroup";
-            this.nudKarmaNewSkillGroup.Size = new System.Drawing.Size(60, 20);
-            this.nudKarmaNewSkillGroup.TabIndex = 7;
-            this.nudKarmaNewSkillGroup.ValueChanged += new System.EventHandler(this.OptionsChanged);
-            // 
-            // lblKarmaBanishingFocus
-            // 
-            this.lblKarmaBanishingFocus.Anchor = ((System.Windows.Forms.AnchorStyles)((System.Windows.Forms.AnchorStyles.Top | System.Windows.Forms.AnchorStyles.Right)));
-            this.lblKarmaBanishingFocus.AutoSize = true;
-            this.lblKarmaBanishingFocus.Location = new System.Drawing.Point(455, 110);
-            this.lblKarmaBanishingFocus.Margin = new System.Windows.Forms.Padding(3, 6, 3, 6);
-            this.lblKarmaBanishingFocus.Name = "lblKarmaBanishingFocus";
-            this.lblKarmaBanishingFocus.Size = new System.Drawing.Size(85, 13);
-            this.lblKarmaBanishingFocus.TabIndex = 63;
-            this.lblKarmaBanishingFocus.Tag = "Label_Options_BanishingFocus";
-            this.lblKarmaBanishingFocus.Text = "Banishing Focus";
-            // 
-            // nudKarmaBanishingFocus
-            // 
-            this.nudKarmaBanishingFocus.Anchor = ((System.Windows.Forms.AnchorStyles)((System.Windows.Forms.AnchorStyles.Left | System.Windows.Forms.AnchorStyles.Right)));
-            this.nudKarmaBanishingFocus.AutoSize = true;
-            this.nudKarmaBanishingFocus.Location = new System.Drawing.Point(546, 107);
-            this.nudKarmaBanishingFocus.Name = "nudKarmaBanishingFocus";
-            this.nudKarmaBanishingFocus.Size = new System.Drawing.Size(60, 20);
-            this.nudKarmaBanishingFocus.TabIndex = 64;
-            this.nudKarmaBanishingFocus.ValueChanged += new System.EventHandler(this.OptionsChanged);
-            // 
-            // lblKarmaBanishingFocusExtra
-            // 
-            this.lblKarmaBanishingFocusExtra.AutoSize = true;
-            this.lblKarmaBanishingFocusExtra.Location = new System.Drawing.Point(612, 110);
-            this.lblKarmaBanishingFocusExtra.Margin = new System.Windows.Forms.Padding(3, 6, 3, 6);
-            this.lblKarmaBanishingFocusExtra.Name = "lblKarmaBanishingFocusExtra";
-            this.lblKarmaBanishingFocusExtra.Size = new System.Drawing.Size(42, 13);
-            this.lblKarmaBanishingFocusExtra.TabIndex = 65;
-            this.lblKarmaBanishingFocusExtra.Tag = "Label_Options_Force";
-            this.lblKarmaBanishingFocusExtra.Text = "x Force";
-            // 
-            // lblKarmaImproveKnowledgeSkill
-            // 
-            this.lblKarmaImproveKnowledgeSkill.Anchor = ((System.Windows.Forms.AnchorStyles)((System.Windows.Forms.AnchorStyles.Top | System.Windows.Forms.AnchorStyles.Right)));
-            this.lblKarmaImproveKnowledgeSkill.AutoSize = true;
-            this.tlpKarmaCostsList.SetColumnSpan(this.lblKarmaImproveKnowledgeSkill, 2);
-            this.lblKarmaImproveKnowledgeSkill.Location = new System.Drawing.Point(32, 136);
-            this.lblKarmaImproveKnowledgeSkill.Margin = new System.Windows.Forms.Padding(3, 6, 3, 6);
-            this.lblKarmaImproveKnowledgeSkill.Name = "lblKarmaImproveKnowledgeSkill";
-            this.lblKarmaImproveKnowledgeSkill.Size = new System.Drawing.Size(146, 13);
-            this.lblKarmaImproveKnowledgeSkill.TabIndex = 8;
-            this.lblKarmaImproveKnowledgeSkill.Tag = "Label_Options_ImproveKnowledgeSkill";
-            this.lblKarmaImproveKnowledgeSkill.Text = "Improve Knowledge Skill by 1";
-            // 
-            // lblKarmaQiFocusExtra
-            // 
-            this.lblKarmaQiFocusExtra.AutoSize = true;
-            this.lblKarmaQiFocusExtra.Location = new System.Drawing.Point(612, 318);
-            this.lblKarmaQiFocusExtra.Margin = new System.Windows.Forms.Padding(3, 6, 3, 6);
-            this.lblKarmaQiFocusExtra.Name = "lblKarmaQiFocusExtra";
-            this.lblKarmaQiFocusExtra.Size = new System.Drawing.Size(42, 13);
-            this.lblKarmaQiFocusExtra.TabIndex = 92;
-            this.lblKarmaQiFocusExtra.Tag = "Label_Options_Force";
-            this.lblKarmaQiFocusExtra.Text = "x Force";
-            // 
-            // nudKarmaImproveKnowledgeSkill
-            // 
-            this.nudKarmaImproveKnowledgeSkill.Anchor = ((System.Windows.Forms.AnchorStyles)((System.Windows.Forms.AnchorStyles.Left | System.Windows.Forms.AnchorStyles.Right)));
-            this.nudKarmaImproveKnowledgeSkill.AutoSize = true;
-            this.nudKarmaImproveKnowledgeSkill.Location = new System.Drawing.Point(184, 133);
-            this.nudKarmaImproveKnowledgeSkill.Name = "nudKarmaImproveKnowledgeSkill";
-            this.nudKarmaImproveKnowledgeSkill.Size = new System.Drawing.Size(60, 20);
-            this.nudKarmaImproveKnowledgeSkill.TabIndex = 9;
-            this.nudKarmaImproveKnowledgeSkill.ValueChanged += new System.EventHandler(this.OptionsChanged);
-            // 
-            // nudKarmaQiFocus
-            // 
-            this.nudKarmaQiFocus.Anchor = ((System.Windows.Forms.AnchorStyles)((System.Windows.Forms.AnchorStyles.Left | System.Windows.Forms.AnchorStyles.Right)));
-            this.nudKarmaQiFocus.AutoSize = true;
-            this.nudKarmaQiFocus.Location = new System.Drawing.Point(546, 315);
-            this.nudKarmaQiFocus.Name = "nudKarmaQiFocus";
-            this.nudKarmaQiFocus.Size = new System.Drawing.Size(60, 20);
-            this.nudKarmaQiFocus.TabIndex = 91;
-            this.nudKarmaQiFocus.ValueChanged += new System.EventHandler(this.OptionsChanged);
-            // 
-            // lblKarmaImproveKnowledgeSkillExtra
-            // 
-            this.lblKarmaImproveKnowledgeSkillExtra.AutoSize = true;
-            this.tlpKarmaCostsList.SetColumnSpan(this.lblKarmaImproveKnowledgeSkillExtra, 2);
-            this.lblKarmaImproveKnowledgeSkillExtra.Location = new System.Drawing.Point(250, 136);
-            this.lblKarmaImproveKnowledgeSkillExtra.Margin = new System.Windows.Forms.Padding(3, 6, 3, 6);
-            this.lblKarmaImproveKnowledgeSkillExtra.Name = "lblKarmaImproveKnowledgeSkillExtra";
-            this.lblKarmaImproveKnowledgeSkillExtra.Size = new System.Drawing.Size(71, 13);
-            this.lblKarmaImproveKnowledgeSkillExtra.TabIndex = 10;
-            this.lblKarmaImproveKnowledgeSkillExtra.Tag = "Label_Options_NewRating";
-            this.lblKarmaImproveKnowledgeSkillExtra.Text = "x New Rating";
-            // 
-            // lblKarmaQiFocus
-            // 
-            this.lblKarmaQiFocus.Anchor = ((System.Windows.Forms.AnchorStyles)((System.Windows.Forms.AnchorStyles.Top | System.Windows.Forms.AnchorStyles.Right)));
-            this.lblKarmaQiFocus.AutoSize = true;
-            this.lblKarmaQiFocus.Location = new System.Drawing.Point(491, 318);
-            this.lblKarmaQiFocus.Margin = new System.Windows.Forms.Padding(3, 6, 3, 6);
-            this.lblKarmaQiFocus.Name = "lblKarmaQiFocus";
-            this.lblKarmaQiFocus.Size = new System.Drawing.Size(49, 13);
-            this.lblKarmaQiFocus.TabIndex = 90;
-            this.lblKarmaQiFocus.Tag = "Label_Options_QiFocus";
-            this.lblKarmaQiFocus.Text = "Qi Focus";
-            // 
-            // lblKarmaBindingFocus
-            // 
-            this.lblKarmaBindingFocus.Anchor = ((System.Windows.Forms.AnchorStyles)((System.Windows.Forms.AnchorStyles.Top | System.Windows.Forms.AnchorStyles.Right)));
-            this.lblKarmaBindingFocus.AutoSize = true;
-            this.lblKarmaBindingFocus.Location = new System.Drawing.Point(466, 136);
-            this.lblKarmaBindingFocus.Margin = new System.Windows.Forms.Padding(3, 6, 3, 6);
-            this.lblKarmaBindingFocus.Name = "lblKarmaBindingFocus";
-            this.lblKarmaBindingFocus.Size = new System.Drawing.Size(74, 13);
-            this.lblKarmaBindingFocus.TabIndex = 66;
-            this.lblKarmaBindingFocus.Tag = "Label_Options_BindingFocus";
-            this.lblKarmaBindingFocus.Text = "Binding Focus";
-            // 
-            // lblKarmaPowerFocusExtra
-            // 
-            this.lblKarmaPowerFocusExtra.AutoSize = true;
-            this.lblKarmaPowerFocusExtra.Location = new System.Drawing.Point(612, 292);
-            this.lblKarmaPowerFocusExtra.Margin = new System.Windows.Forms.Padding(3, 6, 3, 6);
-            this.lblKarmaPowerFocusExtra.Name = "lblKarmaPowerFocusExtra";
-            this.lblKarmaPowerFocusExtra.Size = new System.Drawing.Size(42, 13);
-            this.lblKarmaPowerFocusExtra.TabIndex = 89;
-            this.lblKarmaPowerFocusExtra.Tag = "Label_Options_Force";
-            this.lblKarmaPowerFocusExtra.Text = "x Force";
-            // 
-            // nudKarmaBindingFocus
-            // 
-            this.nudKarmaBindingFocus.Anchor = ((System.Windows.Forms.AnchorStyles)((System.Windows.Forms.AnchorStyles.Left | System.Windows.Forms.AnchorStyles.Right)));
-            this.nudKarmaBindingFocus.AutoSize = true;
-            this.nudKarmaBindingFocus.Location = new System.Drawing.Point(546, 133);
-            this.nudKarmaBindingFocus.Name = "nudKarmaBindingFocus";
-            this.nudKarmaBindingFocus.Size = new System.Drawing.Size(60, 20);
-            this.nudKarmaBindingFocus.TabIndex = 67;
-            this.nudKarmaBindingFocus.ValueChanged += new System.EventHandler(this.OptionsChanged);
->>>>>>> c566a041
-            // 
-            // cboMugshotCompression
-            // 
-<<<<<<< HEAD
-            this.cboMugshotCompression.Anchor = ((System.Windows.Forms.AnchorStyles)((System.Windows.Forms.AnchorStyles.Left | System.Windows.Forms.AnchorStyles.Right)));
-            this.cboMugshotCompression.DropDownStyle = System.Windows.Forms.ComboBoxStyle.DropDownList;
-            this.cboMugshotCompression.FormattingEnabled = true;
-            this.cboMugshotCompression.Location = new System.Drawing.Point(3, 4);
-            this.cboMugshotCompression.Name = "cboMugshotCompression";
-            this.cboMugshotCompression.Size = new System.Drawing.Size(132, 21);
-            this.cboMugshotCompression.TabIndex = 66;
-            this.cboMugshotCompression.TooltipText = "";
-            this.cboMugshotCompression.SelectedIndexChanged += new System.EventHandler(this.cboMugshotCompression_SelectedIndexChanged);
-=======
-            this.nudKarmaPowerFocus.Anchor = ((System.Windows.Forms.AnchorStyles)((System.Windows.Forms.AnchorStyles.Left | System.Windows.Forms.AnchorStyles.Right)));
-            this.nudKarmaPowerFocus.AutoSize = true;
-            this.nudKarmaPowerFocus.Location = new System.Drawing.Point(546, 289);
-            this.nudKarmaPowerFocus.Name = "nudKarmaPowerFocus";
-            this.nudKarmaPowerFocus.Size = new System.Drawing.Size(60, 20);
-            this.nudKarmaPowerFocus.TabIndex = 88;
-            this.nudKarmaPowerFocus.ValueChanged += new System.EventHandler(this.OptionsChanged);
-            // 
-            // lblKarmaBindingFocusExtra
-            // 
-            this.lblKarmaBindingFocusExtra.AutoSize = true;
-            this.lblKarmaBindingFocusExtra.Location = new System.Drawing.Point(612, 136);
-            this.lblKarmaBindingFocusExtra.Margin = new System.Windows.Forms.Padding(3, 6, 3, 6);
-            this.lblKarmaBindingFocusExtra.Name = "lblKarmaBindingFocusExtra";
-            this.lblKarmaBindingFocusExtra.Size = new System.Drawing.Size(42, 13);
-            this.lblKarmaBindingFocusExtra.TabIndex = 68;
-            this.lblKarmaBindingFocusExtra.Tag = "Label_Options_Force";
-            this.lblKarmaBindingFocusExtra.Text = "x Force";
-            // 
-            // lblKarmaPowerFocus
-            // 
-            this.lblKarmaPowerFocus.Anchor = ((System.Windows.Forms.AnchorStyles)((System.Windows.Forms.AnchorStyles.Top | System.Windows.Forms.AnchorStyles.Right)));
-            this.lblKarmaPowerFocus.AutoSize = true;
-            this.lblKarmaPowerFocus.Location = new System.Drawing.Point(471, 292);
-            this.lblKarmaPowerFocus.Margin = new System.Windows.Forms.Padding(3, 6, 3, 6);
-            this.lblKarmaPowerFocus.Name = "lblKarmaPowerFocus";
-            this.lblKarmaPowerFocus.Size = new System.Drawing.Size(69, 13);
-            this.lblKarmaPowerFocus.TabIndex = 87;
-            this.lblKarmaPowerFocus.Tag = "Label_Options_PowerFocus";
-            this.lblKarmaPowerFocus.Text = "Power Focus";
-            // 
-            // lblKarmaImproveActiveSkill
-            // 
-            this.lblKarmaImproveActiveSkill.Anchor = ((System.Windows.Forms.AnchorStyles)((System.Windows.Forms.AnchorStyles.Top | System.Windows.Forms.AnchorStyles.Right)));
-            this.lblKarmaImproveActiveSkill.AutoSize = true;
-            this.tlpKarmaCostsList.SetColumnSpan(this.lblKarmaImproveActiveSkill, 2);
-            this.lblKarmaImproveActiveSkill.Location = new System.Drawing.Point(55, 162);
-            this.lblKarmaImproveActiveSkill.Margin = new System.Windows.Forms.Padding(3, 6, 3, 6);
-            this.lblKarmaImproveActiveSkill.Name = "lblKarmaImproveActiveSkill";
-            this.lblKarmaImproveActiveSkill.Size = new System.Drawing.Size(123, 13);
-            this.lblKarmaImproveActiveSkill.TabIndex = 11;
-            this.lblKarmaImproveActiveSkill.Tag = "Label_Options_ImproveActiveSkill";
-            this.lblKarmaImproveActiveSkill.Text = "Improve Active Skill by 1";
-            // 
-            // lblKarmaMaskingFocusExtra
-            // 
-            this.lblKarmaMaskingFocusExtra.AutoSize = true;
-            this.lblKarmaMaskingFocusExtra.Location = new System.Drawing.Point(612, 266);
-            this.lblKarmaMaskingFocusExtra.Margin = new System.Windows.Forms.Padding(3, 6, 3, 6);
-            this.lblKarmaMaskingFocusExtra.Name = "lblKarmaMaskingFocusExtra";
-            this.lblKarmaMaskingFocusExtra.Size = new System.Drawing.Size(42, 13);
-            this.lblKarmaMaskingFocusExtra.TabIndex = 86;
-            this.lblKarmaMaskingFocusExtra.Tag = "Label_Options_Force";
-            this.lblKarmaMaskingFocusExtra.Text = "x Force";
-            // 
-            // nudKarmaImproveActiveSkill
-            // 
-            this.nudKarmaImproveActiveSkill.Anchor = ((System.Windows.Forms.AnchorStyles)((System.Windows.Forms.AnchorStyles.Left | System.Windows.Forms.AnchorStyles.Right)));
-            this.nudKarmaImproveActiveSkill.AutoSize = true;
-            this.nudKarmaImproveActiveSkill.Location = new System.Drawing.Point(184, 159);
-            this.nudKarmaImproveActiveSkill.Name = "nudKarmaImproveActiveSkill";
-            this.nudKarmaImproveActiveSkill.Size = new System.Drawing.Size(60, 20);
-            this.nudKarmaImproveActiveSkill.TabIndex = 12;
-            this.nudKarmaImproveActiveSkill.ValueChanged += new System.EventHandler(this.OptionsChanged);
->>>>>>> c566a041
-            // 
-            // chkHideMasterIndex
-            // 
-<<<<<<< HEAD
-            this.chkHideMasterIndex.Anchor = System.Windows.Forms.AnchorStyles.Left;
-            this.chkHideMasterIndex.AutoSize = true;
-            this.chkHideMasterIndex.Location = new System.Drawing.Point(406, 339);
-            this.chkHideMasterIndex.Margin = new System.Windows.Forms.Padding(3, 4, 3, 4);
-            this.chkHideMasterIndex.Name = "chkHideMasterIndex";
-            this.chkHideMasterIndex.Size = new System.Drawing.Size(130, 17);
-            this.chkHideMasterIndex.TabIndex = 69;
-            this.chkHideMasterIndex.Tag = "Checkbox_Options_HideMasterIndex";
-            this.chkHideMasterIndex.Text = "Hide the Master Index";
-            this.chkHideMasterIndex.UseVisualStyleBackColor = true;
-=======
-            this.nudKarmaMaskingFocus.Anchor = ((System.Windows.Forms.AnchorStyles)((System.Windows.Forms.AnchorStyles.Left | System.Windows.Forms.AnchorStyles.Right)));
-            this.nudKarmaMaskingFocus.AutoSize = true;
-            this.nudKarmaMaskingFocus.Location = new System.Drawing.Point(546, 263);
-            this.nudKarmaMaskingFocus.Name = "nudKarmaMaskingFocus";
-            this.nudKarmaMaskingFocus.Size = new System.Drawing.Size(60, 20);
-            this.nudKarmaMaskingFocus.TabIndex = 85;
-            this.nudKarmaMaskingFocus.ValueChanged += new System.EventHandler(this.OptionsChanged);
-            // 
-            // lblKarmaImproveActiveSkillExtra
-            // 
-            this.lblKarmaImproveActiveSkillExtra.AutoSize = true;
-            this.tlpKarmaCostsList.SetColumnSpan(this.lblKarmaImproveActiveSkillExtra, 2);
-            this.lblKarmaImproveActiveSkillExtra.Location = new System.Drawing.Point(250, 162);
-            this.lblKarmaImproveActiveSkillExtra.Margin = new System.Windows.Forms.Padding(3, 6, 3, 6);
-            this.lblKarmaImproveActiveSkillExtra.Name = "lblKarmaImproveActiveSkillExtra";
-            this.lblKarmaImproveActiveSkillExtra.Size = new System.Drawing.Size(71, 13);
-            this.lblKarmaImproveActiveSkillExtra.TabIndex = 13;
-            this.lblKarmaImproveActiveSkillExtra.Tag = "Label_Options_NewRating";
-            this.lblKarmaImproveActiveSkillExtra.Text = "x New Rating";
-            // 
-            // lblKarmaMaskingFocus
-            // 
-            this.lblKarmaMaskingFocus.Anchor = ((System.Windows.Forms.AnchorStyles)((System.Windows.Forms.AnchorStyles.Top | System.Windows.Forms.AnchorStyles.Right)));
-            this.lblKarmaMaskingFocus.AutoSize = true;
-            this.lblKarmaMaskingFocus.Location = new System.Drawing.Point(461, 266);
-            this.lblKarmaMaskingFocus.Margin = new System.Windows.Forms.Padding(3, 6, 3, 6);
-            this.lblKarmaMaskingFocus.Name = "lblKarmaMaskingFocus";
-            this.lblKarmaMaskingFocus.Size = new System.Drawing.Size(79, 13);
-            this.lblKarmaMaskingFocus.TabIndex = 84;
-            this.lblKarmaMaskingFocus.Tag = "Label_Options_MaskingFocus";
-            this.lblKarmaMaskingFocus.Text = "Masking Focus";
-            // 
-            // lblKarmaCenteringFocus
-            // 
-            this.lblKarmaCenteringFocus.Anchor = ((System.Windows.Forms.AnchorStyles)((System.Windows.Forms.AnchorStyles.Top | System.Windows.Forms.AnchorStyles.Right)));
-            this.lblKarmaCenteringFocus.AutoSize = true;
-            this.lblKarmaCenteringFocus.Location = new System.Drawing.Point(456, 162);
-            this.lblKarmaCenteringFocus.Margin = new System.Windows.Forms.Padding(3, 6, 3, 6);
-            this.lblKarmaCenteringFocus.Name = "lblKarmaCenteringFocus";
-            this.lblKarmaCenteringFocus.Size = new System.Drawing.Size(84, 13);
-            this.lblKarmaCenteringFocus.TabIndex = 69;
-            this.lblKarmaCenteringFocus.Tag = "Label_Options_CenteringFocus";
-            this.lblKarmaCenteringFocus.Text = "Centering Focus";
-            // 
-            // nudKarmaCenteringFocus
-            // 
-            this.nudKarmaCenteringFocus.Anchor = ((System.Windows.Forms.AnchorStyles)((System.Windows.Forms.AnchorStyles.Left | System.Windows.Forms.AnchorStyles.Right)));
-            this.nudKarmaCenteringFocus.AutoSize = true;
-            this.nudKarmaCenteringFocus.Location = new System.Drawing.Point(546, 159);
-            this.nudKarmaCenteringFocus.Name = "nudKarmaCenteringFocus";
-            this.nudKarmaCenteringFocus.Size = new System.Drawing.Size(60, 20);
-            this.nudKarmaCenteringFocus.TabIndex = 70;
-            this.nudKarmaCenteringFocus.ValueChanged += new System.EventHandler(this.OptionsChanged);
-            // 
-            // lblKarmaCenteringFocusExtra
-            // 
-            this.lblKarmaCenteringFocusExtra.AutoSize = true;
-            this.lblKarmaCenteringFocusExtra.Location = new System.Drawing.Point(612, 162);
-            this.lblKarmaCenteringFocusExtra.Margin = new System.Windows.Forms.Padding(3, 6, 3, 6);
-            this.lblKarmaCenteringFocusExtra.Name = "lblKarmaCenteringFocusExtra";
-            this.lblKarmaCenteringFocusExtra.Size = new System.Drawing.Size(42, 13);
-            this.lblKarmaCenteringFocusExtra.TabIndex = 71;
-            this.lblKarmaCenteringFocusExtra.Tag = "Label_Options_Force";
-            this.lblKarmaCenteringFocusExtra.Text = "x Force";
-            // 
-            // lblKarmaCounterspellingFocus
-            // 
-            this.lblKarmaCounterspellingFocus.Anchor = ((System.Windows.Forms.AnchorStyles)((System.Windows.Forms.AnchorStyles.Top | System.Windows.Forms.AnchorStyles.Right)));
-            this.lblKarmaCounterspellingFocus.AutoSize = true;
-            this.lblKarmaCounterspellingFocus.Location = new System.Drawing.Point(429, 188);
-            this.lblKarmaCounterspellingFocus.Margin = new System.Windows.Forms.Padding(3, 6, 3, 6);
-            this.lblKarmaCounterspellingFocus.Name = "lblKarmaCounterspellingFocus";
-            this.lblKarmaCounterspellingFocus.Size = new System.Drawing.Size(111, 13);
-            this.lblKarmaCounterspellingFocus.TabIndex = 72;
-            this.lblKarmaCounterspellingFocus.Tag = "Label_Options_CounterspellingFocus";
-            this.lblKarmaCounterspellingFocus.Text = "Counterspelling Focus";
-            // 
-            // nudKarmaCounterspellingFocus
-            // 
-            this.nudKarmaCounterspellingFocus.Anchor = ((System.Windows.Forms.AnchorStyles)((System.Windows.Forms.AnchorStyles.Left | System.Windows.Forms.AnchorStyles.Right)));
-            this.nudKarmaCounterspellingFocus.AutoSize = true;
-            this.nudKarmaCounterspellingFocus.Location = new System.Drawing.Point(546, 185);
-            this.nudKarmaCounterspellingFocus.Name = "nudKarmaCounterspellingFocus";
-            this.nudKarmaCounterspellingFocus.Size = new System.Drawing.Size(60, 20);
-            this.nudKarmaCounterspellingFocus.TabIndex = 73;
-            this.nudKarmaCounterspellingFocus.ValueChanged += new System.EventHandler(this.OptionsChanged);
-            // 
-            // lblKarmaCounterspellingFocusExtra
-            // 
-            this.lblKarmaCounterspellingFocusExtra.AutoSize = true;
-            this.lblKarmaCounterspellingFocusExtra.Location = new System.Drawing.Point(612, 188);
-            this.lblKarmaCounterspellingFocusExtra.Margin = new System.Windows.Forms.Padding(3, 6, 3, 6);
-            this.lblKarmaCounterspellingFocusExtra.Name = "lblKarmaCounterspellingFocusExtra";
-            this.lblKarmaCounterspellingFocusExtra.Size = new System.Drawing.Size(42, 13);
-            this.lblKarmaCounterspellingFocusExtra.TabIndex = 74;
-            this.lblKarmaCounterspellingFocusExtra.Tag = "Label_Options_Force";
-            this.lblKarmaCounterspellingFocusExtra.Text = "x Force";
-            // 
-            // lblKarmaImproveSkillGroup
-            // 
-            this.lblKarmaImproveSkillGroup.Anchor = ((System.Windows.Forms.AnchorStyles)((System.Windows.Forms.AnchorStyles.Top | System.Windows.Forms.AnchorStyles.Right)));
-            this.lblKarmaImproveSkillGroup.AutoSize = true;
-            this.tlpKarmaCostsList.SetColumnSpan(this.lblKarmaImproveSkillGroup, 2);
-            this.lblKarmaImproveSkillGroup.Location = new System.Drawing.Point(56, 188);
-            this.lblKarmaImproveSkillGroup.Margin = new System.Windows.Forms.Padding(3, 6, 3, 6);
-            this.lblKarmaImproveSkillGroup.Name = "lblKarmaImproveSkillGroup";
-            this.lblKarmaImproveSkillGroup.Size = new System.Drawing.Size(122, 13);
-            this.lblKarmaImproveSkillGroup.TabIndex = 14;
-            this.lblKarmaImproveSkillGroup.Tag = "Label_Options_ImproveSkillGroup";
-            this.lblKarmaImproveSkillGroup.Text = "Improve Skill Group by 1";
-            // 
-            // lblKarmaDisenchantingFocusExtra
-            // 
-            this.lblKarmaDisenchantingFocusExtra.AutoSize = true;
-            this.lblKarmaDisenchantingFocusExtra.Location = new System.Drawing.Point(612, 214);
-            this.lblKarmaDisenchantingFocusExtra.Margin = new System.Windows.Forms.Padding(3, 6, 3, 6);
-            this.lblKarmaDisenchantingFocusExtra.Name = "lblKarmaDisenchantingFocusExtra";
-            this.lblKarmaDisenchantingFocusExtra.Size = new System.Drawing.Size(42, 13);
-            this.lblKarmaDisenchantingFocusExtra.TabIndex = 83;
-            this.lblKarmaDisenchantingFocusExtra.Tag = "Label_Options_Force";
-            this.lblKarmaDisenchantingFocusExtra.Text = "x Force";
-            // 
-            // nudKarmaImproveSkillGroup
-            // 
-            this.nudKarmaImproveSkillGroup.Anchor = ((System.Windows.Forms.AnchorStyles)((System.Windows.Forms.AnchorStyles.Left | System.Windows.Forms.AnchorStyles.Right)));
-            this.nudKarmaImproveSkillGroup.AutoSize = true;
-            this.nudKarmaImproveSkillGroup.Location = new System.Drawing.Point(184, 185);
-            this.nudKarmaImproveSkillGroup.Name = "nudKarmaImproveSkillGroup";
-            this.nudKarmaImproveSkillGroup.Size = new System.Drawing.Size(60, 20);
-            this.nudKarmaImproveSkillGroup.TabIndex = 15;
-            this.nudKarmaImproveSkillGroup.ValueChanged += new System.EventHandler(this.OptionsChanged);
->>>>>>> c566a041
             // 
             // gpbEditSourcebookInfo
             // 
-<<<<<<< HEAD
             this.gpbEditSourcebookInfo.AutoSize = true;
             this.gpbEditSourcebookInfo.AutoSizeMode = System.Windows.Forms.AutoSizeMode.GrowAndShrink;
             this.gpbEditSourcebookInfo.Controls.Add(this.lstGlobalSourcebookInfos);
@@ -3384,204 +1380,21 @@
             this.gpbEditSourcebookInfo.TabStop = false;
             this.gpbEditSourcebookInfo.Tag = "Label_Options_EditSourcebookInfo";
             this.gpbEditSourcebookInfo.Text = "Edit Sourcebook Info";
-=======
-            this.nudKarmaDisenchantingFocus.Anchor = ((System.Windows.Forms.AnchorStyles)((System.Windows.Forms.AnchorStyles.Left | System.Windows.Forms.AnchorStyles.Right)));
-            this.nudKarmaDisenchantingFocus.AutoSize = true;
-            this.nudKarmaDisenchantingFocus.Location = new System.Drawing.Point(546, 211);
-            this.nudKarmaDisenchantingFocus.Name = "nudKarmaDisenchantingFocus";
-            this.nudKarmaDisenchantingFocus.Size = new System.Drawing.Size(60, 20);
-            this.nudKarmaDisenchantingFocus.TabIndex = 82;
-            this.nudKarmaDisenchantingFocus.ValueChanged += new System.EventHandler(this.OptionsChanged);
-            // 
-            // lblKarmaImproveSkillGroupExtra
-            // 
-            this.lblKarmaImproveSkillGroupExtra.AutoSize = true;
-            this.tlpKarmaCostsList.SetColumnSpan(this.lblKarmaImproveSkillGroupExtra, 2);
-            this.lblKarmaImproveSkillGroupExtra.Location = new System.Drawing.Point(250, 188);
-            this.lblKarmaImproveSkillGroupExtra.Margin = new System.Windows.Forms.Padding(3, 6, 3, 6);
-            this.lblKarmaImproveSkillGroupExtra.Name = "lblKarmaImproveSkillGroupExtra";
-            this.lblKarmaImproveSkillGroupExtra.Size = new System.Drawing.Size(71, 13);
-            this.lblKarmaImproveSkillGroupExtra.TabIndex = 16;
-            this.lblKarmaImproveSkillGroupExtra.Tag = "Label_Options_NewRating";
-            this.lblKarmaImproveSkillGroupExtra.Text = "x New Rating";
-            // 
-            // lblKarmaDisenchantingFocus
-            // 
-            this.lblKarmaDisenchantingFocus.Anchor = ((System.Windows.Forms.AnchorStyles)((System.Windows.Forms.AnchorStyles.Top | System.Windows.Forms.AnchorStyles.Right)));
-            this.lblKarmaDisenchantingFocus.AutoSize = true;
-            this.lblKarmaDisenchantingFocus.Location = new System.Drawing.Point(433, 214);
-            this.lblKarmaDisenchantingFocus.Margin = new System.Windows.Forms.Padding(3, 6, 3, 6);
-            this.lblKarmaDisenchantingFocus.Name = "lblKarmaDisenchantingFocus";
-            this.lblKarmaDisenchantingFocus.Size = new System.Drawing.Size(107, 13);
-            this.lblKarmaDisenchantingFocus.TabIndex = 81;
-            this.lblKarmaDisenchantingFocus.Tag = "Label_Options_DisenchantingFocus";
-            this.lblKarmaDisenchantingFocus.Text = "Disenchanting Focus";
-            // 
-            // lblKarmaAttribute
-            // 
-            this.lblKarmaAttribute.Anchor = ((System.Windows.Forms.AnchorStyles)((System.Windows.Forms.AnchorStyles.Top | System.Windows.Forms.AnchorStyles.Right)));
-            this.lblKarmaAttribute.AutoSize = true;
-            this.tlpKarmaCostsList.SetColumnSpan(this.lblKarmaAttribute, 2);
-            this.lblKarmaAttribute.Location = new System.Drawing.Point(68, 214);
-            this.lblKarmaAttribute.Margin = new System.Windows.Forms.Padding(3, 6, 3, 6);
-            this.lblKarmaAttribute.Name = "lblKarmaAttribute";
-            this.lblKarmaAttribute.Size = new System.Drawing.Size(110, 13);
-            this.lblKarmaAttribute.TabIndex = 17;
-            this.lblKarmaAttribute.Tag = "Label_Options_ImproveAttribute";
-            this.lblKarmaAttribute.Text = "Improve Attribute by 1";
-            // 
-            // nudKarmaAttribute
-            // 
-            this.nudKarmaAttribute.Anchor = ((System.Windows.Forms.AnchorStyles)((System.Windows.Forms.AnchorStyles.Left | System.Windows.Forms.AnchorStyles.Right)));
-            this.nudKarmaAttribute.AutoSize = true;
-            this.nudKarmaAttribute.Location = new System.Drawing.Point(184, 211);
-            this.nudKarmaAttribute.Name = "nudKarmaAttribute";
-            this.nudKarmaAttribute.Size = new System.Drawing.Size(60, 20);
-            this.nudKarmaAttribute.TabIndex = 18;
-            this.nudKarmaAttribute.ValueChanged += new System.EventHandler(this.OptionsChanged);
-            // 
-            // lblKarmaAttributeExtra
-            // 
-            this.lblKarmaAttributeExtra.AutoSize = true;
-            this.tlpKarmaCostsList.SetColumnSpan(this.lblKarmaAttributeExtra, 2);
-            this.lblKarmaAttributeExtra.Location = new System.Drawing.Point(250, 214);
-            this.lblKarmaAttributeExtra.Margin = new System.Windows.Forms.Padding(3, 6, 3, 6);
-            this.lblKarmaAttributeExtra.Name = "lblKarmaAttributeExtra";
-            this.lblKarmaAttributeExtra.Size = new System.Drawing.Size(71, 13);
-            this.lblKarmaAttributeExtra.TabIndex = 19;
-            this.lblKarmaAttributeExtra.Tag = "Label_Options_NewRating";
-            this.lblKarmaAttributeExtra.Text = "x New Rating";
-            // 
-            // lblKarmaQuality
-            // 
-            this.lblKarmaQuality.Anchor = ((System.Windows.Forms.AnchorStyles)((System.Windows.Forms.AnchorStyles.Top | System.Windows.Forms.AnchorStyles.Right)));
-            this.lblKarmaQuality.AutoSize = true;
-            this.tlpKarmaCostsList.SetColumnSpan(this.lblKarmaQuality, 2);
-            this.lblKarmaQuality.Location = new System.Drawing.Point(45, 240);
-            this.lblKarmaQuality.Margin = new System.Windows.Forms.Padding(3, 6, 3, 6);
-            this.lblKarmaQuality.Name = "lblKarmaQuality";
-            this.lblKarmaQuality.Size = new System.Drawing.Size(133, 13);
-            this.lblKarmaQuality.TabIndex = 20;
-            this.lblKarmaQuality.Tag = "Label_Options_Qualities";
-            this.lblKarmaQuality.Text = "Positive / Negative Quality";
-            // 
-            // lblKarmaImproveComplexFormExtra
-            // 
-            this.lblKarmaImproveComplexFormExtra.AutoSize = true;
-            this.tlpKarmaCostsList.SetColumnSpan(this.lblKarmaImproveComplexFormExtra, 2);
-            this.lblKarmaImproveComplexFormExtra.Location = new System.Drawing.Point(250, 318);
-            this.lblKarmaImproveComplexFormExtra.Margin = new System.Windows.Forms.Padding(3, 6, 3, 6);
-            this.lblKarmaImproveComplexFormExtra.Name = "lblKarmaImproveComplexFormExtra";
-            this.lblKarmaImproveComplexFormExtra.Size = new System.Drawing.Size(71, 13);
-            this.lblKarmaImproveComplexFormExtra.TabIndex = 29;
-            this.lblKarmaImproveComplexFormExtra.Tag = "Label_Options_NewRating";
-            this.lblKarmaImproveComplexFormExtra.Text = "x New Rating";
-            // 
-            // nudKarmaQuality
-            // 
-            this.nudKarmaQuality.Anchor = ((System.Windows.Forms.AnchorStyles)((System.Windows.Forms.AnchorStyles.Left | System.Windows.Forms.AnchorStyles.Right)));
-            this.nudKarmaQuality.AutoSize = true;
-            this.nudKarmaQuality.Location = new System.Drawing.Point(184, 237);
-            this.nudKarmaQuality.Name = "nudKarmaQuality";
-            this.nudKarmaQuality.Size = new System.Drawing.Size(60, 20);
-            this.nudKarmaQuality.TabIndex = 21;
-            this.nudKarmaQuality.ValueChanged += new System.EventHandler(this.OptionsChanged);
->>>>>>> c566a041
             // 
             // lstGlobalSourcebookInfos
             // 
-<<<<<<< HEAD
-            this.lstGlobalSourcebookInfos.Dock = System.Windows.Forms.DockStyle.Fill;
+            this.lstGlobalSourcebookInfos.Anchor = ((System.Windows.Forms.AnchorStyles)((((System.Windows.Forms.AnchorStyles.Top | System.Windows.Forms.AnchorStyles.Bottom) 
+            | System.Windows.Forms.AnchorStyles.Left) 
+            | System.Windows.Forms.AnchorStyles.Right)));
             this.lstGlobalSourcebookInfos.FormattingEnabled = true;
             this.lstGlobalSourcebookInfos.Location = new System.Drawing.Point(3, 16);
             this.lstGlobalSourcebookInfos.Name = "lstGlobalSourcebookInfos";
-            this.lstGlobalSourcebookInfos.Size = new System.Drawing.Size(289, 559);
+            this.lstGlobalSourcebookInfos.Size = new System.Drawing.Size(289, 550);
             this.lstGlobalSourcebookInfos.TabIndex = 48;
             this.lstGlobalSourcebookInfos.SelectedIndexChanged += new System.EventHandler(this.lstGlobalSourcebookInfos_SelectedIndexChanged);
-=======
-            this.nudKarmaImproveComplexForm.Anchor = ((System.Windows.Forms.AnchorStyles)((System.Windows.Forms.AnchorStyles.Left | System.Windows.Forms.AnchorStyles.Right)));
-            this.nudKarmaImproveComplexForm.AutoSize = true;
-            this.nudKarmaImproveComplexForm.Location = new System.Drawing.Point(184, 315);
-            this.nudKarmaImproveComplexForm.Name = "nudKarmaImproveComplexForm";
-            this.nudKarmaImproveComplexForm.Size = new System.Drawing.Size(60, 20);
-            this.nudKarmaImproveComplexForm.TabIndex = 28;
-            this.nudKarmaImproveComplexForm.ValueChanged += new System.EventHandler(this.OptionsChanged);
-            // 
-            // lblKarmaQualityExtra
-            // 
-            this.lblKarmaQualityExtra.AutoSize = true;
-            this.tlpKarmaCostsList.SetColumnSpan(this.lblKarmaQualityExtra, 2);
-            this.lblKarmaQualityExtra.Location = new System.Drawing.Point(250, 240);
-            this.lblKarmaQualityExtra.Margin = new System.Windows.Forms.Padding(3, 6, 3, 6);
-            this.lblKarmaQualityExtra.Name = "lblKarmaQualityExtra";
-            this.lblKarmaQualityExtra.Size = new System.Drawing.Size(53, 13);
-            this.lblKarmaQualityExtra.TabIndex = 22;
-            this.lblKarmaQualityExtra.Tag = "Label_Options_BPCost";
-            this.lblKarmaQualityExtra.Text = "x BP Cost";
-            // 
-            // lblKarmaImproveComplexForm
-            // 
-            this.lblKarmaImproveComplexForm.Anchor = ((System.Windows.Forms.AnchorStyles)((System.Windows.Forms.AnchorStyles.Top | System.Windows.Forms.AnchorStyles.Right)));
-            this.lblKarmaImproveComplexForm.AutoSize = true;
-            this.tlpKarmaCostsList.SetColumnSpan(this.lblKarmaImproveComplexForm, 2);
-            this.lblKarmaImproveComplexForm.Location = new System.Drawing.Point(41, 318);
-            this.lblKarmaImproveComplexForm.Margin = new System.Windows.Forms.Padding(3, 6, 3, 6);
-            this.lblKarmaImproveComplexForm.Name = "lblKarmaImproveComplexForm";
-            this.lblKarmaImproveComplexForm.Size = new System.Drawing.Size(137, 13);
-            this.lblKarmaImproveComplexForm.TabIndex = 27;
-            this.lblKarmaImproveComplexForm.Tag = "Label_Options_ImproveComplexForm";
-            this.lblKarmaImproveComplexForm.Text = "Improve Complex Form by 1";
-            // 
-            // lblKarmaSpell
-            // 
-            this.lblKarmaSpell.Anchor = ((System.Windows.Forms.AnchorStyles)((System.Windows.Forms.AnchorStyles.Top | System.Windows.Forms.AnchorStyles.Right)));
-            this.lblKarmaSpell.AutoSize = true;
-            this.tlpKarmaCostsList.SetColumnSpan(this.lblKarmaSpell, 2);
-            this.lblKarmaSpell.Location = new System.Drawing.Point(123, 266);
-            this.lblKarmaSpell.Margin = new System.Windows.Forms.Padding(3, 6, 3, 6);
-            this.lblKarmaSpell.Name = "lblKarmaSpell";
-            this.lblKarmaSpell.Size = new System.Drawing.Size(55, 13);
-            this.lblKarmaSpell.TabIndex = 23;
-            this.lblKarmaSpell.Tag = "Label_Options_NewSpell";
-            this.lblKarmaSpell.Text = "New Spell";
-            // 
-            // nudKarmaSpell
-            // 
-            this.nudKarmaSpell.Anchor = ((System.Windows.Forms.AnchorStyles)((System.Windows.Forms.AnchorStyles.Left | System.Windows.Forms.AnchorStyles.Right)));
-            this.nudKarmaSpell.AutoSize = true;
-            this.nudKarmaSpell.Location = new System.Drawing.Point(184, 263);
-            this.nudKarmaSpell.Name = "nudKarmaSpell";
-            this.nudKarmaSpell.Size = new System.Drawing.Size(60, 20);
-            this.nudKarmaSpell.TabIndex = 24;
-            this.nudKarmaSpell.ValueChanged += new System.EventHandler(this.OptionsChanged);
-            // 
-            // lblKarmaNewComplexForm
-            // 
-            this.lblKarmaNewComplexForm.Anchor = ((System.Windows.Forms.AnchorStyles)((System.Windows.Forms.AnchorStyles.Top | System.Windows.Forms.AnchorStyles.Right)));
-            this.lblKarmaNewComplexForm.AutoSize = true;
-            this.tlpKarmaCostsList.SetColumnSpan(this.lblKarmaNewComplexForm, 2);
-            this.lblKarmaNewComplexForm.Location = new System.Drawing.Point(80, 292);
-            this.lblKarmaNewComplexForm.Margin = new System.Windows.Forms.Padding(3, 6, 3, 6);
-            this.lblKarmaNewComplexForm.Name = "lblKarmaNewComplexForm";
-            this.lblKarmaNewComplexForm.Size = new System.Drawing.Size(98, 13);
-            this.lblKarmaNewComplexForm.TabIndex = 25;
-            this.lblKarmaNewComplexForm.Tag = "Label_Options_NewComplexForm";
-            this.lblKarmaNewComplexForm.Text = "New Complex Form";
-            // 
-            // nudKarmaNewComplexForm
-            // 
-            this.nudKarmaNewComplexForm.Anchor = ((System.Windows.Forms.AnchorStyles)((System.Windows.Forms.AnchorStyles.Left | System.Windows.Forms.AnchorStyles.Right)));
-            this.nudKarmaNewComplexForm.AutoSize = true;
-            this.nudKarmaNewComplexForm.Location = new System.Drawing.Point(184, 289);
-            this.nudKarmaNewComplexForm.Name = "nudKarmaNewComplexForm";
-            this.nudKarmaNewComplexForm.Size = new System.Drawing.Size(60, 20);
-            this.nudKarmaNewComplexForm.TabIndex = 26;
-            this.nudKarmaNewComplexForm.ValueChanged += new System.EventHandler(this.OptionsChanged);
->>>>>>> c566a041
             // 
             // tabCustomDataDirectories
             // 
-<<<<<<< HEAD
             this.tabCustomDataDirectories.BackColor = System.Drawing.SystemColors.Control;
             this.tabCustomDataDirectories.Controls.Add(this.tlpOptionalRules);
             this.tabCustomDataDirectories.Location = new System.Drawing.Point(4, 22);
@@ -3591,137 +1404,6 @@
             this.tabCustomDataDirectories.TabIndex = 2;
             this.tabCustomDataDirectories.Tag = "Tab_Options_CustomDataDirectories";
             this.tabCustomDataDirectories.Text = "Custom Data Directories";
-=======
-            this.nudMetatypeCostsKarmaMultiplier.Anchor = ((System.Windows.Forms.AnchorStyles)((System.Windows.Forms.AnchorStyles.Left | System.Windows.Forms.AnchorStyles.Right)));
-            this.nudMetatypeCostsKarmaMultiplier.AutoSize = true;
-            this.nudMetatypeCostsKarmaMultiplier.Location = new System.Drawing.Point(546, 549);
-            this.nudMetatypeCostsKarmaMultiplier.Maximum = new decimal(new int[] {
-            10,
-            0,
-            0,
-            0});
-            this.nudMetatypeCostsKarmaMultiplier.Minimum = new decimal(new int[] {
-            1,
-            0,
-            0,
-            0});
-            this.nudMetatypeCostsKarmaMultiplier.Name = "nudMetatypeCostsKarmaMultiplier";
-            this.nudMetatypeCostsKarmaMultiplier.Size = new System.Drawing.Size(60, 20);
-            this.nudMetatypeCostsKarmaMultiplier.TabIndex = 124;
-            this.nudMetatypeCostsKarmaMultiplier.Value = new decimal(new int[] {
-            1,
-            0,
-            0,
-            0});
-            this.nudMetatypeCostsKarmaMultiplier.ValueChanged += new System.EventHandler(this.OptionsChanged);
-            // 
-            // lblMetatypeCostsKarmaMultiplierLabel
-            // 
-            this.lblMetatypeCostsKarmaMultiplierLabel.Anchor = ((System.Windows.Forms.AnchorStyles)((System.Windows.Forms.AnchorStyles.Top | System.Windows.Forms.AnchorStyles.Right)));
-            this.lblMetatypeCostsKarmaMultiplierLabel.AutoSize = true;
-            this.lblMetatypeCostsKarmaMultiplierLabel.Location = new System.Drawing.Point(388, 552);
-            this.lblMetatypeCostsKarmaMultiplierLabel.Margin = new System.Windows.Forms.Padding(3, 6, 3, 6);
-            this.lblMetatypeCostsKarmaMultiplierLabel.Name = "lblMetatypeCostsKarmaMultiplierLabel";
-            this.lblMetatypeCostsKarmaMultiplierLabel.Size = new System.Drawing.Size(152, 13);
-            this.lblMetatypeCostsKarmaMultiplierLabel.TabIndex = 125;
-            this.lblMetatypeCostsKarmaMultiplierLabel.Tag = "Label_Options_MetatypesCostKarma";
-            this.lblMetatypeCostsKarmaMultiplierLabel.Text = "Metatype Karma Cost Multiplier";
-            // 
-            // lblNuyenPerBP
-            // 
-            this.lblNuyenPerBP.Anchor = ((System.Windows.Forms.AnchorStyles)((System.Windows.Forms.AnchorStyles.Top | System.Windows.Forms.AnchorStyles.Right)));
-            this.lblNuyenPerBP.AutoSize = true;
-            this.lblNuyenPerBP.Location = new System.Drawing.Point(451, 578);
-            this.lblNuyenPerBP.Margin = new System.Windows.Forms.Padding(3, 6, 3, 6);
-            this.lblNuyenPerBP.Name = "lblNuyenPerBP";
-            this.lblNuyenPerBP.Size = new System.Drawing.Size(89, 13);
-            this.lblNuyenPerBP.TabIndex = 126;
-            this.lblNuyenPerBP.Tag = "Label_Options_NuyenPerBP";
-            this.lblNuyenPerBP.Text = "Nuyen per Karma";
-            // 
-            // nudNuyenPerBP
-            // 
-            this.nudNuyenPerBP.Anchor = ((System.Windows.Forms.AnchorStyles)((System.Windows.Forms.AnchorStyles.Left | System.Windows.Forms.AnchorStyles.Right)));
-            this.nudNuyenPerBP.AutoSize = true;
-            this.nudNuyenPerBP.Location = new System.Drawing.Point(546, 575);
-            this.nudNuyenPerBP.Maximum = new decimal(new int[] {
-            100000,
-            0,
-            0,
-            0});
-            this.nudNuyenPerBP.Name = "nudNuyenPerBP";
-            this.nudNuyenPerBP.Size = new System.Drawing.Size(60, 20);
-            this.nudNuyenPerBP.TabIndex = 127;
-            this.nudNuyenPerBP.Value = new decimal(new int[] {
-            5000,
-            0,
-            0,
-            0});
-            this.nudNuyenPerBP.ValueChanged += new System.EventHandler(this.OptionsChanged);
-            // 
-            // flpKarmaInitiation
-            // 
-            this.flpKarmaInitiation.Anchor = System.Windows.Forms.AnchorStyles.Right;
-            this.flpKarmaInitiation.AutoSize = true;
-            this.flpKarmaInitiation.AutoSizeMode = System.Windows.Forms.AutoSizeMode.GrowAndShrink;
-            this.tlpKarmaCostsList.SetColumnSpan(this.flpKarmaInitiation, 2);
-            this.flpKarmaInitiation.Controls.Add(this.lblKarmaInitiation);
-            this.flpKarmaInitiation.Controls.Add(this.lblKarmaInitiationBracket);
-            this.flpKarmaInitiation.Location = new System.Drawing.Point(47, 546);
-            this.flpKarmaInitiation.Margin = new System.Windows.Forms.Padding(0);
-            this.flpKarmaInitiation.Name = "flpKarmaInitiation";
-            this.flpKarmaInitiation.Size = new System.Drawing.Size(134, 25);
-            this.flpKarmaInitiation.TabIndex = 128;
-            // 
-            // lblKarmaInitiation
-            // 
-            this.lblKarmaInitiation.Anchor = System.Windows.Forms.AnchorStyles.Right;
-            this.lblKarmaInitiation.AutoSize = true;
-            this.lblKarmaInitiation.Location = new System.Drawing.Point(3, 6);
-            this.lblKarmaInitiation.Margin = new System.Windows.Forms.Padding(3, 6, 3, 6);
-            this.lblKarmaInitiation.Name = "lblKarmaInitiation";
-            this.lblKarmaInitiation.Size = new System.Drawing.Size(112, 13);
-            this.lblKarmaInitiation.TabIndex = 53;
-            this.lblKarmaInitiation.Tag = "Label_Options_Initiation";
-            this.lblKarmaInitiation.Text = "Initiation / Submersion";
-            // 
-            // lblKarmaInitiationBracket
-            // 
-            this.lblKarmaInitiationBracket.Anchor = System.Windows.Forms.AnchorStyles.Right;
-            this.lblKarmaInitiationBracket.AutoSize = true;
-            this.lblKarmaInitiationBracket.Location = new System.Drawing.Point(121, 6);
-            this.lblKarmaInitiationBracket.Margin = new System.Windows.Forms.Padding(3, 6, 3, 6);
-            this.lblKarmaInitiationBracket.Name = "lblKarmaInitiationBracket";
-            this.lblKarmaInitiationBracket.Size = new System.Drawing.Size(10, 13);
-            this.lblKarmaInitiationBracket.TabIndex = 54;
-            this.lblKarmaInitiationBracket.Text = "(";
-            // 
-            // cmdRestoreDefaultsKarma
-            // 
-            this.cmdRestoreDefaultsKarma.Anchor = ((System.Windows.Forms.AnchorStyles)((System.Windows.Forms.AnchorStyles.Bottom | System.Windows.Forms.AnchorStyles.Right)));
-            this.cmdRestoreDefaultsKarma.AutoSize = true;
-            this.cmdRestoreDefaultsKarma.AutoSizeMode = System.Windows.Forms.AutoSizeMode.GrowAndShrink;
-            this.cmdRestoreDefaultsKarma.Location = new System.Drawing.Point(1115, 524);
-            this.cmdRestoreDefaultsKarma.Name = "cmdRestoreDefaultsKarma";
-            this.cmdRestoreDefaultsKarma.Size = new System.Drawing.Size(96, 23);
-            this.cmdRestoreDefaultsKarma.TabIndex = 108;
-            this.cmdRestoreDefaultsKarma.Tag = "Button_Options_RestoreDefaults";
-            this.cmdRestoreDefaultsKarma.Text = "Restore Defaults";
-            this.cmdRestoreDefaultsKarma.UseVisualStyleBackColor = true;
-            this.cmdRestoreDefaultsKarma.Click += new System.EventHandler(this.cmdRestoreDefaultsKarma_Click);
-            // 
-            // tabOptionalRules
-            // 
-            this.tabOptionalRules.BackColor = System.Drawing.SystemColors.Control;
-            this.tabOptionalRules.Controls.Add(this.tlpOptionalRules);
-            this.tabOptionalRules.Location = new System.Drawing.Point(4, 22);
-            this.tabOptionalRules.Name = "tabOptionalRules";
-            this.tabOptionalRules.Padding = new System.Windows.Forms.Padding(9);
-            this.tabOptionalRules.Size = new System.Drawing.Size(1232, 568);
-            this.tabOptionalRules.TabIndex = 2;
-            this.tabOptionalRules.Tag = "Tab_Options_OptionalRules";
-            this.tabOptionalRules.Text = "Optional Rules";
->>>>>>> c566a041
             // 
             // tlpOptionalRules
             // 
@@ -3731,7 +1413,7 @@
             this.tlpOptionalRules.ColumnStyles.Add(new System.Windows.Forms.ColumnStyle(System.Windows.Forms.SizeType.Percent, 70F));
             this.tlpOptionalRules.ColumnStyles.Add(new System.Windows.Forms.ColumnStyle(System.Windows.Forms.SizeType.Percent, 10F));
             this.tlpOptionalRules.ColumnStyles.Add(new System.Windows.Forms.ColumnStyle(System.Windows.Forms.SizeType.Percent, 10F));
-            this.tlpOptionalRules.ColumnStyles.Add(new System.Windows.Forms.ColumnStyle(System.Windows.Forms.SizeType.Absolute, 20F));
+            this.tlpOptionalRules.ColumnStyles.Add(new System.Windows.Forms.ColumnStyle(System.Windows.Forms.SizeType.Absolute, 22F));
             this.tlpOptionalRules.Controls.Add(this.lblCustomDataDirectoriesLabel, 0, 0);
             this.tlpOptionalRules.Controls.Add(this.cmdAddCustomDirectory, 1, 0);
             this.tlpOptionalRules.Controls.Add(this.treCustomDataDirectories, 0, 1);
@@ -3764,7 +1446,7 @@
             this.cmdAddCustomDirectory.AutoSize = true;
             this.cmdAddCustomDirectory.AutoSizeMode = System.Windows.Forms.AutoSizeMode.GrowAndShrink;
             this.cmdAddCustomDirectory.Dock = System.Windows.Forms.DockStyle.Fill;
-            this.cmdAddCustomDirectory.Location = new System.Drawing.Point(931, 3);
+            this.cmdAddCustomDirectory.Location = new System.Drawing.Point(930, 3);
             this.cmdAddCustomDirectory.Name = "cmdAddCustomDirectory";
             this.cmdAddCustomDirectory.Size = new System.Drawing.Size(126, 23);
             this.cmdAddCustomDirectory.TabIndex = 38;
@@ -3790,7 +1472,7 @@
             this.cmdRenameCustomDataDirectory.AutoSize = true;
             this.cmdRenameCustomDataDirectory.AutoSizeMode = System.Windows.Forms.AutoSizeMode.GrowAndShrink;
             this.cmdRenameCustomDataDirectory.Dock = System.Windows.Forms.DockStyle.Fill;
-            this.cmdRenameCustomDataDirectory.Location = new System.Drawing.Point(1063, 3);
+            this.cmdRenameCustomDataDirectory.Location = new System.Drawing.Point(1062, 3);
             this.cmdRenameCustomDataDirectory.Name = "cmdRenameCustomDataDirectory";
             this.cmdRenameCustomDataDirectory.Size = new System.Drawing.Size(126, 23);
             this.cmdRenameCustomDataDirectory.TabIndex = 41;
@@ -3804,835 +1486,15 @@
             this.cmdRemoveCustomDirectory.AutoSize = true;
             this.cmdRemoveCustomDirectory.AutoSizeMode = System.Windows.Forms.AutoSizeMode.GrowAndShrink;
             this.cmdRemoveCustomDirectory.Dock = System.Windows.Forms.DockStyle.Fill;
-            this.cmdRemoveCustomDirectory.Location = new System.Drawing.Point(1195, 3);
+            this.cmdRemoveCustomDirectory.Location = new System.Drawing.Point(1194, 3);
             this.cmdRemoveCustomDirectory.Name = "cmdRemoveCustomDirectory";
-            this.cmdRemoveCustomDirectory.Size = new System.Drawing.Size(16, 23);
+            this.cmdRemoveCustomDirectory.Size = new System.Drawing.Size(17, 23);
             this.cmdRemoveCustomDirectory.TabIndex = 39;
             this.cmdRemoveCustomDirectory.Tag = "Button_RemoveCustomDirectory";
             this.cmdRemoveCustomDirectory.Text = "Remove Directory";
             this.cmdRemoveCustomDirectory.UseVisualStyleBackColor = true;
             this.cmdRemoveCustomDirectory.Click += new System.EventHandler(this.cmdRemoveCustomDirectory_Click);
             // 
-<<<<<<< HEAD
-=======
-            // tabHouseRules
-            // 
-            this.tabHouseRules.AutoScroll = true;
-            this.tabHouseRules.BackColor = System.Drawing.SystemColors.Control;
-            this.tabHouseRules.Controls.Add(this.tlpHouseRules);
-            this.tabHouseRules.Location = new System.Drawing.Point(4, 22);
-            this.tabHouseRules.Name = "tabHouseRules";
-            this.tabHouseRules.Padding = new System.Windows.Forms.Padding(9);
-            this.tabHouseRules.Size = new System.Drawing.Size(1232, 568);
-            this.tabHouseRules.TabIndex = 3;
-            this.tabHouseRules.Tag = "Tab_Options_HouseRules";
-            this.tabHouseRules.Text = "House Rules";
-            // 
-            // tlpHouseRules
-            // 
-            this.tlpHouseRules.AutoScroll = true;
-            this.tlpHouseRules.AutoSize = true;
-            this.tlpHouseRules.AutoSizeMode = System.Windows.Forms.AutoSizeMode.GrowAndShrink;
-            this.tlpHouseRules.ColumnCount = 9;
-            this.tlpHouseRules.ColumnStyles.Add(new System.Windows.Forms.ColumnStyle(System.Windows.Forms.SizeType.Percent, 32.5F));
-            this.tlpHouseRules.ColumnStyles.Add(new System.Windows.Forms.ColumnStyle(System.Windows.Forms.SizeType.Percent, 5F));
-            this.tlpHouseRules.ColumnStyles.Add(new System.Windows.Forms.ColumnStyle(System.Windows.Forms.SizeType.Percent, 7.5F));
-            this.tlpHouseRules.ColumnStyles.Add(new System.Windows.Forms.ColumnStyle(System.Windows.Forms.SizeType.Percent, 5F));
-            this.tlpHouseRules.ColumnStyles.Add(new System.Windows.Forms.ColumnStyle(System.Windows.Forms.SizeType.Percent, 2.5F));
-            this.tlpHouseRules.ColumnStyles.Add(new System.Windows.Forms.ColumnStyle(System.Windows.Forms.SizeType.Percent, 32.5F));
-            this.tlpHouseRules.ColumnStyles.Add(new System.Windows.Forms.ColumnStyle(System.Windows.Forms.SizeType.Percent, 2.5F));
-            this.tlpHouseRules.ColumnStyles.Add(new System.Windows.Forms.ColumnStyle(System.Windows.Forms.SizeType.Percent, 7.5F));
-            this.tlpHouseRules.ColumnStyles.Add(new System.Windows.Forms.ColumnStyle(System.Windows.Forms.SizeType.Percent, 5F));
-            this.tlpHouseRules.Controls.Add(this.nudCyberlimbAttributeBonusCap, 6, 17);
-            this.tlpHouseRules.Controls.Add(this.label1, 5, 17);
-            this.tlpHouseRules.Controls.Add(this.chkCyberlimbAttributeBonusCap, 4, 17);
-            this.tlpHouseRules.Controls.Add(this.chkIgnoreArt, 0, 0);
-            this.tlpHouseRules.Controls.Add(this.chkExceedNegativeQualitiesLimit, 4, 7);
-            this.tlpHouseRules.Controls.Add(this.chkUseTotalValueForFreeKnowledge, 4, 3);
-            this.tlpHouseRules.Controls.Add(this.chkExceedNegativeQualities, 4, 6);
-            this.tlpHouseRules.Controls.Add(this.chkEnemyKarmaQualityLimit, 0, 21);
-            this.tlpHouseRules.Controls.Add(this.chkExceedPositiveQualitiesCostDoubled, 4, 5);
-            this.tlpHouseRules.Controls.Add(this.chkExceedPositiveQualities, 4, 4);
-            this.tlpHouseRules.Controls.Add(this.chkUnarmedSkillImprovements, 0, 1);
-            this.tlpHouseRules.Controls.Add(this.chkCompensateSkillGroupKarmaDifference, 0, 20);
-            this.tlpHouseRules.Controls.Add(this.chkCyberlegMovement, 0, 2);
-            this.tlpHouseRules.Controls.Add(this.chkMysAdeptSecondMAGAttribute, 0, 19);
-            this.tlpHouseRules.Controls.Add(this.chkDontDoubleQualityPurchases, 0, 3);
-            this.tlpHouseRules.Controls.Add(this.chkAllowPointBuySpecializationsOnKarmaSkills, 0, 18);
-            this.tlpHouseRules.Controls.Add(this.chkDontDoubleQualityRefunds, 0, 4);
-            this.tlpHouseRules.Controls.Add(this.chkReverseAttributePriorityOrder, 0, 17);
-            this.tlpHouseRules.Controls.Add(this.label2, 6, 0);
-            this.tlpHouseRules.Controls.Add(this.chkStrictSkillGroups, 0, 5);
-            this.tlpHouseRules.Controls.Add(this.nudContactMultiplier, 7, 0);
-            this.tlpHouseRules.Controls.Add(this.chkPrioritySpellsAsAdeptPowers, 0, 16);
-            this.tlpHouseRules.Controls.Add(this.chkAllowInitiation, 0, 7);
-            this.tlpHouseRules.Controls.Add(this.chkFreeMartialArtSpecialization, 0, 15);
-            this.tlpHouseRules.Controls.Add(this.chkAllowCyberwareESSDiscounts, 0, 9);
-            this.tlpHouseRules.Controls.Add(this.chkMysAdPp, 0, 14);
-            this.tlpHouseRules.Controls.Add(this.chkESSLossReducesMaximumOnly, 0, 10);
-            this.tlpHouseRules.Controls.Add(this.chkAlternateMetatypeAttributeKarma, 0, 13);
-            this.tlpHouseRules.Controls.Add(this.chkUseCalculatedPublicAwareness, 0, 11);
-            this.tlpHouseRules.Controls.Add(this.nudDroneArmorMultiplier, 2, 12);
-            this.tlpHouseRules.Controls.Add(this.label4, 1, 12);
-            this.tlpHouseRules.Controls.Add(this.chkDroneArmorMultiplier, 0, 12);
-            this.tlpHouseRules.Controls.Add(this.chkContactMultiplier, 4, 0);
-            this.tlpHouseRules.Controls.Add(this.chkKnowledgeMultiplier, 4, 2);
-            this.tlpHouseRules.Controls.Add(this.label3, 6, 2);
-            this.tlpHouseRules.Controls.Add(this.nudKnowledgeMultiplier, 7, 2);
-            this.tlpHouseRules.Controls.Add(this.chkUseTotalValueForFreeContacts, 4, 1);
-            this.tlpHouseRules.Controls.Add(this.chkIgnoreComplexFormLimit, 4, 16);
-            this.tlpHouseRules.Controls.Add(this.chkSpecialKarmaCost, 4, 15);
-            this.tlpHouseRules.Controls.Add(this.chkMoreLethalGameplay, 4, 12);
-            this.tlpHouseRules.Controls.Add(this.chkExtendAnyDetectionSpell, 4, 11);
-            this.tlpHouseRules.Controls.Add(this.chkAllowSkillRegrouping, 4, 9);
-            this.tlpHouseRules.Controls.Add(this.chkNoArmorEncumbrance, 4, 10);
-            this.tlpHouseRules.Controls.Add(this.chkIncreasedImprovedAbilityModifier, 4, 14);
-            this.tlpHouseRules.Controls.Add(this.chkAllowFreeGrids, 4, 13);
-            this.tlpHouseRules.Controls.Add(this.chkAllowTechnomancerSchooling, 0, 8);
-            this.tlpHouseRules.Controls.Add(this.chkUsePointsOnBrokenGroups, 0, 6);
-            this.tlpHouseRules.Controls.Add(this.chkUnclampAttributeMinimum, 4, 18);
-            this.tlpHouseRules.Dock = System.Windows.Forms.DockStyle.Fill;
-            this.tlpHouseRules.Location = new System.Drawing.Point(9, 9);
-            this.tlpHouseRules.Name = "tlpHouseRules";
-            this.tlpHouseRules.Padding = new System.Windows.Forms.Padding(0, 0, 10, 0);
-            this.tlpHouseRules.RowCount = 23;
-            this.tlpHouseRules.RowStyles.Add(new System.Windows.Forms.RowStyle());
-            this.tlpHouseRules.RowStyles.Add(new System.Windows.Forms.RowStyle());
-            this.tlpHouseRules.RowStyles.Add(new System.Windows.Forms.RowStyle());
-            this.tlpHouseRules.RowStyles.Add(new System.Windows.Forms.RowStyle());
-            this.tlpHouseRules.RowStyles.Add(new System.Windows.Forms.RowStyle());
-            this.tlpHouseRules.RowStyles.Add(new System.Windows.Forms.RowStyle());
-            this.tlpHouseRules.RowStyles.Add(new System.Windows.Forms.RowStyle());
-            this.tlpHouseRules.RowStyles.Add(new System.Windows.Forms.RowStyle());
-            this.tlpHouseRules.RowStyles.Add(new System.Windows.Forms.RowStyle());
-            this.tlpHouseRules.RowStyles.Add(new System.Windows.Forms.RowStyle());
-            this.tlpHouseRules.RowStyles.Add(new System.Windows.Forms.RowStyle());
-            this.tlpHouseRules.RowStyles.Add(new System.Windows.Forms.RowStyle());
-            this.tlpHouseRules.RowStyles.Add(new System.Windows.Forms.RowStyle());
-            this.tlpHouseRules.RowStyles.Add(new System.Windows.Forms.RowStyle());
-            this.tlpHouseRules.RowStyles.Add(new System.Windows.Forms.RowStyle());
-            this.tlpHouseRules.RowStyles.Add(new System.Windows.Forms.RowStyle());
-            this.tlpHouseRules.RowStyles.Add(new System.Windows.Forms.RowStyle());
-            this.tlpHouseRules.RowStyles.Add(new System.Windows.Forms.RowStyle());
-            this.tlpHouseRules.RowStyles.Add(new System.Windows.Forms.RowStyle());
-            this.tlpHouseRules.RowStyles.Add(new System.Windows.Forms.RowStyle());
-            this.tlpHouseRules.RowStyles.Add(new System.Windows.Forms.RowStyle());
-            this.tlpHouseRules.RowStyles.Add(new System.Windows.Forms.RowStyle());
-            this.tlpHouseRules.RowStyles.Add(new System.Windows.Forms.RowStyle(System.Windows.Forms.SizeType.Absolute, 2F));
-            this.tlpHouseRules.Size = new System.Drawing.Size(1214, 550);
-            this.tlpHouseRules.TabIndex = 39;
-            // 
-            // nudCyberlimbAttributeBonusCap
-            // 
-            this.nudCyberlimbAttributeBonusCap.Anchor = ((System.Windows.Forms.AnchorStyles)((System.Windows.Forms.AnchorStyles.Left | System.Windows.Forms.AnchorStyles.Right)));
-            this.nudCyberlimbAttributeBonusCap.AutoSize = true;
-            this.nudCyberlimbAttributeBonusCap.Enabled = false;
-            this.nudCyberlimbAttributeBonusCap.Location = new System.Drawing.Point(1055, 403);
-            this.nudCyberlimbAttributeBonusCap.Minimum = new decimal(new int[] {
-            1,
-            0,
-            0,
-            0});
-            this.nudCyberlimbAttributeBonusCap.Name = "nudCyberlimbAttributeBonusCap";
-            this.nudCyberlimbAttributeBonusCap.Size = new System.Drawing.Size(84, 20);
-            this.nudCyberlimbAttributeBonusCap.TabIndex = 48;
-            this.nudCyberlimbAttributeBonusCap.Value = new decimal(new int[] {
-            4,
-            0,
-            0,
-            0});
-            this.nudCyberlimbAttributeBonusCap.ValueChanged += new System.EventHandler(this.OptionsChanged);
-            // 
-            // label1
-            // 
-            this.label1.Anchor = System.Windows.Forms.AnchorStyles.Right;
-            this.label1.AutoSize = true;
-            this.label1.Location = new System.Drawing.Point(1037, 405);
-            this.label1.Margin = new System.Windows.Forms.Padding(3, 3, 3, 6);
-            this.label1.Name = "label1";
-            this.label1.Size = new System.Drawing.Size(12, 13);
-            this.label1.TabIndex = 47;
-            this.label1.Text = "x";
-            // 
-            // chkCyberlimbAttributeBonusCap
-            // 
-            this.chkCyberlimbAttributeBonusCap.Anchor = System.Windows.Forms.AnchorStyles.Left;
-            this.chkCyberlimbAttributeBonusCap.AutoSize = true;
-            this.tlpHouseRules.SetColumnSpan(this.chkCyberlimbAttributeBonusCap, 2);
-            this.chkCyberlimbAttributeBonusCap.Location = new System.Drawing.Point(604, 404);
-            this.chkCyberlimbAttributeBonusCap.Name = "chkCyberlimbAttributeBonusCap";
-            this.chkCyberlimbAttributeBonusCap.Size = new System.Drawing.Size(234, 17);
-            this.chkCyberlimbAttributeBonusCap.TabIndex = 46;
-            this.chkCyberlimbAttributeBonusCap.Tag = "Checkbox_Options_CyberlimbAttributeBonusCap";
-            this.chkCyberlimbAttributeBonusCap.Text = "Override maximum Bonus cap for Cyberlimbs";
-            this.chkCyberlimbAttributeBonusCap.UseVisualStyleBackColor = true;
-            this.chkCyberlimbAttributeBonusCap.CheckedChanged += new System.EventHandler(this.chkCyberlimbAttributeBonusCap_CheckedChanged);
-            // 
-            // chkIgnoreArt
-            // 
-            this.chkIgnoreArt.Anchor = System.Windows.Forms.AnchorStyles.Left;
-            this.chkIgnoreArt.AutoSize = true;
-            this.tlpHouseRules.SetColumnSpan(this.chkIgnoreArt, 4);
-            this.chkIgnoreArt.Location = new System.Drawing.Point(3, 4);
-            this.chkIgnoreArt.Name = "chkIgnoreArt";
-            this.chkIgnoreArt.Size = new System.Drawing.Size(235, 17);
-            this.chkIgnoreArt.TabIndex = 1;
-            this.chkIgnoreArt.Tag = "Checkbox_Options_IgnoreArt";
-            this.chkIgnoreArt.Text = "Ignore Art Requirements from Street Grimoire";
-            this.chkIgnoreArt.UseVisualStyleBackColor = true;
-            this.chkIgnoreArt.CheckedChanged += new System.EventHandler(this.OptionsChanged);
-            // 
-            // chkExceedNegativeQualitiesLimit
-            // 
-            this.chkExceedNegativeQualitiesLimit.Anchor = System.Windows.Forms.AnchorStyles.Left;
-            this.chkExceedNegativeQualitiesLimit.AutoSize = true;
-            this.chkExceedNegativeQualitiesLimit.CheckAlign = System.Drawing.ContentAlignment.TopLeft;
-            this.tlpHouseRules.SetColumnSpan(this.chkExceedNegativeQualitiesLimit, 4);
-            this.chkExceedNegativeQualitiesLimit.Enabled = false;
-            this.chkExceedNegativeQualitiesLimit.Location = new System.Drawing.Point(624, 170);
-            this.chkExceedNegativeQualitiesLimit.Margin = new System.Windows.Forms.Padding(23, 3, 3, 3);
-            this.chkExceedNegativeQualitiesLimit.Name = "chkExceedNegativeQualitiesLimit";
-            this.chkExceedNegativeQualitiesLimit.Size = new System.Drawing.Size(503, 17);
-            this.chkExceedNegativeQualitiesLimit.TabIndex = 18;
-            this.chkExceedNegativeQualitiesLimit.Tag = "Checkbox_Options_ExceedNegativeQualitiesLimit";
-            this.chkExceedNegativeQualitiesLimit.Text = "Characters do not gain Karma from taking Negative Qualities in excess of their Ga" +
-    "meplay Option\'s limit";
-            this.chkExceedNegativeQualitiesLimit.TextAlign = System.Drawing.ContentAlignment.TopLeft;
-            this.chkExceedNegativeQualitiesLimit.UseVisualStyleBackColor = true;
-            this.chkExceedNegativeQualitiesLimit.CheckedChanged += new System.EventHandler(this.OptionsChanged);
-            // 
-            // chkUseTotalValueForFreeKnowledge
-            // 
-            this.chkUseTotalValueForFreeKnowledge.Anchor = System.Windows.Forms.AnchorStyles.Left;
-            this.chkUseTotalValueForFreeKnowledge.AutoSize = true;
-            this.tlpHouseRules.SetColumnSpan(this.chkUseTotalValueForFreeKnowledge, 5);
-            this.chkUseTotalValueForFreeKnowledge.Location = new System.Drawing.Point(604, 78);
-            this.chkUseTotalValueForFreeKnowledge.Name = "chkUseTotalValueForFreeKnowledge";
-            this.chkUseTotalValueForFreeKnowledge.Size = new System.Drawing.Size(312, 17);
-            this.chkUseTotalValueForFreeKnowledge.TabIndex = 24;
-            this.chkUseTotalValueForFreeKnowledge.Tag = "Checkbox_Options_UseTotalValueForFreeKnowledge";
-            this.chkUseTotalValueForFreeKnowledge.Text = "Free Knowledge Points use the augmented LOG+INT values";
-            this.chkUseTotalValueForFreeKnowledge.UseVisualStyleBackColor = true;
-            this.chkUseTotalValueForFreeKnowledge.CheckedChanged += new System.EventHandler(this.OptionsChanged);
-            // 
-            // chkExceedNegativeQualities
-            // 
-            this.chkExceedNegativeQualities.Anchor = System.Windows.Forms.AnchorStyles.Left;
-            this.chkExceedNegativeQualities.AutoSize = true;
-            this.tlpHouseRules.SetColumnSpan(this.chkExceedNegativeQualities, 5);
-            this.chkExceedNegativeQualities.Location = new System.Drawing.Point(604, 147);
-            this.chkExceedNegativeQualities.Name = "chkExceedNegativeQualities";
-            this.chkExceedNegativeQualities.Size = new System.Drawing.Size(278, 17);
-            this.chkExceedNegativeQualities.TabIndex = 17;
-            this.chkExceedNegativeQualities.Tag = "Checkbox_Options_ExceedNegativeQualities";
-            this.chkExceedNegativeQualities.Text = "Allow characters to exceed their Negative Quality limit";
-            this.chkExceedNegativeQualities.UseVisualStyleBackColor = true;
-            this.chkExceedNegativeQualities.CheckedChanged += new System.EventHandler(this.chkExceedNegativeQualities_CheckedChanged);
-            // 
-            // chkEnemyKarmaQualityLimit
-            // 
-            this.chkEnemyKarmaQualityLimit.Anchor = System.Windows.Forms.AnchorStyles.Left;
-            this.chkEnemyKarmaQualityLimit.AutoSize = true;
-            this.chkEnemyKarmaQualityLimit.CheckAlign = System.Drawing.ContentAlignment.TopLeft;
-            this.tlpHouseRules.SetColumnSpan(this.chkEnemyKarmaQualityLimit, 4);
-            this.chkEnemyKarmaQualityLimit.Location = new System.Drawing.Point(3, 498);
-            this.chkEnemyKarmaQualityLimit.Name = "chkEnemyKarmaQualityLimit";
-            this.chkEnemyKarmaQualityLimit.Size = new System.Drawing.Size(389, 17);
-            this.chkEnemyKarmaQualityLimit.TabIndex = 37;
-            this.chkEnemyKarmaQualityLimit.Tag = "Checkbox_Options_EnemyKarmaQualityLimit";
-            this.chkEnemyKarmaQualityLimit.Text = "Karma spent on enemies counts towards negative Quality limit in create mode";
-            this.chkEnemyKarmaQualityLimit.TextAlign = System.Drawing.ContentAlignment.TopLeft;
-            this.chkEnemyKarmaQualityLimit.UseVisualStyleBackColor = true;
-            // 
-            // chkExceedPositiveQualitiesCostDoubled
-            // 
-            this.chkExceedPositiveQualitiesCostDoubled.Anchor = System.Windows.Forms.AnchorStyles.Left;
-            this.chkExceedPositiveQualitiesCostDoubled.AutoSize = true;
-            this.tlpHouseRules.SetColumnSpan(this.chkExceedPositiveQualitiesCostDoubled, 4);
-            this.chkExceedPositiveQualitiesCostDoubled.Enabled = false;
-            this.chkExceedPositiveQualitiesCostDoubled.Location = new System.Drawing.Point(624, 124);
-            this.chkExceedPositiveQualitiesCostDoubled.Margin = new System.Windows.Forms.Padding(23, 3, 3, 3);
-            this.chkExceedPositiveQualitiesCostDoubled.Name = "chkExceedPositiveQualitiesCostDoubled";
-            this.chkExceedPositiveQualitiesCostDoubled.Size = new System.Drawing.Size(367, 17);
-            this.chkExceedPositiveQualitiesCostDoubled.TabIndex = 16;
-            this.chkExceedPositiveQualitiesCostDoubled.Tag = "Checkbox_Options_ExceedPositiveQualitiesCostDoubled";
-            this.chkExceedPositiveQualitiesCostDoubled.Text = "Use Career costs for all Positive Quality karma costs in excess of the limit";
-            this.chkExceedPositiveQualitiesCostDoubled.UseVisualStyleBackColor = true;
-            this.chkExceedPositiveQualitiesCostDoubled.CheckedChanged += new System.EventHandler(this.OptionsChanged);
-            // 
-            // chkExceedPositiveQualities
-            // 
-            this.chkExceedPositiveQualities.Anchor = System.Windows.Forms.AnchorStyles.Left;
-            this.chkExceedPositiveQualities.AutoSize = true;
-            this.tlpHouseRules.SetColumnSpan(this.chkExceedPositiveQualities, 5);
-            this.chkExceedPositiveQualities.Location = new System.Drawing.Point(604, 101);
-            this.chkExceedPositiveQualities.Name = "chkExceedPositiveQualities";
-            this.chkExceedPositiveQualities.Size = new System.Drawing.Size(272, 17);
-            this.chkExceedPositiveQualities.TabIndex = 15;
-            this.chkExceedPositiveQualities.Tag = "Checkbox_Options_ExceedPositiveQualities";
-            this.chkExceedPositiveQualities.Text = "Allow characters to exceed their Positive Quality limit";
-            this.chkExceedPositiveQualities.UseVisualStyleBackColor = true;
-            this.chkExceedPositiveQualities.CheckedChanged += new System.EventHandler(this.chkExceedPositiveQualities_CheckedChanged);
-            // 
-            // chkUnarmedSkillImprovements
-            // 
-            this.chkUnarmedSkillImprovements.Anchor = System.Windows.Forms.AnchorStyles.Left;
-            this.chkUnarmedSkillImprovements.AutoSize = true;
-            this.tlpHouseRules.SetColumnSpan(this.chkUnarmedSkillImprovements, 4);
-            this.chkUnarmedSkillImprovements.Location = new System.Drawing.Point(3, 29);
-            this.chkUnarmedSkillImprovements.Name = "chkUnarmedSkillImprovements";
-            this.chkUnarmedSkillImprovements.Size = new System.Drawing.Size(372, 17);
-            this.chkUnarmedSkillImprovements.TabIndex = 0;
-            this.chkUnarmedSkillImprovements.Tag = "Checkbox_Options_UnarmedSkillImprovements";
-            this.chkUnarmedSkillImprovements.Text = "Unarmed Combat-based Weapons Benefit from Unarmed Attack Bonuses";
-            this.chkUnarmedSkillImprovements.UseVisualStyleBackColor = true;
-            this.chkUnarmedSkillImprovements.CheckedChanged += new System.EventHandler(this.OptionsChanged);
-            // 
-            // chkCompensateSkillGroupKarmaDifference
-            // 
-            this.chkCompensateSkillGroupKarmaDifference.Anchor = System.Windows.Forms.AnchorStyles.Left;
-            this.chkCompensateSkillGroupKarmaDifference.AutoSize = true;
-            this.tlpHouseRules.SetColumnSpan(this.chkCompensateSkillGroupKarmaDifference, 4);
-            this.chkCompensateSkillGroupKarmaDifference.Location = new System.Drawing.Point(3, 475);
-            this.chkCompensateSkillGroupKarmaDifference.Name = "chkCompensateSkillGroupKarmaDifference";
-            this.chkCompensateSkillGroupKarmaDifference.Size = new System.Drawing.Size(440, 17);
-            this.chkCompensateSkillGroupKarmaDifference.TabIndex = 36;
-            this.chkCompensateSkillGroupKarmaDifference.Tag = "Checkbox_Options_CompensateSkillGroupKarmaDifference";
-            this.chkCompensateSkillGroupKarmaDifference.Text = "Compensate for higher karma costs when raising the rating of the last skill in a " +
-    "skill group";
-            this.chkCompensateSkillGroupKarmaDifference.UseVisualStyleBackColor = true;
-            // 
-            // chkCyberlegMovement
-            // 
-            this.chkCyberlegMovement.Anchor = System.Windows.Forms.AnchorStyles.Left;
-            this.chkCyberlegMovement.AutoSize = true;
-            this.tlpHouseRules.SetColumnSpan(this.chkCyberlegMovement, 4);
-            this.chkCyberlegMovement.Location = new System.Drawing.Point(3, 53);
-            this.chkCyberlegMovement.Name = "chkCyberlegMovement";
-            this.chkCyberlegMovement.Size = new System.Drawing.Size(184, 17);
-            this.chkCyberlegMovement.TabIndex = 2;
-            this.chkCyberlegMovement.Tag = "Checkbox_Options_CyberlegMovement";
-            this.chkCyberlegMovement.Text = "Use Cyberleg Stats for Movement";
-            this.chkCyberlegMovement.UseVisualStyleBackColor = true;
-            this.chkCyberlegMovement.CheckedChanged += new System.EventHandler(this.OptionsChanged);
-            // 
-            // chkMysAdeptSecondMAGAttribute
-            // 
-            this.chkMysAdeptSecondMAGAttribute.Anchor = System.Windows.Forms.AnchorStyles.Left;
-            this.chkMysAdeptSecondMAGAttribute.AutoSize = true;
-            this.tlpHouseRules.SetColumnSpan(this.chkMysAdeptSecondMAGAttribute, 4);
-            this.chkMysAdeptSecondMAGAttribute.Location = new System.Drawing.Point(3, 452);
-            this.chkMysAdeptSecondMAGAttribute.Name = "chkMysAdeptSecondMAGAttribute";
-            this.chkMysAdeptSecondMAGAttribute.Size = new System.Drawing.Size(428, 17);
-            this.chkMysAdeptSecondMAGAttribute.TabIndex = 35;
-            this.chkMysAdeptSecondMAGAttribute.Tag = "Checkbox_Options_MysAdeptSecondMAGAttribute";
-            this.chkMysAdeptSecondMAGAttribute.Text = "Mystic Adepts use second MAG attribute for Adept abilities instead of special PP " +
-    "rules";
-            this.chkMysAdeptSecondMAGAttribute.UseVisualStyleBackColor = true;
-            this.chkMysAdeptSecondMAGAttribute.CheckedChanged += new System.EventHandler(this.OptionsChanged);
-            // 
-            // chkDontDoubleQualityPurchases
-            // 
-            this.chkDontDoubleQualityPurchases.Anchor = System.Windows.Forms.AnchorStyles.Left;
-            this.chkDontDoubleQualityPurchases.AutoSize = true;
-            this.tlpHouseRules.SetColumnSpan(this.chkDontDoubleQualityPurchases, 4);
-            this.chkDontDoubleQualityPurchases.Location = new System.Drawing.Point(3, 78);
-            this.chkDontDoubleQualityPurchases.Name = "chkDontDoubleQualityPurchases";
-            this.chkDontDoubleQualityPurchases.Size = new System.Drawing.Size(352, 17);
-            this.chkDontDoubleQualityPurchases.TabIndex = 5;
-            this.chkDontDoubleQualityPurchases.Tag = "Checkbox_Options_DontDoubleQualityPurchases";
-            this.chkDontDoubleQualityPurchases.Text = "Don\'t double the cost of purchasing Positive Qualities in Career Mode";
-            this.chkDontDoubleQualityPurchases.UseVisualStyleBackColor = true;
-            this.chkDontDoubleQualityPurchases.CheckedChanged += new System.EventHandler(this.OptionsChanged);
-            // 
-            // chkAllowPointBuySpecializationsOnKarmaSkills
-            // 
-            this.chkAllowPointBuySpecializationsOnKarmaSkills.Anchor = System.Windows.Forms.AnchorStyles.Left;
-            this.chkAllowPointBuySpecializationsOnKarmaSkills.AutoSize = true;
-            this.tlpHouseRules.SetColumnSpan(this.chkAllowPointBuySpecializationsOnKarmaSkills, 4);
-            this.chkAllowPointBuySpecializationsOnKarmaSkills.Location = new System.Drawing.Point(3, 429);
-            this.chkAllowPointBuySpecializationsOnKarmaSkills.Name = "chkAllowPointBuySpecializationsOnKarmaSkills";
-            this.chkAllowPointBuySpecializationsOnKarmaSkills.Size = new System.Drawing.Size(366, 17);
-            this.chkAllowPointBuySpecializationsOnKarmaSkills.TabIndex = 34;
-            this.chkAllowPointBuySpecializationsOnKarmaSkills.Tag = "Checkbox_Options_AllowPointBuySpecializationsOnKarmaSkills";
-            this.chkAllowPointBuySpecializationsOnKarmaSkills.Text = "Allow skill points to be used to buy specializations for karma-bought skills";
-            this.chkAllowPointBuySpecializationsOnKarmaSkills.UseVisualStyleBackColor = true;
-            this.chkAllowPointBuySpecializationsOnKarmaSkills.CheckedChanged += new System.EventHandler(this.OptionsChanged);
-            // 
-            // chkDontDoubleQualityRefunds
-            // 
-            this.chkDontDoubleQualityRefunds.Anchor = System.Windows.Forms.AnchorStyles.Left;
-            this.chkDontDoubleQualityRefunds.AutoSize = true;
-            this.tlpHouseRules.SetColumnSpan(this.chkDontDoubleQualityRefunds, 4);
-            this.chkDontDoubleQualityRefunds.Location = new System.Drawing.Point(3, 101);
-            this.chkDontDoubleQualityRefunds.Name = "chkDontDoubleQualityRefunds";
-            this.chkDontDoubleQualityRefunds.Size = new System.Drawing.Size(350, 17);
-            this.chkDontDoubleQualityRefunds.TabIndex = 21;
-            this.chkDontDoubleQualityRefunds.Tag = "Checkbox_Options_DontDoubleNegativeQualityRefunds";
-            this.chkDontDoubleQualityRefunds.Text = "Don\'t double the cost of refunding Negative Qualities in Career Mode";
-            this.chkDontDoubleQualityRefunds.UseVisualStyleBackColor = true;
-            this.chkDontDoubleQualityRefunds.CheckedChanged += new System.EventHandler(this.OptionsChanged);
-            // 
-            // chkReverseAttributePriorityOrder
-            // 
-            this.chkReverseAttributePriorityOrder.Anchor = System.Windows.Forms.AnchorStyles.Left;
-            this.chkReverseAttributePriorityOrder.AutoSize = true;
-            this.tlpHouseRules.SetColumnSpan(this.chkReverseAttributePriorityOrder, 4);
-            this.chkReverseAttributePriorityOrder.Location = new System.Drawing.Point(3, 404);
-            this.chkReverseAttributePriorityOrder.Name = "chkReverseAttributePriorityOrder";
-            this.chkReverseAttributePriorityOrder.Size = new System.Drawing.Size(251, 17);
-            this.chkReverseAttributePriorityOrder.TabIndex = 33;
-            this.chkReverseAttributePriorityOrder.Tag = "Checkbox_Options_ReverseAttributePriorityOrder";
-            this.chkReverseAttributePriorityOrder.Text = "Spend Karma on Attributes before Priority Points";
-            this.chkReverseAttributePriorityOrder.UseVisualStyleBackColor = true;
-            this.chkReverseAttributePriorityOrder.CheckedChanged += new System.EventHandler(this.OptionsChanged);
-            // 
-            // label2
-            // 
-            this.label2.Anchor = ((System.Windows.Forms.AnchorStyles)((System.Windows.Forms.AnchorStyles.Top | System.Windows.Forms.AnchorStyles.Right)));
-            this.label2.AutoSize = true;
-            this.label2.Location = new System.Drawing.Point(1037, 6);
-            this.label2.Margin = new System.Windows.Forms.Padding(3, 6, 3, 6);
-            this.label2.Name = "label2";
-            this.label2.Size = new System.Drawing.Size(12, 13);
-            this.label2.TabIndex = 10;
-            this.label2.Text = "x";
-            // 
-            // chkStrictSkillGroups
-            // 
-            this.chkStrictSkillGroups.Anchor = System.Windows.Forms.AnchorStyles.Left;
-            this.chkStrictSkillGroups.AutoSize = true;
-            this.tlpHouseRules.SetColumnSpan(this.chkStrictSkillGroups, 4);
-            this.chkStrictSkillGroups.Location = new System.Drawing.Point(3, 124);
-            this.chkStrictSkillGroups.Name = "chkStrictSkillGroups";
-            this.chkStrictSkillGroups.Size = new System.Drawing.Size(304, 17);
-            this.chkStrictSkillGroups.TabIndex = 6;
-            this.chkStrictSkillGroups.Tag = "Checkbox_Options_StrictSkillGroups";
-            this.chkStrictSkillGroups.Text = "Strict interprentation of breaking skill groups in create mode";
-            this.chkStrictSkillGroups.UseVisualStyleBackColor = true;
-            this.chkStrictSkillGroups.CheckedChanged += new System.EventHandler(this.OptionsChanged);
-            // 
-            // nudContactMultiplier
-            // 
-            this.nudContactMultiplier.Anchor = ((System.Windows.Forms.AnchorStyles)(((System.Windows.Forms.AnchorStyles.Top | System.Windows.Forms.AnchorStyles.Left) 
-            | System.Windows.Forms.AnchorStyles.Right)));
-            this.nudContactMultiplier.Enabled = false;
-            this.nudContactMultiplier.Location = new System.Drawing.Point(1055, 3);
-            this.nudContactMultiplier.Maximum = new decimal(new int[] {
-            10,
-            0,
-            0,
-            0});
-            this.nudContactMultiplier.Minimum = new decimal(new int[] {
-            1,
-            0,
-            0,
-            0});
-            this.nudContactMultiplier.Name = "nudContactMultiplier";
-            this.nudContactMultiplier.Size = new System.Drawing.Size(84, 20);
-            this.nudContactMultiplier.TabIndex = 11;
-            this.nudContactMultiplier.Value = new decimal(new int[] {
-            3,
-            0,
-            0,
-            0});
-            this.nudContactMultiplier.ValueChanged += new System.EventHandler(this.OptionsChanged);
-            // 
-            // chkPrioritySpellsAsAdeptPowers
-            // 
-            this.chkPrioritySpellsAsAdeptPowers.Anchor = System.Windows.Forms.AnchorStyles.Left;
-            this.chkPrioritySpellsAsAdeptPowers.AutoSize = true;
-            this.tlpHouseRules.SetColumnSpan(this.chkPrioritySpellsAsAdeptPowers, 4);
-            this.chkPrioritySpellsAsAdeptPowers.Location = new System.Drawing.Point(3, 380);
-            this.chkPrioritySpellsAsAdeptPowers.Name = "chkPrioritySpellsAsAdeptPowers";
-            this.chkPrioritySpellsAsAdeptPowers.Size = new System.Drawing.Size(325, 17);
-            this.chkPrioritySpellsAsAdeptPowers.TabIndex = 31;
-            this.chkPrioritySpellsAsAdeptPowers.Tag = "Checkbox_Option_PrioritySpellsAsAdeptPowers";
-            this.chkPrioritySpellsAsAdeptPowers.Text = "Allow spending of free spells from Magic Priority as power points";
-            this.chkPrioritySpellsAsAdeptPowers.UseVisualStyleBackColor = true;
-            this.chkPrioritySpellsAsAdeptPowers.CheckedChanged += new System.EventHandler(this.OptionsChanged);
-            // 
-            // chkAllowInitiation
-            // 
-            this.chkAllowInitiation.Anchor = System.Windows.Forms.AnchorStyles.Left;
-            this.chkAllowInitiation.AutoSize = true;
-            this.tlpHouseRules.SetColumnSpan(this.chkAllowInitiation, 4);
-            this.chkAllowInitiation.Location = new System.Drawing.Point(3, 170);
-            this.chkAllowInitiation.Name = "chkAllowInitiation";
-            this.chkAllowInitiation.Size = new System.Drawing.Size(227, 17);
-            this.chkAllowInitiation.TabIndex = 7;
-            this.chkAllowInitiation.Tag = "Checkbox_Options_AllowInitiation";
-            this.chkAllowInitiation.Text = "Allow Initiation/Submersion in Create mode";
-            this.chkAllowInitiation.UseVisualStyleBackColor = true;
-            this.chkAllowInitiation.CheckedChanged += new System.EventHandler(this.OptionsChanged);
-            // 
-            // chkFreeMartialArtSpecialization
-            // 
-            this.chkFreeMartialArtSpecialization.Anchor = System.Windows.Forms.AnchorStyles.Left;
-            this.chkFreeMartialArtSpecialization.AutoSize = true;
-            this.tlpHouseRules.SetColumnSpan(this.chkFreeMartialArtSpecialization, 4);
-            this.chkFreeMartialArtSpecialization.Location = new System.Drawing.Point(3, 357);
-            this.chkFreeMartialArtSpecialization.Name = "chkFreeMartialArtSpecialization";
-            this.chkFreeMartialArtSpecialization.Size = new System.Drawing.Size(281, 17);
-            this.chkFreeMartialArtSpecialization.TabIndex = 30;
-            this.chkFreeMartialArtSpecialization.Tag = "Checkbox_Option_FreeMartialArtSpecialization";
-            this.chkFreeMartialArtSpecialization.Text = "Allow Martial Arts to grant a free specialisation in a skill";
-            this.chkFreeMartialArtSpecialization.UseVisualStyleBackColor = true;
-            this.chkFreeMartialArtSpecialization.CheckedChanged += new System.EventHandler(this.OptionsChanged);
-            // 
-            // chkAllowCyberwareESSDiscounts
-            // 
-            this.chkAllowCyberwareESSDiscounts.Anchor = System.Windows.Forms.AnchorStyles.Left;
-            this.chkAllowCyberwareESSDiscounts.AutoSize = true;
-            this.tlpHouseRules.SetColumnSpan(this.chkAllowCyberwareESSDiscounts, 4);
-            this.chkAllowCyberwareESSDiscounts.Location = new System.Drawing.Point(3, 216);
-            this.chkAllowCyberwareESSDiscounts.Name = "chkAllowCyberwareESSDiscounts";
-            this.chkAllowCyberwareESSDiscounts.Size = new System.Drawing.Size(279, 17);
-            this.chkAllowCyberwareESSDiscounts.TabIndex = 19;
-            this.chkAllowCyberwareESSDiscounts.Tag = "Checkbox_Options_AllowCyberwareESSDiscounts";
-            this.chkAllowCyberwareESSDiscounts.Text = "Allow Cyber/Bioware Essence costs to be customized";
-            this.chkAllowCyberwareESSDiscounts.UseVisualStyleBackColor = true;
-            this.chkAllowCyberwareESSDiscounts.CheckedChanged += new System.EventHandler(this.OptionsChanged);
-            // 
-            // chkMysAdPp
-            // 
-            this.chkMysAdPp.Anchor = System.Windows.Forms.AnchorStyles.Left;
-            this.chkMysAdPp.AutoSize = true;
-            this.tlpHouseRules.SetColumnSpan(this.chkMysAdPp, 4);
-            this.chkMysAdPp.Location = new System.Drawing.Point(3, 334);
-            this.chkMysAdPp.Name = "chkMysAdPp";
-            this.chkMysAdPp.Size = new System.Drawing.Size(280, 17);
-            this.chkMysAdPp.TabIndex = 29;
-            this.chkMysAdPp.Tag = "Checkbox_Option_AllowMysadPowerPointCareer";
-            this.chkMysAdPp.Text = "Allow Mystic Adepts to buy power points during career";
-            this.chkMysAdPp.UseVisualStyleBackColor = true;
-            this.chkMysAdPp.CheckedChanged += new System.EventHandler(this.OptionsChanged);
-            // 
-            // chkESSLossReducesMaximumOnly
-            // 
-            this.chkESSLossReducesMaximumOnly.Anchor = System.Windows.Forms.AnchorStyles.Left;
-            this.chkESSLossReducesMaximumOnly.AutoSize = true;
-            this.tlpHouseRules.SetColumnSpan(this.chkESSLossReducesMaximumOnly, 4);
-            this.chkESSLossReducesMaximumOnly.Location = new System.Drawing.Point(3, 239);
-            this.chkESSLossReducesMaximumOnly.Name = "chkESSLossReducesMaximumOnly";
-            this.chkESSLossReducesMaximumOnly.Size = new System.Drawing.Size(251, 17);
-            this.chkESSLossReducesMaximumOnly.TabIndex = 20;
-            this.chkESSLossReducesMaximumOnly.Tag = "Checkbox_Options_EssenceLossReducesMaximum";
-            this.chkESSLossReducesMaximumOnly.Text = "Essence Loss only Reduces Maximum Essence";
-            this.chkESSLossReducesMaximumOnly.UseVisualStyleBackColor = true;
-            this.chkESSLossReducesMaximumOnly.CheckedChanged += new System.EventHandler(this.OptionsChanged);
-            // 
-            // chkAlternateMetatypeAttributeKarma
-            // 
-            this.chkAlternateMetatypeAttributeKarma.Anchor = System.Windows.Forms.AnchorStyles.Left;
-            this.chkAlternateMetatypeAttributeKarma.AutoSize = true;
-            this.tlpHouseRules.SetColumnSpan(this.chkAlternateMetatypeAttributeKarma, 4);
-            this.chkAlternateMetatypeAttributeKarma.Location = new System.Drawing.Point(3, 311);
-            this.chkAlternateMetatypeAttributeKarma.Name = "chkAlternateMetatypeAttributeKarma";
-            this.chkAlternateMetatypeAttributeKarma.Size = new System.Drawing.Size(411, 17);
-            this.chkAlternateMetatypeAttributeKarma.TabIndex = 28;
-            this.chkAlternateMetatypeAttributeKarma.Tag = "Checkbox_Option_AlternateMetatypeAttributeKarma";
-            this.chkAlternateMetatypeAttributeKarma.Text = "Treat Metatype Attribute Minimum as 1 for the purpose of determining Karma costs";
-            this.chkAlternateMetatypeAttributeKarma.UseVisualStyleBackColor = true;
-            this.chkAlternateMetatypeAttributeKarma.CheckedChanged += new System.EventHandler(this.OptionsChanged);
-            // 
-            // chkUseCalculatedPublicAwareness
-            // 
-            this.chkUseCalculatedPublicAwareness.Anchor = System.Windows.Forms.AnchorStyles.Left;
-            this.chkUseCalculatedPublicAwareness.AutoSize = true;
-            this.tlpHouseRules.SetColumnSpan(this.chkUseCalculatedPublicAwareness, 4);
-            this.chkUseCalculatedPublicAwareness.Location = new System.Drawing.Point(3, 262);
-            this.chkUseCalculatedPublicAwareness.Name = "chkUseCalculatedPublicAwareness";
-            this.chkUseCalculatedPublicAwareness.Size = new System.Drawing.Size(289, 17);
-            this.chkUseCalculatedPublicAwareness.TabIndex = 22;
-            this.chkUseCalculatedPublicAwareness.Tag = "Checkbox_Options_UseCalculatedPublicAwareness";
-            this.chkUseCalculatedPublicAwareness.Text = "Public Awareness should be (Street Cred + Notoriety /3)";
-            this.chkUseCalculatedPublicAwareness.UseVisualStyleBackColor = true;
-            this.chkUseCalculatedPublicAwareness.CheckedChanged += new System.EventHandler(this.OptionsChanged);
-            // 
-            // nudDroneArmorMultiplier
-            // 
-            this.nudDroneArmorMultiplier.Anchor = ((System.Windows.Forms.AnchorStyles)((System.Windows.Forms.AnchorStyles.Left | System.Windows.Forms.AnchorStyles.Right)));
-            this.nudDroneArmorMultiplier.AutoSize = true;
-            this.nudDroneArmorMultiplier.Enabled = false;
-            this.nudDroneArmorMultiplier.Location = new System.Drawing.Point(454, 285);
-            this.nudDroneArmorMultiplier.Maximum = new decimal(new int[] {
-            10,
-            0,
-            0,
-            0});
-            this.nudDroneArmorMultiplier.Minimum = new decimal(new int[] {
-            2,
-            0,
-            0,
-            0});
-            this.nudDroneArmorMultiplier.Name = "nudDroneArmorMultiplier";
-            this.nudDroneArmorMultiplier.Size = new System.Drawing.Size(84, 20);
-            this.nudDroneArmorMultiplier.TabIndex = 26;
-            this.nudDroneArmorMultiplier.Value = new decimal(new int[] {
-            2,
-            0,
-            0,
-            0});
-            this.nudDroneArmorMultiplier.ValueChanged += new System.EventHandler(this.OptionsChanged);
-            // 
-            // label4
-            // 
-            this.label4.Anchor = System.Windows.Forms.AnchorStyles.Right;
-            this.label4.AutoSize = true;
-            this.label4.Location = new System.Drawing.Point(436, 287);
-            this.label4.Margin = new System.Windows.Forms.Padding(3, 3, 3, 6);
-            this.label4.Name = "label4";
-            this.label4.Size = new System.Drawing.Size(12, 13);
-            this.label4.TabIndex = 27;
-            this.label4.Text = "x";
-            // 
-            // chkDroneArmorMultiplier
-            // 
-            this.chkDroneArmorMultiplier.Anchor = System.Windows.Forms.AnchorStyles.Left;
-            this.chkDroneArmorMultiplier.AutoSize = true;
-            this.chkDroneArmorMultiplier.Location = new System.Drawing.Point(3, 286);
-            this.chkDroneArmorMultiplier.Name = "chkDroneArmorMultiplier";
-            this.chkDroneArmorMultiplier.Size = new System.Drawing.Size(252, 17);
-            this.chkDroneArmorMultiplier.TabIndex = 25;
-            this.chkDroneArmorMultiplier.Tag = "Checkbox_Options_DroneArmorMultiplier";
-            this.chkDroneArmorMultiplier.Text = "Limit Drone Armor Enhance ment to Drone Body";
-            this.chkDroneArmorMultiplier.UseVisualStyleBackColor = true;
-            this.chkDroneArmorMultiplier.CheckedChanged += new System.EventHandler(this.chkDroneArmorMultiplier_CheckedChanged);
-            // 
-            // chkContactMultiplier
-            // 
-            this.chkContactMultiplier.Anchor = System.Windows.Forms.AnchorStyles.Left;
-            this.chkContactMultiplier.AutoSize = true;
-            this.tlpHouseRules.SetColumnSpan(this.chkContactMultiplier, 2);
-            this.chkContactMultiplier.Location = new System.Drawing.Point(604, 4);
-            this.chkContactMultiplier.Name = "chkContactMultiplier";
-            this.chkContactMultiplier.Size = new System.Drawing.Size(228, 17);
-            this.chkContactMultiplier.TabIndex = 9;
-            this.chkContactMultiplier.Tag = "Checkbox_Options_ContactMultiplier";
-            this.chkContactMultiplier.Text = "Override Contact Points Charisma Multiplier";
-            this.chkContactMultiplier.UseVisualStyleBackColor = true;
-            this.chkContactMultiplier.CheckedChanged += new System.EventHandler(this.chkContactMultiplier_CheckedChanged);
-            // 
-            // chkKnowledgeMultiplier
-            // 
-            this.chkKnowledgeMultiplier.Anchor = System.Windows.Forms.AnchorStyles.Left;
-            this.chkKnowledgeMultiplier.AutoSize = true;
-            this.tlpHouseRules.SetColumnSpan(this.chkKnowledgeMultiplier, 2);
-            this.chkKnowledgeMultiplier.Location = new System.Drawing.Point(604, 53);
-            this.chkKnowledgeMultiplier.Name = "chkKnowledgeMultiplier";
-            this.chkKnowledgeMultiplier.Size = new System.Drawing.Size(259, 17);
-            this.chkKnowledgeMultiplier.TabIndex = 12;
-            this.chkKnowledgeMultiplier.Tag = "Checkbox_Options_KnowledgeMultiplier";
-            this.chkKnowledgeMultiplier.Text = "Override Knowledge Points (INT + LOG) Multiplier";
-            this.chkKnowledgeMultiplier.UseVisualStyleBackColor = true;
-            this.chkKnowledgeMultiplier.CheckedChanged += new System.EventHandler(this.chkKnowledgeMultiplier_CheckedChanged);
-            // 
-            // label3
-            // 
-            this.label3.Anchor = ((System.Windows.Forms.AnchorStyles)((System.Windows.Forms.AnchorStyles.Top | System.Windows.Forms.AnchorStyles.Right)));
-            this.label3.AutoSize = true;
-            this.label3.Location = new System.Drawing.Point(1037, 55);
-            this.label3.Margin = new System.Windows.Forms.Padding(3, 6, 3, 6);
-            this.label3.Name = "label3";
-            this.label3.Size = new System.Drawing.Size(12, 13);
-            this.label3.TabIndex = 13;
-            this.label3.Text = "x";
-            // 
-            // nudKnowledgeMultiplier
-            // 
-            this.nudKnowledgeMultiplier.Anchor = ((System.Windows.Forms.AnchorStyles)(((System.Windows.Forms.AnchorStyles.Top | System.Windows.Forms.AnchorStyles.Left) 
-            | System.Windows.Forms.AnchorStyles.Right)));
-            this.nudKnowledgeMultiplier.Enabled = false;
-            this.nudKnowledgeMultiplier.Location = new System.Drawing.Point(1055, 52);
-            this.nudKnowledgeMultiplier.Maximum = new decimal(new int[] {
-            10,
-            0,
-            0,
-            0});
-            this.nudKnowledgeMultiplier.Minimum = new decimal(new int[] {
-            1,
-            0,
-            0,
-            0});
-            this.nudKnowledgeMultiplier.Name = "nudKnowledgeMultiplier";
-            this.nudKnowledgeMultiplier.Size = new System.Drawing.Size(84, 20);
-            this.nudKnowledgeMultiplier.TabIndex = 14;
-            this.nudKnowledgeMultiplier.Value = new decimal(new int[] {
-            2,
-            0,
-            0,
-            0});
-            this.nudKnowledgeMultiplier.ValueChanged += new System.EventHandler(this.OptionsChanged);
-            // 
-            // chkUseTotalValueForFreeContacts
-            // 
-            this.chkUseTotalValueForFreeContacts.Anchor = System.Windows.Forms.AnchorStyles.Left;
-            this.chkUseTotalValueForFreeContacts.AutoSize = true;
-            this.tlpHouseRules.SetColumnSpan(this.chkUseTotalValueForFreeContacts, 5);
-            this.chkUseTotalValueForFreeContacts.Location = new System.Drawing.Point(604, 29);
-            this.chkUseTotalValueForFreeContacts.Name = "chkUseTotalValueForFreeContacts";
-            this.chkUseTotalValueForFreeContacts.Size = new System.Drawing.Size(261, 17);
-            this.chkUseTotalValueForFreeContacts.TabIndex = 23;
-            this.chkUseTotalValueForFreeContacts.Tag = "Checkbox_Options_UseTotalValueForFreeContacts";
-            this.chkUseTotalValueForFreeContacts.Text = "Free Contacts use the augmented Charisma value";
-            this.chkUseTotalValueForFreeContacts.UseVisualStyleBackColor = true;
-            this.chkUseTotalValueForFreeContacts.CheckedChanged += new System.EventHandler(this.OptionsChanged);
-            // 
-            // chkIgnoreComplexFormLimit
-            // 
-            this.chkIgnoreComplexFormLimit.Anchor = System.Windows.Forms.AnchorStyles.Left;
-            this.chkIgnoreComplexFormLimit.AutoSize = true;
-            this.tlpHouseRules.SetColumnSpan(this.chkIgnoreComplexFormLimit, 5);
-            this.chkIgnoreComplexFormLimit.Location = new System.Drawing.Point(604, 380);
-            this.chkIgnoreComplexFormLimit.Name = "chkIgnoreComplexFormLimit";
-            this.chkIgnoreComplexFormLimit.Size = new System.Drawing.Size(215, 17);
-            this.chkIgnoreComplexFormLimit.TabIndex = 43;
-            this.chkIgnoreComplexFormLimit.Tag = "Checkbox_Options_IgnoreComplexFormLimit";
-            this.chkIgnoreComplexFormLimit.Text = "Ignore complex form limit in Career mode";
-            this.chkIgnoreComplexFormLimit.UseVisualStyleBackColor = true;
-            this.chkIgnoreComplexFormLimit.CheckedChanged += new System.EventHandler(this.OptionsChanged);
-            // 
-            // chkSpecialKarmaCost
-            // 
-            this.chkSpecialKarmaCost.Anchor = System.Windows.Forms.AnchorStyles.Left;
-            this.chkSpecialKarmaCost.AutoSize = true;
-            this.tlpHouseRules.SetColumnSpan(this.chkSpecialKarmaCost, 5);
-            this.chkSpecialKarmaCost.Location = new System.Drawing.Point(604, 357);
-            this.chkSpecialKarmaCost.Name = "chkSpecialKarmaCost";
-            this.chkSpecialKarmaCost.Size = new System.Drawing.Size(373, 17);
-            this.chkSpecialKarmaCost.TabIndex = 42;
-            this.chkSpecialKarmaCost.Tag = "Checkbox_Options_SpecialKarmaCost";
-            this.chkSpecialKarmaCost.Text = "Karma cost for increasing Special Attributes is reduced with Essence Loss";
-            this.chkSpecialKarmaCost.UseVisualStyleBackColor = true;
-            this.chkSpecialKarmaCost.CheckedChanged += new System.EventHandler(this.OptionsChanged);
-            // 
-            // chkMoreLethalGameplay
-            // 
-            this.chkMoreLethalGameplay.Anchor = System.Windows.Forms.AnchorStyles.Left;
-            this.chkMoreLethalGameplay.AutoSize = true;
-            this.tlpHouseRules.SetColumnSpan(this.chkMoreLethalGameplay, 5);
-            this.chkMoreLethalGameplay.Location = new System.Drawing.Point(604, 286);
-            this.chkMoreLethalGameplay.Name = "chkMoreLethalGameplay";
-            this.chkMoreLethalGameplay.Size = new System.Drawing.Size(297, 17);
-            this.chkMoreLethalGameplay.TabIndex = 41;
-            this.chkMoreLethalGameplay.Tag = "Checkbox_Options_MoreLethalGameplace";
-            this.chkMoreLethalGameplay.Text = "Use 4th Edition Rules for More Lethal Gameplay (SR4 75)";
-            this.chkMoreLethalGameplay.UseVisualStyleBackColor = true;
-            this.chkMoreLethalGameplay.CheckedChanged += new System.EventHandler(this.OptionsChanged);
-            // 
-            // chkExtendAnyDetectionSpell
-            // 
-            this.chkExtendAnyDetectionSpell.Anchor = System.Windows.Forms.AnchorStyles.Left;
-            this.chkExtendAnyDetectionSpell.AutoSize = true;
-            this.tlpHouseRules.SetColumnSpan(this.chkExtendAnyDetectionSpell, 5);
-            this.chkExtendAnyDetectionSpell.Location = new System.Drawing.Point(604, 262);
-            this.chkExtendAnyDetectionSpell.Name = "chkExtendAnyDetectionSpell";
-            this.chkExtendAnyDetectionSpell.Size = new System.Drawing.Size(332, 17);
-            this.chkExtendAnyDetectionSpell.TabIndex = 40;
-            this.chkExtendAnyDetectionSpell.Tag = "Checkbox_Options_ExtendAnyDetectionSpell";
-            this.chkExtendAnyDetectionSpell.Text = "Allow any Detection Spell to be taken as Extended range version";
-            this.chkExtendAnyDetectionSpell.UseVisualStyleBackColor = true;
-            this.chkExtendAnyDetectionSpell.CheckedChanged += new System.EventHandler(this.OptionsChanged);
-            // 
-            // chkAllowSkillRegrouping
-            // 
-            this.chkAllowSkillRegrouping.Anchor = System.Windows.Forms.AnchorStyles.Left;
-            this.chkAllowSkillRegrouping.AutoSize = true;
-            this.tlpHouseRules.SetColumnSpan(this.chkAllowSkillRegrouping, 5);
-            this.chkAllowSkillRegrouping.Location = new System.Drawing.Point(604, 216);
-            this.chkAllowSkillRegrouping.Name = "chkAllowSkillRegrouping";
-            this.chkAllowSkillRegrouping.Size = new System.Drawing.Size(285, 17);
-            this.chkAllowSkillRegrouping.TabIndex = 39;
-            this.chkAllowSkillRegrouping.Tag = "Checkbox_Options_SkillRegroup";
-            this.chkAllowSkillRegrouping.Text = "Allow Skills to be re-Grouped if all Ratings are the same";
-            this.chkAllowSkillRegrouping.UseVisualStyleBackColor = true;
-            this.chkAllowSkillRegrouping.CheckedChanged += new System.EventHandler(this.OptionsChanged);
-            // 
-            // chkNoArmorEncumbrance
-            // 
-            this.chkNoArmorEncumbrance.Anchor = System.Windows.Forms.AnchorStyles.Left;
-            this.chkNoArmorEncumbrance.AutoSize = true;
-            this.tlpHouseRules.SetColumnSpan(this.chkNoArmorEncumbrance, 5);
-            this.chkNoArmorEncumbrance.Location = new System.Drawing.Point(604, 239);
-            this.chkNoArmorEncumbrance.Name = "chkNoArmorEncumbrance";
-            this.chkNoArmorEncumbrance.Size = new System.Drawing.Size(139, 17);
-            this.chkNoArmorEncumbrance.TabIndex = 38;
-            this.chkNoArmorEncumbrance.Tag = "Checkbox_Options_NoArmorEncumbrance";
-            this.chkNoArmorEncumbrance.Text = "No Armor Encumbrance";
-            this.chkNoArmorEncumbrance.UseVisualStyleBackColor = true;
-            this.chkNoArmorEncumbrance.CheckedChanged += new System.EventHandler(this.OptionsChanged);
-            // 
-            // chkIncreasedImprovedAbilityModifier
-            // 
-            this.chkIncreasedImprovedAbilityModifier.Anchor = System.Windows.Forms.AnchorStyles.Left;
-            this.chkIncreasedImprovedAbilityModifier.AutoSize = true;
-            this.tlpHouseRules.SetColumnSpan(this.chkIncreasedImprovedAbilityModifier, 5);
-            this.chkIncreasedImprovedAbilityModifier.Location = new System.Drawing.Point(604, 334);
-            this.chkIncreasedImprovedAbilityModifier.Name = "chkIncreasedImprovedAbilityModifier";
-            this.chkIncreasedImprovedAbilityModifier.Size = new System.Drawing.Size(332, 17);
-            this.chkIncreasedImprovedAbilityModifier.TabIndex = 44;
-            this.chkIncreasedImprovedAbilityModifier.Tag = "Checkbox_Options_IncreasedImprovedAbilityModifier";
-            this.chkIncreasedImprovedAbilityModifier.Text = "Improved Ability is capped by Learned Rating x 1.5 instead of 0.5";
-            this.chkIncreasedImprovedAbilityModifier.UseVisualStyleBackColor = true;
-            this.chkIncreasedImprovedAbilityModifier.CheckedChanged += new System.EventHandler(this.OptionsChanged);
-            // 
-            // chkAllowFreeGrids
-            // 
-            this.chkAllowFreeGrids.Anchor = System.Windows.Forms.AnchorStyles.Left;
-            this.chkAllowFreeGrids.AutoSize = true;
-            this.tlpHouseRules.SetColumnSpan(this.chkAllowFreeGrids, 5);
-            this.chkAllowFreeGrids.Location = new System.Drawing.Point(604, 311);
-            this.chkAllowFreeGrids.Name = "chkAllowFreeGrids";
-            this.chkAllowFreeGrids.Size = new System.Drawing.Size(460, 17);
-            this.chkAllowFreeGrids.TabIndex = 45;
-            this.chkAllowFreeGrids.Tag = "Checkbox_Options_AllowFreeGrids";
-            this.chkAllowFreeGrids.Text = "Allow Free Grid Subscription Qualities for lifestyles even if Hard Targets is not" +
-    " an active book";
-            this.chkAllowFreeGrids.UseVisualStyleBackColor = true;
-            this.chkAllowFreeGrids.CheckedChanged += new System.EventHandler(this.OptionsChanged);
-            // 
-            // chkAllowTechnomancerSchooling
-            // 
-            this.chkAllowTechnomancerSchooling.Anchor = System.Windows.Forms.AnchorStyles.Left;
-            this.chkAllowTechnomancerSchooling.AutoSize = true;
-            this.chkAllowTechnomancerSchooling.Location = new System.Drawing.Point(3, 193);
-            this.chkAllowTechnomancerSchooling.Name = "chkAllowTechnomancerSchooling";
-            this.chkAllowTechnomancerSchooling.Size = new System.Drawing.Size(273, 17);
-            this.chkAllowTechnomancerSchooling.TabIndex = 45;
-            this.chkAllowTechnomancerSchooling.Tag = "Checkbox_Options_AllowTechnomancerSchooling";
-            this.chkAllowTechnomancerSchooling.Text = "Technomancer: Allow \'Schooling\' Initiation discounts";
-            this.chkAllowTechnomancerSchooling.UseVisualStyleBackColor = true;
-            this.chkAllowTechnomancerSchooling.CheckedChanged += new System.EventHandler(this.OptionsChanged);
-            // 
-            // chkUsePointsOnBrokenGroups
-            // 
-            this.chkUsePointsOnBrokenGroups.Anchor = System.Windows.Forms.AnchorStyles.Left;
-            this.chkUsePointsOnBrokenGroups.AutoSize = true;
-            this.chkUsePointsOnBrokenGroups.Location = new System.Drawing.Point(3, 147);
-            this.chkUsePointsOnBrokenGroups.Name = "chkUsePointsOnBrokenGroups";
-            this.chkUsePointsOnBrokenGroups.Size = new System.Drawing.Size(185, 17);
-            this.chkUsePointsOnBrokenGroups.TabIndex = 49;
-            this.chkUsePointsOnBrokenGroups.Tag = "Checkbox_Options_PointsOnBrokenGroups";
-            this.chkUsePointsOnBrokenGroups.Text = "Use Skill Points on broken groups";
-            this.chkUsePointsOnBrokenGroups.UseVisualStyleBackColor = true;
-            this.chkUsePointsOnBrokenGroups.CheckedChanged += new System.EventHandler(this.OptionsChanged);
-            // 
-            // chkUnclampAttributeMinimum
-            // 
-            this.chkUnclampAttributeMinimum.Anchor = System.Windows.Forms.AnchorStyles.Left;
-            this.chkUnclampAttributeMinimum.AutoSize = true;
-            this.tlpHouseRules.SetColumnSpan(this.chkUnclampAttributeMinimum, 2);
-            this.chkUnclampAttributeMinimum.Location = new System.Drawing.Point(604, 429);
-            this.chkUnclampAttributeMinimum.Name = "chkUnclampAttributeMinimum";
-            this.chkUnclampAttributeMinimum.Size = new System.Drawing.Size(328, 17);
-            this.chkUnclampAttributeMinimum.TabIndex = 50;
-            this.chkUnclampAttributeMinimum.Tag = "Checkbox_Options_UnclampAttributeMinimum";
-            this.chkUnclampAttributeMinimum.Text = "Attribute values are allowed to go below 0 due to Essence Loss.";
-            this.chkUnclampAttributeMinimum.UseVisualStyleBackColor = true;
-            this.chkUnclampAttributeMinimum.CheckedChanged += new System.EventHandler(this.OptionsChanged);
-            // 
->>>>>>> c566a041
             // tabGitHubIssues
             // 
             this.tabGitHubIssues.BackColor = System.Drawing.SystemColors.Control;
@@ -4671,44 +1533,24 @@
             this.tabPlugins.Tag = "Tab_Options_Plugins";
             this.tabPlugins.Text = "Plugins";
             // 
-<<<<<<< HEAD
-            // bufferedTableLayoutPanel1
-            // 
-            this.bufferedTableLayoutPanel1.AutoSize = true;
-            this.bufferedTableLayoutPanel1.AutoSizeMode = System.Windows.Forms.AutoSizeMode.GrowAndShrink;
-            this.bufferedTableLayoutPanel1.ColumnCount = 2;
-            this.bufferedTableLayoutPanel1.ColumnStyles.Add(new System.Windows.Forms.ColumnStyle(System.Windows.Forms.SizeType.Absolute, 301F));
-            this.bufferedTableLayoutPanel1.ColumnStyles.Add(new System.Windows.Forms.ColumnStyle(System.Windows.Forms.SizeType.Percent, 100F));
-            this.bufferedTableLayoutPanel1.Controls.Add(this.grpAvailablePlugins, 0, 0);
-            this.bufferedTableLayoutPanel1.Controls.Add(this.pnlPluginOption, 1, 0);
-            this.bufferedTableLayoutPanel1.Dock = System.Windows.Forms.DockStyle.Fill;
-            this.bufferedTableLayoutPanel1.Location = new System.Drawing.Point(9, 9);
-            this.bufferedTableLayoutPanel1.MinimumSize = new System.Drawing.Size(823, 516);
-            this.bufferedTableLayoutPanel1.Name = "bufferedTableLayoutPanel1";
-            this.bufferedTableLayoutPanel1.RowCount = 1;
-            this.bufferedTableLayoutPanel1.RowStyles.Add(new System.Windows.Forms.RowStyle(System.Windows.Forms.SizeType.Percent, 100F));
-            this.bufferedTableLayoutPanel1.RowStyles.Add(new System.Windows.Forms.RowStyle(System.Windows.Forms.SizeType.Absolute, 584F));
-            this.bufferedTableLayoutPanel1.Size = new System.Drawing.Size(1214, 584);
-            this.bufferedTableLayoutPanel1.TabIndex = 0;
-=======
             // tlpPlugins
             // 
             this.tlpPlugins.AutoSize = true;
             this.tlpPlugins.AutoSizeMode = System.Windows.Forms.AutoSizeMode.GrowAndShrink;
             this.tlpPlugins.ColumnCount = 2;
-            this.tlpPlugins.ColumnStyles.Add(new System.Windows.Forms.ColumnStyle());
+            this.tlpPlugins.ColumnStyles.Add(new System.Windows.Forms.ColumnStyle(System.Windows.Forms.SizeType.Absolute, 301F));
             this.tlpPlugins.ColumnStyles.Add(new System.Windows.Forms.ColumnStyle(System.Windows.Forms.SizeType.Percent, 100F));
             this.tlpPlugins.Controls.Add(this.grpAvailablePlugins, 0, 0);
-            this.tlpPlugins.Controls.Add(this.panelPluginOption, 1, 0);
+            this.tlpPlugins.Controls.Add(this.pnlPluginOption, 1, 0);
             this.tlpPlugins.Dock = System.Windows.Forms.DockStyle.Fill;
             this.tlpPlugins.Location = new System.Drawing.Point(9, 9);
             this.tlpPlugins.MinimumSize = new System.Drawing.Size(823, 516);
             this.tlpPlugins.Name = "tlpPlugins";
             this.tlpPlugins.RowCount = 1;
             this.tlpPlugins.RowStyles.Add(new System.Windows.Forms.RowStyle(System.Windows.Forms.SizeType.Percent, 100F));
-            this.tlpPlugins.Size = new System.Drawing.Size(1214, 550);
+            this.tlpPlugins.RowStyles.Add(new System.Windows.Forms.RowStyle(System.Windows.Forms.SizeType.Absolute, 584F));
+            this.tlpPlugins.Size = new System.Drawing.Size(1214, 584);
             this.tlpPlugins.TabIndex = 0;
->>>>>>> c566a041
             // 
             // grpAvailablePlugins
             // 
@@ -4850,12 +1692,12 @@
             this.tlpCharacterRosterPath.PerformLayout();
             this.tlpPDFAppPath.ResumeLayout(false);
             this.tlpPDFAppPath.PerformLayout();
+            this.tlpMugshotCompression.ResumeLayout(false);
+            this.tlpMugshotCompression.PerformLayout();
+            ((System.ComponentModel.ISupportInitialize)(this.nudMugshotCompressionQuality)).EndInit();
             this.flpBrowserVersion.ResumeLayout(false);
             this.flpBrowserVersion.PerformLayout();
             ((System.ComponentModel.ISupportInitialize)(this.nudBrowserVersion)).EndInit();
-            this.tlpMugshotCompression.ResumeLayout(false);
-            this.tlpMugshotCompression.PerformLayout();
-            ((System.ComponentModel.ISupportInitialize)(this.nudMugshotCompressionQuality)).EndInit();
             this.gpbEditSourcebookInfo.ResumeLayout(false);
             this.tabCustomDataDirectories.ResumeLayout(false);
             this.tabCustomDataDirectories.PerformLayout();
