--- conflicted
+++ resolved
@@ -580,45 +580,7 @@
             }
         }
 
-<<<<<<< HEAD
-        private static List<ListItem> GetXslFilesFromOmaeDirectory()
-        {
-            List<ListItem> lstItems = new List<ListItem>(5);
-
-            // Populate the XSLT list with all of the XSL files found in the sheets\omae directory.
-            string omaeDirectoryPath = Path.Combine(Utils.GetStartupPath, "sheets", "omae");
-            string menuMainOmae = LanguageManager.GetString("Menu_Main_Omae");
-
-            // Only show files that end in .xsl. Do not include files that end in .xslt since they are used as "hidden" reference sheets
-            // (hidden because they are partial templates that cannot be used on their own).
-            foreach (string fileName in ReadXslFileNamesWithoutExtensionFromDirectory(omaeDirectoryPath))
-            {
-                lstItems.Add(new ListItem(Path.Combine("omae", fileName), menuMainOmae + LanguageManager.GetString("String_Colon") + LanguageManager.GetString("String_Space") + fileName));
-            }
-
-            return lstItems;
-=======
-        private static List<ListItem> GetXslFilesFromLocalDirectory(string strLanguage)
-        {
-            List<ListItem> lstSheets;
-
-            // Populate the XSL list with all of the manifested XSL files found in the sheets\[language] directory.
-            using (XmlNodeList lstSheetNodes = XmlManager.Load("sheets.xml", strLanguage, true).SelectNodes("/chummer/sheets[@lang='" + strLanguage + "']/sheet[not(hide)]"))
-            {
-                lstSheets = new List<ListItem>(lstSheetNodes?.Count ?? 0);
-                if (lstSheetNodes?.Count > 0)
-                {
-                    foreach (XmlNode xmlSheet in lstSheetNodes)
-                    {
-                        lstSheets.Add(new ListItem(strLanguage != GlobalOptions.DefaultLanguage ? Path.Combine(strLanguage, xmlSheet["filename"]?.InnerText ?? string.Empty) : xmlSheet["filename"]?.InnerText ?? string.Empty,
-                            xmlSheet["name"]?.InnerText ?? string.Empty));
-                    }
-                }
-            }
-
-            return lstSheets;
->>>>>>> 6f799601
-        }
+
 
         private static List<string> ReadXslFileNamesWithoutExtensionFromDirectory(string path)
         {
@@ -632,16 +594,7 @@
 
         private void PopulateXsltList()
         {
-<<<<<<< HEAD
             List<ListItem> lstFiles = XmlManager.GetXslFilesFromLocalDirectory(cboLanguage.SelectedValue?.ToString() ?? GlobalOptions.DefaultLanguage, _lstCharacters);
-            if (GlobalOptions.OmaeEnabled)
-            {
-                foreach (ListItem objFile in GetXslFilesFromOmaeDirectory())
-                    lstFiles.Add(objFile);
-            }
-=======
-            List<ListItem> lstFiles = GetXslFilesFromLocalDirectory(cboLanguage.SelectedValue?.ToString() ?? GlobalOptions.DefaultLanguage);
->>>>>>> 6f799601
 
             cboXSLT.BeginUpdate();
             cboXSLT.ValueMember = nameof(ListItem.Value);
